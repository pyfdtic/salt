@echo off
@echo Salt Windows Build Package Script
@echo ----------------------------------------------------------------------
@echo.

:: Define Variables
@echo Defining Variables...
@echo ----------------------------------------------------------------------
Set "CurrDir=%cd%"
Set "BinDir=%cd%\buildenv\bin"
Set "InsDir=%cd%\installer"
<<<<<<< HEAD
Set "PyDir27=C:\Python27"
Set "PyDir35=C:\Program Files\Python35"
Set "PyDir36=C:\Program Files\Python36"
=======
Set "PreDir=%cd%\prereqs"
Set "PyDir=C:\Python27"
>>>>>>> a275b971

:: Get the version from git if not passed
if [%1]==[] (
    for /f "delims=" %%a in ('git describe') do @set "Version=%%a"
) else (
    set "Version=%~1"
)

If Exist "%PyDir36%\python.exe" (
    Set "PyDir=%PyDir36%"
    Set "PyVerMajor=3"
    Set "PyVerMinor=6"
) Else (
    If Exist "%PyDir35%\python.exe" (
        Set "PyDir=%PyDir35%"
        Set "PyVerMajor=3"
        Set "PyVerMinor=5"
    ) Else (
        If Exist "%PyDir27%\python.exe" (
            Set "PyDir=%PyDir27%"
            Set "PyVerMajor=2"
            Set "PyVerMinor=7"
        ) Else (
            @echo Could not find Python on the system
            exit /b 1
        )
    )
)

:: Find the NSIS Installer
If Exist "C:\Program Files\NSIS\" (
    Set NSIS="C:\Program Files\NSIS\"
) Else (
    Set NSIS="C:\Program Files (x86)\NSIS\"
)
Set "PATH=%NSIS%;%PATH%"
@echo.

@echo Copying "%PyDir%" to bin...
@echo ----------------------------------------------------------------------
:: Check for existing bin directory and remove
If Exist "%BinDir%\" rd /S /Q "%BinDir%"

:: Copy the Python directory to bin
@echo xcopy /E /Q "%PyDir%" "%BinDir%\"
xcopy /E /Q "%PyDir%" "%BinDir%\"
@echo.

@echo Copying VCRedist 2008 MFC to Prerequisites
@echo ----------------------------------------------------------------------
:: Make sure the "prereq" directory exists
If NOT Exist "%PreDir%" mkdir "%PreDir%"

:: Check for 64 bit by finding the Program Files (x86) directory
Set Url64="http://repo.saltstack.com/windows/dependencies/64/vcredist_x64_2008_mfc.exe"
Set Url32="http://repo.saltstack.com/windows/dependencies/32/vcredist_x86_2008_mfc.exe"
If Exist "C:\Program Files (x86)" (
    bitsadmin /transfer "VCRedist 2008 MFC AMD64" "%Url64%" "%PreDir%\vcredist.exe"
) Else (
    bitsadmin /transfer "VCRedist 2008 MFC x86" "%Url32%" "%PreDir%\vcredist.exe"
)
@echo.

:: Remove the fixed path in .exe files
@echo Removing fixed path from .exe files
@echo ----------------------------------------------------------------------
"%PyDir%\python" "%CurrDir%\portable.py" -f "%BinDir%\Scripts\easy_install.exe"
"%PyDir%\python" "%CurrDir%\portable.py" -f "%BinDir%\Scripts\easy_install-%PyVerMajor%.%PyVerMinor%.exe"
"%PyDir%\python" "%CurrDir%\portable.py" -f "%BinDir%\Scripts\pip.exe"
"%PyDir%\python" "%CurrDir%\portable.py" -f "%BinDir%\Scripts\pip%PyVerMajor%.%PyVerMinor%.exe"
"%PyDir%\python" "%CurrDir%\portable.py" -f "%BinDir%\Scripts\pip%PyVerMajor%.exe"
@echo.

@echo Cleaning up unused files and directories...
@echo ----------------------------------------------------------------------
:: Remove all Compiled Python files (.pyc)
del /S /Q "%BinDir%\*.pyc" 1>nul
:: Remove all Compiled HTML Help (.chm)
del /S /Q "%BinDir%\*.chm" 1>nul
:: Remove all empty text files (they are placeholders for git)
del /S /Q "%BinDir%\..\empty.*" 1>nul

:: Delete Unused Docs and Modules
If Exist "%BinDir%\Doc"           rd /S /Q "%BinDir%\Doc"
If Exist "%BinDir%\share"         rd /S /Q "%BinDir%\share"
If Exist "%BinDir%\tcl"           rd /S /Q "%BinDir%\tcl"
If Exist "%BinDir%\Lib\idlelib"   rd /S /Q "%BinDir%\Lib\idlelib"
If Exist "%BinDir%\Lib\lib-tk"    rd /S /Q "%BinDir%\Lib\lib-tk"
If Exist "%BinDir%\Lib\test"      rd /S /Q "%BinDir%\Lib\test"
If Exist "%BinDir%\Lib\unit-test" rd /S /Q "%BinDir%\Lib\unit-test"

:: Delete Unused .dll files
If Exist "%BinDir%\DLLs\tcl85.dll"    del /S /Q "%BinDir%\DLLs\tcl85.dll"    1>nul
If Exist "%BinDir%\DLLs\tclpip85.dll" del /S /Q "%BinDir%\DLLs\tclpip85.dll" 1>nul
If Exist "%BinDir%\DLLs\tk85.dll"     del /S /Q "%BinDir%\DLLs\tk85.dll"     1>nul

:: Delete Unused .lib files
If Exist "%BinDir%\libs\_tkinter.lib" del /S /Q "%BinDir%\libs\_tkinter.lib" 1>nul

:: Delete .txt files
If Exist "%BinDir%\NEWS.txt"   del /q "%BinDir%\NEWS.txt"   1>nul
If Exist "%BinDir%\README.txt" del /q "%BinDir%\README.txt" 1>nul
@echo.

@echo Building the installer...
@echo ----------------------------------------------------------------------
makensis.exe /DSaltVersion=%Version% "%InsDir%\Salt-Minion-Setup.nsi"
makensis.exe /DSaltVersion=%Version% "%InsDir%\Salt-Setup.nsi"
@echo.

@echo.
@echo ======================================================================
@echo Script completed...
@echo ======================================================================
@echo Installation file can be found in the following directory:
@echo %InsDir%

:done
if [%Version%] == [] pause<|MERGE_RESOLUTION|>--- conflicted
+++ resolved
@@ -9,14 +9,10 @@
 Set "CurrDir=%cd%"
 Set "BinDir=%cd%\buildenv\bin"
 Set "InsDir=%cd%\installer"
-<<<<<<< HEAD
+Set "PreDir=%cd%\prereqs"
 Set "PyDir27=C:\Python27"
 Set "PyDir35=C:\Program Files\Python35"
 Set "PyDir36=C:\Program Files\Python36"
-=======
-Set "PreDir=%cd%\prereqs"
-Set "PyDir=C:\Python27"
->>>>>>> a275b971
 
 :: Get the version from git if not passed
 if [%1]==[] (
