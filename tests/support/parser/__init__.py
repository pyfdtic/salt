--- conflicted
+++ resolved
@@ -457,14 +457,7 @@
                 logging_level = logging.INFO
             else:
                 logging_level = logging.ERROR
-<<<<<<< HEAD
-            if salt.utils.platform.is_windows():
-                os.environ['TESTS_LOG_LEVEL'] = six.binary_type(self.options.verbosity)
-            else:
-                os.environ['TESTS_LOG_LEVEL'] = six.text_type(self.options.verbosity)
-=======
             os.environ['TESTS_LOG_LEVEL'] = str(self.options.verbosity)  # future lint: disable=blacklisted-function
->>>>>>> cdb21a01
             consolehandler.setLevel(logging_level)
             logging.root.addHandler(consolehandler)
             log.info('Runtests logging has been setup')
