--- conflicted
+++ resolved
@@ -33,19 +33,11 @@
         FAKE_PATH = os.sep.join(['path', 'does', 'not', 'exist'])
 
     def setup_loader_modules(self):
-<<<<<<< HEAD
-        return {win_file: {
-            '__utils__': {
-                'dacl.set_perms': salt.utils.win_dacl.set_perms
-            }
-        }}
-=======
         return {
             win_file: {
                 '__utils__': {'dacl.set_perms': win_dacl.set_perms}
             }
         }
->>>>>>> a4156f1a
 
     def test_issue_43328_stats(self):
         '''
@@ -131,19 +123,11 @@
         '''
         Test setting the owner of a file with test=True
         '''
-<<<<<<< HEAD
         with patch.dict(win_file.__opts__, {'test': True}):
             expected = {'comment': '',
                         'changes': {'owner': 'Administrators'},
                         'name': self.temp_file.name,
                         'result': None}
-=======
-        expected = {'comment': '',
-                    'changes': {'owner': 'Administrators'},
-                    'name': self.temp_file.name,
-                    'result': None}
-        with patch.dict(win_dacl.__opts__, {'test': True}):
->>>>>>> a4156f1a
             ret = win_file.check_perms(path=self.temp_file.name,
                                        owner='Administrators',
                                        inheritance=None)
@@ -166,21 +150,11 @@
         '''
         Test setting deny perms on a file with test=True
         '''
-<<<<<<< HEAD
-        with patch.dict(win_file.__opts__, {'test': True}):
-            expected = {'comment': '',
-                        'changes': {
-                            'deny_perms': {
-                                'Users': {'perms': 'read_execute'}}},
-                        'name': self.temp_file.name,
-                        'result': None}
-=======
         expected = {'comment': '',
                     'changes': {'perms': {'Users': {'deny': 'read_execute'}}},
                     'name': self.temp_file.name,
                     'result': None}
         with patch.dict(win_dacl.__opts__, {'test': True}):
->>>>>>> a4156f1a
             ret = win_file.check_perms(
                 path=self.temp_file.name,
                 deny_perms={'Users': {'perms': 'read_execute'}},
@@ -192,13 +166,7 @@
         Test setting deny perms on a file
         '''
         expected = {'comment': '',
-<<<<<<< HEAD
-                    'changes': {
-                        'deny_perms': {
-                            'Users': {'perms': 'read_execute'}}},
-=======
                     'changes': {'perms': {'Users': {'deny': 'read_execute'}}},
->>>>>>> a4156f1a
                     'name': self.temp_file.name,
                     'result': True}
         ret = win_file.check_perms(
@@ -211,21 +179,11 @@
         '''
         Test setting grant perms on a file with test=True
         '''
-<<<<<<< HEAD
-        with patch.dict(win_file.__opts__, {'test': True}):
-            expected = {'comment': '',
-                        'changes': {
-                            'grant_perms': {
-                                'Users': {'perms': 'read_execute'}}},
-                        'name': self.temp_file.name,
-                        'result': None}
-=======
         expected = {'comment': '',
                     'changes': {'perms': {'Users': {'grant': 'read_execute'}}},
                     'name': self.temp_file.name,
                     'result': None}
         with patch.dict(win_dacl.__opts__, {'test': True}):
->>>>>>> a4156f1a
             ret = win_file.check_perms(
                 path=self.temp_file.name,
                 grant_perms={'Users': {'perms': 'read_execute'}},
@@ -237,13 +195,7 @@
         Test setting grant perms on a file
         '''
         expected = {'comment': '',
-<<<<<<< HEAD
-                    'changes': {
-                        'grant_perms': {
-                            'Users': {'perms': 'read_execute'}}},
-=======
                     'changes': {'perms': {'Users': {'grant': 'read_execute'}}},
->>>>>>> a4156f1a
                     'name': self.temp_file.name,
                     'result': True}
         ret = win_file.check_perms(
@@ -256,19 +208,11 @@
         '''
         Test setting inheritance to False with test=True
         '''
-<<<<<<< HEAD
-        with patch.dict(win_file.__opts__, {'test': True}):
-            expected = {'comment': '',
-                        'changes': {'inheritance': False},
-                        'name': self.temp_file.name,
-                        'result': None}
-=======
         expected = {'comment': '',
                     'changes': {'inheritance': False},
                     'name': self.temp_file.name,
                     'result': None}
         with patch.dict(win_dacl.__opts__, {'test': True}):
->>>>>>> a4156f1a
             ret = win_file.check_perms(path=self.temp_file.name,
                                        inheritance=False)
             self.assertDictEqual(expected, ret)
@@ -309,32 +253,6 @@
         salt.utils.win_dacl.set_permissions(obj_name=self.temp_file.name,
                                             principal='Administrator',
                                             permissions='full_control')
-<<<<<<< HEAD
-
-        with patch.dict(win_file.__opts__, {'test': True}):
-            expected = {
-                'comment': '',
-                'changes': {
-                    'remove_perms': {
-                        'Administrator': {
-                            'grant': {
-                                'applies to': 'Not Inherited (file)',
-                                'permissions': ['Full control'],
-                                'inherited': False}}},
-                    'grant_perms': {
-                        'Administrators': {'perms': 'full_control'},
-                        'Users': {'perms': 'read_execute'}}},
-                'name': self.temp_file.name,
-                'result': None}
-            ret = win_file.check_perms(path=self.temp_file.name,
-                                       grant_perms={
-                                           'Users': {
-                                               'perms': 'read_execute'},
-                                           'Administrators': {
-                                               'perms': 'full_control'}},
-                                       inheritance=False,
-                                       reset=True)
-=======
         expected = {'comment': '',
                     'changes': {
                         'perms': {
@@ -353,7 +271,6 @@
                              'Administrators': {'perms': 'full_control'}},
                 inheritance=False,
                 reset=True)
->>>>>>> a4156f1a
             self.assertDictEqual(expected, ret)
 
     def test_check_perms_reset(self):
@@ -368,29 +285,23 @@
         salt.utils.win_dacl.set_permissions(obj_name=self.temp_file.name,
                                             principal='Administrator',
                                             permissions='full_control')
-<<<<<<< HEAD
-        expected = {
-            'comment': '',
-            'changes': {
-                'remove_perms': {
-                    'Administrator': {
-                        'grant': {
-                            'applies to': 'Not Inherited (file)',
-                            'permissions': ['Full control'],
-                            'inherited': False}}},
-                'grant_perms': {
-                    'Administrators': {'perms': 'full_control'},
-                    'Users': {'perms': 'read_execute'}}},
-            'name': self.temp_file.name,
-            'result': True}
-        ret = win_file.check_perms(path=self.temp_file.name,
-                                   grant_perms={
-                                       'Users': {
-                                           'perms': 'read_execute'},
-                                       'Administrators': {
-                                           'perms': 'full_control'}},
-                                   inheritance=False,
-                                   reset=True)
+        expected = {'comment': '',
+                    'changes': {
+                        'perms': {
+                            'Administrators': {'grant': 'full_control'},
+                            'Users': {'grant': 'read_execute'}},
+                        'remove_perms': {
+                            'Administrator': {
+                                'grant': {'applies to': 'Not Inherited (file)',
+                                          'permissions': 'Full control'}}}},
+                    'name': self.temp_file.name,
+                    'result': True}
+        ret = win_file.check_perms(
+            path=self.temp_file.name,
+            grant_perms={'Users': {'perms': 'read_execute'},
+                         'Administrators': {'perms': 'full_control'}},
+            inheritance=False,
+            reset=True)
         self.assertDictEqual(expected, ret)
 
     def test_issue_52002_check_file_remove_symlink(self):
@@ -414,24 +325,4 @@
             self.assertFalse(win_file.directory_exists(base))
         finally:
             if os.path.exists(base):
-                win_file.remove(base)
-=======
-        expected = {'comment': '',
-                    'changes': {
-                        'perms': {
-                            'Administrators': {'grant': 'full_control'},
-                            'Users': {'grant': 'read_execute'}},
-                        'remove_perms': {
-                            'Administrator': {
-                                'grant': {'applies to': 'Not Inherited (file)',
-                                          'permissions': 'Full control'}}}},
-                    'name': self.temp_file.name,
-                    'result': True}
-        ret = win_file.check_perms(
-            path=self.temp_file.name,
-            grant_perms={'Users': {'perms': 'read_execute'},
-                         'Administrators': {'perms': 'full_control'}},
-            inheritance=False,
-            reset=True)
-        self.assertDictEqual(expected, ret)
->>>>>>> a4156f1a
+                win_file.remove(base)