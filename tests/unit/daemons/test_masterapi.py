--- conflicted
+++ resolved
@@ -207,7 +207,108 @@
         ret = self.local_funcs.wheel({})
         self.assertDictEqual(mock_ret, ret)
 
-<<<<<<< HEAD
+    # publish tests
+
+    def test_publish_user_is_blacklisted(self):
+        '''
+        Asserts that an empty string is returned when the user has been blacklisted.
+        '''
+        with patch('salt.acl.PublisherACL.user_is_blacklisted', MagicMock(return_value=True)):
+            self.assertEqual(u'', self.local_funcs.publish({u'user': u'foo', u'fun': u'test.arg'}))
+
+    def test_publish_cmd_blacklisted(self):
+        '''
+        Asserts that an empty string returned when the command has been blacklisted.
+        '''
+        with patch('salt.acl.PublisherACL.user_is_blacklisted', MagicMock(return_value=False)), \
+                patch('salt.acl.PublisherACL.cmd_is_blacklisted', MagicMock(return_value=True)):
+            self.assertEqual(u'', self.local_funcs.publish({u'user': u'foo', u'fun': u'test.arg'}))
+
+    def test_publish_token_not_authenticated(self):
+        '''
+        Asserts that an empty string is returned when the token can't authenticate.
+        '''
+        load = {u'user': u'foo', u'fun': u'test.arg', u'tgt': u'test_minion',
+                u'kwargs': {u'token': u'asdfasdfasdfasdf'}}
+        with patch('salt.acl.PublisherACL.user_is_blacklisted', MagicMock(return_value=False)), \
+                patch('salt.acl.PublisherACL.cmd_is_blacklisted', MagicMock(return_value=False)):
+            self.assertEqual(u'', self.local_funcs.publish(load))
+
+    def test_publish_token_authorization_error(self):
+        '''
+        Asserts that an empty string is returned when the token authenticates, but is not
+        authorized.
+        '''
+        token = u'asdfasdfasdfasdf'
+        load = {u'user': u'foo', u'fun': u'test.arg', u'tgt': u'test_minion',
+                u'arg': u'bar', u'kwargs': {u'token': token}}
+        mock_token = {u'token': token, u'eauth': u'foo', u'name': u'test'}
+
+        with patch('salt.acl.PublisherACL.user_is_blacklisted', MagicMock(return_value=False)), \
+                patch('salt.acl.PublisherACL.cmd_is_blacklisted', MagicMock(return_value=False)), \
+                patch('salt.auth.LoadAuth.authenticate_token', MagicMock(return_value=mock_token)), \
+                patch('salt.auth.LoadAuth.get_auth_list', MagicMock(return_value=[])):
+            self.assertEqual(u'', self.local_funcs.publish(load))
+
+    def test_publish_eauth_not_authenticated(self):
+        '''
+        Asserts that an empty string is returned when the user can't authenticate.
+        '''
+        load = {u'user': u'test', u'fun': u'test.arg', u'tgt': u'test_minion',
+                u'kwargs': {u'eauth': u'foo'}}
+        with patch('salt.acl.PublisherACL.user_is_blacklisted', MagicMock(return_value=False)), \
+                patch('salt.acl.PublisherACL.cmd_is_blacklisted', MagicMock(return_value=False)):
+            self.assertEqual(u'', self.local_funcs.publish(load))
+
+    def test_publish_eauth_authorization_error(self):
+        '''
+        Asserts that an empty string is returned when the user authenticates, but is not
+        authorized.
+        '''
+        load = {u'user': u'test', u'fun': u'test.arg', u'tgt': u'test_minion',
+                u'kwargs': {u'eauth': u'foo'}, u'arg': u'bar'}
+        with patch('salt.acl.PublisherACL.user_is_blacklisted', MagicMock(return_value=False)), \
+                patch('salt.acl.PublisherACL.cmd_is_blacklisted', MagicMock(return_value=False)), \
+                patch('salt.auth.LoadAuth.authenticate_eauth', MagicMock(return_value=True)), \
+                patch('salt.auth.LoadAuth.get_auth_list', MagicMock(return_value=[])):
+            self.assertEqual(u'', self.local_funcs.publish(load))
+
+    def test_publish_user_not_authenticated(self):
+        '''
+        Asserts that an empty string is returned when the user can't authenticate.
+        '''
+        load = {u'user': u'test', u'fun': u'test.arg', u'tgt': u'test_minion'}
+        with patch('salt.acl.PublisherACL.user_is_blacklisted', MagicMock(return_value=False)), \
+                patch('salt.acl.PublisherACL.cmd_is_blacklisted', MagicMock(return_value=False)):
+            self.assertEqual(u'', self.local_funcs.publish(load))
+
+    def test_publish_user_authenticated_missing_auth_list(self):
+        '''
+        Asserts that an empty string is returned when the user has an effective user id and is
+        authenticated, but the auth_list is empty.
+        '''
+        load = {u'user': u'test', u'fun': u'test.arg', u'tgt': u'test_minion',
+                u'kwargs': {u'user': u'test'}, u'arg': u'foo'}
+        with patch('salt.acl.PublisherACL.user_is_blacklisted', MagicMock(return_value=False)), \
+                patch('salt.acl.PublisherACL.cmd_is_blacklisted', MagicMock(return_value=False)), \
+                patch('salt.auth.LoadAuth.authenticate_key', MagicMock(return_value='fake-user-key')), \
+                patch('salt.utils.master.get_values_of_matching_keys', MagicMock(return_value=[])):
+            self.assertEqual(u'', self.local_funcs.publish(load))
+
+    def test_publish_user_authorization_error(self):
+        '''
+        Asserts that an empty string is returned when the user authenticates, but is not
+        authorized.
+        '''
+        load = {u'user': u'test', u'fun': u'test.arg', u'tgt': u'test_minion',
+                u'kwargs': {u'user': u'test'}, u'arg': u'foo'}
+        with patch('salt.acl.PublisherACL.user_is_blacklisted', MagicMock(return_value=False)), \
+                patch('salt.acl.PublisherACL.cmd_is_blacklisted', MagicMock(return_value=False)), \
+                patch('salt.auth.LoadAuth.authenticate_key', MagicMock(return_value='fake-user-key')), \
+                patch('salt.utils.master.get_values_of_matching_keys', MagicMock(return_value=['test'])), \
+                patch('salt.utils.minions.CkMinions.auth_check', MagicMock(return_value=False)):
+            self.assertEqual(u'', self.local_funcs.publish(load))
+
 
 class FakeCache(object):
 
@@ -262,107 +363,4 @@
 
         This is what minions before Nitrogen would issue.
         '''
-        self.test_mine_get(tgt_type_key='expr_form')
-=======
-    # publish tests
-
-    def test_publish_user_is_blacklisted(self):
-        '''
-        Asserts that an empty string is returned when the user has been blacklisted.
-        '''
-        with patch('salt.acl.PublisherACL.user_is_blacklisted', MagicMock(return_value=True)):
-            self.assertEqual(u'', self.local_funcs.publish({u'user': u'foo', u'fun': u'test.arg'}))
-
-    def test_publish_cmd_blacklisted(self):
-        '''
-        Asserts that an empty string returned when the command has been blacklisted.
-        '''
-        with patch('salt.acl.PublisherACL.user_is_blacklisted', MagicMock(return_value=False)), \
-                patch('salt.acl.PublisherACL.cmd_is_blacklisted', MagicMock(return_value=True)):
-            self.assertEqual(u'', self.local_funcs.publish({u'user': u'foo', u'fun': u'test.arg'}))
-
-    def test_publish_token_not_authenticated(self):
-        '''
-        Asserts that an empty string is returned when the token can't authenticate.
-        '''
-        load = {u'user': u'foo', u'fun': u'test.arg', u'tgt': u'test_minion',
-                u'kwargs': {u'token': u'asdfasdfasdfasdf'}}
-        with patch('salt.acl.PublisherACL.user_is_blacklisted', MagicMock(return_value=False)), \
-                patch('salt.acl.PublisherACL.cmd_is_blacklisted', MagicMock(return_value=False)):
-            self.assertEqual(u'', self.local_funcs.publish(load))
-
-    def test_publish_token_authorization_error(self):
-        '''
-        Asserts that an empty string is returned when the token authenticates, but is not
-        authorized.
-        '''
-        token = u'asdfasdfasdfasdf'
-        load = {u'user': u'foo', u'fun': u'test.arg', u'tgt': u'test_minion',
-                u'arg': u'bar', u'kwargs': {u'token': token}}
-        mock_token = {u'token': token, u'eauth': u'foo', u'name': u'test'}
-
-        with patch('salt.acl.PublisherACL.user_is_blacklisted', MagicMock(return_value=False)), \
-                patch('salt.acl.PublisherACL.cmd_is_blacklisted', MagicMock(return_value=False)), \
-                patch('salt.auth.LoadAuth.authenticate_token', MagicMock(return_value=mock_token)), \
-                patch('salt.auth.LoadAuth.get_auth_list', MagicMock(return_value=[])):
-            self.assertEqual(u'', self.local_funcs.publish(load))
-
-    def test_publish_eauth_not_authenticated(self):
-        '''
-        Asserts that an empty string is returned when the user can't authenticate.
-        '''
-        load = {u'user': u'test', u'fun': u'test.arg', u'tgt': u'test_minion',
-                u'kwargs': {u'eauth': u'foo'}}
-        with patch('salt.acl.PublisherACL.user_is_blacklisted', MagicMock(return_value=False)), \
-                patch('salt.acl.PublisherACL.cmd_is_blacklisted', MagicMock(return_value=False)):
-            self.assertEqual(u'', self.local_funcs.publish(load))
-
-    def test_publish_eauth_authorization_error(self):
-        '''
-        Asserts that an empty string is returned when the user authenticates, but is not
-        authorized.
-        '''
-        load = {u'user': u'test', u'fun': u'test.arg', u'tgt': u'test_minion',
-                u'kwargs': {u'eauth': u'foo'}, u'arg': u'bar'}
-        with patch('salt.acl.PublisherACL.user_is_blacklisted', MagicMock(return_value=False)), \
-                patch('salt.acl.PublisherACL.cmd_is_blacklisted', MagicMock(return_value=False)), \
-                patch('salt.auth.LoadAuth.authenticate_eauth', MagicMock(return_value=True)), \
-                patch('salt.auth.LoadAuth.get_auth_list', MagicMock(return_value=[])):
-            self.assertEqual(u'', self.local_funcs.publish(load))
-
-    def test_publish_user_not_authenticated(self):
-        '''
-        Asserts that an empty string is returned when the user can't authenticate.
-        '''
-        load = {u'user': u'test', u'fun': u'test.arg', u'tgt': u'test_minion'}
-        with patch('salt.acl.PublisherACL.user_is_blacklisted', MagicMock(return_value=False)), \
-                patch('salt.acl.PublisherACL.cmd_is_blacklisted', MagicMock(return_value=False)):
-            self.assertEqual(u'', self.local_funcs.publish(load))
-
-    def test_publish_user_authenticated_missing_auth_list(self):
-        '''
-        Asserts that an empty string is returned when the user has an effective user id and is
-        authenticated, but the auth_list is empty.
-        '''
-        load = {u'user': u'test', u'fun': u'test.arg', u'tgt': u'test_minion',
-                u'kwargs': {u'user': u'test'}, u'arg': u'foo'}
-        with patch('salt.acl.PublisherACL.user_is_blacklisted', MagicMock(return_value=False)), \
-                patch('salt.acl.PublisherACL.cmd_is_blacklisted', MagicMock(return_value=False)), \
-                patch('salt.auth.LoadAuth.authenticate_key', MagicMock(return_value='fake-user-key')), \
-                patch('salt.utils.master.get_values_of_matching_keys', MagicMock(return_value=[])):
-            self.assertEqual(u'', self.local_funcs.publish(load))
-
-    def test_publish_user_authorization_error(self):
-        '''
-        Asserts that an empty string is returned when the user authenticates, but is not
-        authorized.
-        '''
-        load = {u'user': u'test', u'fun': u'test.arg', u'tgt': u'test_minion',
-                u'kwargs': {u'user': u'test'}, u'arg': u'foo'}
-        with patch('salt.acl.PublisherACL.user_is_blacklisted', MagicMock(return_value=False)), \
-                patch('salt.acl.PublisherACL.cmd_is_blacklisted', MagicMock(return_value=False)), \
-                patch('salt.auth.LoadAuth.authenticate_key', MagicMock(return_value='fake-user-key')), \
-                patch('salt.utils.master.get_values_of_matching_keys', MagicMock(return_value=['test'])), \
-                patch('salt.utils.minions.CkMinions.auth_check', MagicMock(return_value=False)):
-            self.assertEqual(u'', self.local_funcs.publish(load))
->>>>>>> 5aaea7f2
+        self.test_mine_get(tgt_type_key='expr_form')