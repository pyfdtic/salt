--- conflicted
+++ resolved
@@ -106,12 +106,6 @@
         if ttype == 'zeromq':
             import salt.transport.zeromq
             return salt.transport.zeromq.AsyncZeroMQReqChannel(opts, **kwargs)
-<<<<<<< HEAD
-=======
-        elif ttype == 'raet':
-            import salt.transport.raet
-            return salt.transport.raet.RAETReqChannel(opts, **kwargs)
->>>>>>> 1b456b55
         elif ttype == 'tcp':
             if not cls._resolver_configured:
                 # TODO: add opt to specify number of resolver threads
@@ -120,7 +114,7 @@
             return salt.transport.tcp.AsyncTCPReqChannel(opts, **kwargs)
         elif ttype == 'raet':
             import salt.transport.raet
-            return salt.transport.raet.AsyncRAETReqChannel(opts, **kwargs)
+            return salt.transport.raet.RAETReqChannel(opts, **kwargs)
         elif ttype == 'local':
             import salt.transport.local
             return salt.transport.local.AsyncLocalChannel(opts, **kwargs)
