# -*- coding: utf-8 -*-
'''
TCP transport classes

Wire protocol: "len(payload) msgpack({'head': SOMEHEADER, 'body': SOMEBODY})"

'''

# Import Python Libs
from __future__ import absolute_import, print_function, unicode_literals
import errno
import logging
<<<<<<< HEAD
import socket
=======
import msgpack
>>>>>>> 2f6e40fb
import os
import socket
import sys
import time
import threading
import traceback
import weakref

# Import Salt Libs
import salt.crypt
import salt.utils.asynchronous
import salt.utils.event
import salt.utils.files
import salt.utils.platform
import salt.utils.process
import salt.utils.verify
import salt.payload
import salt.exceptions
import salt.transport.frame
import salt.transport.ipc
import salt.transport.client
import salt.transport.server
import salt.transport.mixins.auth
from salt.ext import six
from salt.ext.six.moves import queue  # pylint: disable=import-error
from salt.exceptions import SaltReqTimeoutError, SaltClientError
from salt.transport import iter_transport_opts

# Import Tornado Libs
import tornado
import tornado.tcpserver
import tornado.gen
import tornado.concurrent
import tornado.tcpclient
import tornado.netutil

# pylint: disable=import-error,no-name-in-module
if six.PY2:
    import urlparse
else:
    import urllib.parse as urlparse
# pylint: enable=import-error,no-name-in-module

# Import third party libs
import msgpack
try:
    from M2Crypto import RSA
    HAS_M2 = True
except ImportError:
    HAS_M2 = False
    try:
        from Cryptodome.Cipher import PKCS1_OAEP
    except ImportError:
        from Crypto.Cipher import PKCS1_OAEP

if six.PY3 and salt.utils.platform.is_windows():
    USE_LOAD_BALANCER = True
else:
    USE_LOAD_BALANCER = False

if USE_LOAD_BALANCER:
    import threading
    import multiprocessing
    import tornado.util
    from salt.utils.process import SignalHandlingMultiprocessingProcess

log = logging.getLogger(__name__)


def _set_tcp_keepalive(sock, opts):
    '''
    Ensure that TCP keepalives are set for the socket.
    '''
    if hasattr(socket, 'SO_KEEPALIVE'):
        if opts.get('tcp_keepalive', False):
            sock.setsockopt(socket.SOL_SOCKET, socket.SO_KEEPALIVE, 1)
            if hasattr(socket, 'SOL_TCP'):
                if hasattr(socket, 'TCP_KEEPIDLE'):
                    tcp_keepalive_idle = opts.get('tcp_keepalive_idle', -1)
                    if tcp_keepalive_idle > 0:
                        sock.setsockopt(
                            socket.SOL_TCP, socket.TCP_KEEPIDLE,
                            int(tcp_keepalive_idle))
                if hasattr(socket, 'TCP_KEEPCNT'):
                    tcp_keepalive_cnt = opts.get('tcp_keepalive_cnt', -1)
                    if tcp_keepalive_cnt > 0:
                        sock.setsockopt(
                            socket.SOL_TCP, socket.TCP_KEEPCNT,
                            int(tcp_keepalive_cnt))
                if hasattr(socket, 'TCP_KEEPINTVL'):
                    tcp_keepalive_intvl = opts.get('tcp_keepalive_intvl', -1)
                    if tcp_keepalive_intvl > 0:
                        sock.setsockopt(
                            socket.SOL_TCP, socket.TCP_KEEPINTVL,
                            int(tcp_keepalive_intvl))
            if hasattr(socket, 'SIO_KEEPALIVE_VALS'):
                # Windows doesn't support TCP_KEEPIDLE, TCP_KEEPCNT, nor
                # TCP_KEEPINTVL. Instead, it has its own proprietary
                # SIO_KEEPALIVE_VALS.
                tcp_keepalive_idle = opts.get('tcp_keepalive_idle', -1)
                tcp_keepalive_intvl = opts.get('tcp_keepalive_intvl', -1)
                # Windows doesn't support changing something equivalent to
                # TCP_KEEPCNT.
                if tcp_keepalive_idle > 0 or tcp_keepalive_intvl > 0:
                    # Windows defaults may be found by using the link below.
                    # Search for 'KeepAliveTime' and 'KeepAliveInterval'.
                    # https://technet.microsoft.com/en-us/library/bb726981.aspx#EDAA
                    # If one value is set and the other isn't, we still need
                    # to send both values to SIO_KEEPALIVE_VALS and they both
                    # need to be valid. So in that case, use the Windows
                    # default.
                    if tcp_keepalive_idle <= 0:
                        tcp_keepalive_idle = 7200
                    if tcp_keepalive_intvl <= 0:
                        tcp_keepalive_intvl = 1
                    # The values expected are in milliseconds, so multiply by
                    # 1000.
                    sock.ioctl(socket.SIO_KEEPALIVE_VALS, (
                        1, int(tcp_keepalive_idle * 1000),
                        int(tcp_keepalive_intvl * 1000)))
        else:
            sock.setsockopt(socket.SOL_SOCKET, socket.SO_KEEPALIVE, 0)


if USE_LOAD_BALANCER:
    class LoadBalancerServer(SignalHandlingMultiprocessingProcess):
        '''
        Raw TCP server which runs in its own process and will listen
        for incoming connections. Each incoming connection will be
        sent via multiprocessing queue to the workers.
        Since the queue is shared amongst workers, only one worker will
        handle a given connection.
        '''
        # TODO: opts!
        # Based on default used in tornado.netutil.bind_sockets()
        backlog = 128

        def __init__(self, opts, socket_queue, **kwargs):
            super(LoadBalancerServer, self).__init__(**kwargs)
            self.opts = opts
            self.socket_queue = socket_queue
            self._socket = None

        # __setstate__ and __getstate__ are only used on Windows.
        # We do this so that __init__ will be invoked on Windows in the child
        # process so that a register_after_fork() equivalent will work on
        # Windows.
        def __setstate__(self, state):
            self._is_child = True
            self.__init__(
                state['opts'],
                state['socket_queue'],
                log_queue=state['log_queue'],
                log_queue_level=state['log_queue_level']
            )

        def __getstate__(self):
            return {
                'opts': self.opts,
                'socket_queue': self.socket_queue,
                'log_queue': self.log_queue,
                'log_queue_level': self.log_queue_level
            }

        def close(self):
            if self._socket is not None:
                self._socket.shutdown(socket.SHUT_RDWR)
                self._socket.close()
                self._socket = None

        def __del__(self):
            self.close()

        def run(self):
            '''
            Start the load balancer
            '''
            self._socket = socket.socket(socket.AF_INET, socket.SOCK_STREAM)
            self._socket.setsockopt(socket.SOL_SOCKET, socket.SO_REUSEADDR, 1)
            _set_tcp_keepalive(self._socket, self.opts)
            self._socket.setblocking(1)
            self._socket.bind((self.opts['interface'], int(self.opts['ret_port'])))
            self._socket.listen(self.backlog)

            while True:
                try:
                    # Wait for a connection to occur since the socket is
                    # blocking.
                    connection, address = self._socket.accept()
                    # Wait for a free slot to be available to put
                    # the connection into.
                    # Sockets are picklable on Windows in Python 3.
                    self.socket_queue.put((connection, address), True, None)
                except socket.error as e:
                    # ECONNABORTED indicates that there was a connection
                    # but it was closed while still in the accept queue.
                    # (observed on FreeBSD).
                    if tornado.util.errno_from_exception(e) == errno.ECONNABORTED:
                        continue
                    raise


# TODO: move serial down into message library
class AsyncTCPReqChannel(salt.transport.client.ReqChannel):
    '''
    Encapsulate sending routines to tcp.

    Note: this class returns a singleton
    '''
    # This class is only a singleton per minion/master pair
    # mapping of io_loop -> {key -> channel}
    instance_map = weakref.WeakKeyDictionary()

    def __new__(cls, opts, **kwargs):
        '''
        Only create one instance of channel per __key()
        '''
        # do we have any mapping for this io_loop
        io_loop = kwargs.get('io_loop') or tornado.ioloop.IOLoop.current()
        if io_loop not in cls.instance_map:
            cls.instance_map[io_loop] = weakref.WeakValueDictionary()
        loop_instance_map = cls.instance_map[io_loop]

        key = cls.__key(opts, **kwargs)
        obj = loop_instance_map.get(key)
        if obj is None:
            log.debug('Initializing new AsyncTCPReqChannel for %s', key)
            # we need to make a local variable for this, as we are going to store
            # it in a WeakValueDictionary-- which will remove the item if no one
            # references it-- this forces a reference while we return to the caller
            obj = object.__new__(cls)
            obj.__singleton_init__(opts, **kwargs)
            obj._instance_key = key
            loop_instance_map[key] = obj
            obj._refcount = 1
            obj._refcount_lock = threading.RLock()
        else:
            with obj._refcount_lock:
                obj._refcount += 1
            log.debug('Re-using AsyncTCPReqChannel for %s', key)
        return obj

    @classmethod
    def __key(cls, opts, **kwargs):
        if 'master_uri' in kwargs:
            opts['master_uri'] = kwargs['master_uri']
        return (opts['pki_dir'],     # where the keys are stored
                opts['id'],          # minion ID
                opts['master_uri'],
                kwargs.get('crypt', 'aes'),  # TODO: use the same channel for crypt
                )

    # has to remain empty for singletons, since __init__ will *always* be called
    def __init__(self, opts, **kwargs):
        pass

    # an init for the singleton instance to call
    def __singleton_init__(self, opts, **kwargs):
        self.opts = dict(opts)

        self.serial = salt.payload.Serial(self.opts)

        # crypt defaults to 'aes'
        self.crypt = kwargs.get('crypt', 'aes')

        self.io_loop = kwargs.get('io_loop') or tornado.ioloop.IOLoop.current()

        if self.crypt != 'clear':
            self.auth = salt.crypt.AsyncAuth(self.opts, io_loop=self.io_loop)

        resolver = kwargs.get('resolver')

        parse = urlparse.urlparse(self.opts['master_uri'])
        master_host, master_port = parse.netloc.rsplit(':', 1)
        self.master_addr = (master_host, int(master_port))
        self._closing = False
        self.message_client = SaltMessageClientPool(self.opts,
                                                    args=(self.opts, master_host, int(master_port),),
                                                    kwargs={'io_loop': self.io_loop, 'resolver': resolver,
                                                            'source_ip': self.opts.get('source_ip'),
                                                            'source_port': self.opts.get('source_ret_port')})

    def close(self):
        if self._closing:
            return

        if self._refcount > 1:
            # Decrease refcount
            with self._refcount_lock:
                self._refcount -= 1
            log.debug(
                'This is not the last %s instance. Not closing yet.',
                self.__class__.__name__
            )
            return

        log.debug('Closing %s instance', self.__class__.__name__)
        self._closing = True
        self.message_client.close()

        # Remove the entry from the instance map so that a closed entry may not
        # be reused.
        # This forces this operation even if the reference count of the entry
        # has not yet gone to zero.
        if self.io_loop in self.__class__.instance_map:
            loop_instance_map = self.__class__.instance_map[self.io_loop]
            if self._instance_key in loop_instance_map:
                del loop_instance_map[self._instance_key]
            if not loop_instance_map:
                del self.__class__.instance_map[self.io_loop]

    def __del__(self):
        with self._refcount_lock:
            # Make sure we actually close no matter if something
            # went wrong with our ref counting
            self._refcount = 1
        try:
            self.close()
        except socket.error as exc:
            if exc.errno != errno.EBADF:
                # If its not a bad file descriptor error, raise
                raise

    def _package_load(self, load):
        return {
            'enc': self.crypt,
            'load': load,
        }

    @tornado.gen.coroutine
    def crypted_transfer_decode_dictentry(self, load, dictkey=None, tries=3, timeout=60):
        if not self.auth.authenticated:
            yield self.auth.authenticate()
        ret = yield self.message_client.send(self._package_load(self.auth.crypticle.dumps(load)), timeout=timeout)
        key = self.auth.get_keys()
        if HAS_M2:
            aes = key.private_decrypt(ret['key'], RSA.pkcs1_oaep_padding)
        else:
            cipher = PKCS1_OAEP.new(key)
            aes = cipher.decrypt(ret['key'])
        pcrypt = salt.crypt.Crypticle(self.opts, aes)
        data = pcrypt.loads(ret[dictkey])
        if six.PY3:
            data = salt.transport.frame.decode_embedded_strs(data)
        raise tornado.gen.Return(data)

    @tornado.gen.coroutine
    def _crypted_transfer(self, load, tries=3, timeout=60):
        '''
        In case of authentication errors, try to renegotiate authentication
        and retry the method.
        Indeed, we can fail too early in case of a master restart during a
        minion state execution call
        '''
        @tornado.gen.coroutine
        def _do_transfer():
            data = yield self.message_client.send(self._package_load(self.auth.crypticle.dumps(load)),
                                                  timeout=timeout,
                                                  )
            # we may not have always data
            # as for example for saltcall ret submission, this is a blind
            # communication, we do not subscribe to return events, we just
            # upload the results to the master
            if data:
                data = self.auth.crypticle.loads(data)
                if six.PY3:
                    data = salt.transport.frame.decode_embedded_strs(data)
            raise tornado.gen.Return(data)

        if not self.auth.authenticated:
            yield self.auth.authenticate()
        try:
            ret = yield _do_transfer()
            raise tornado.gen.Return(ret)
        except salt.crypt.AuthenticationError:
            yield self.auth.authenticate()
            ret = yield _do_transfer()
            raise tornado.gen.Return(ret)

    @tornado.gen.coroutine
    def _uncrypted_transfer(self, load, tries=3, timeout=60):
        ret = yield self.message_client.send(self._package_load(load), timeout=timeout)
        raise tornado.gen.Return(ret)

    @tornado.gen.coroutine
    def send(self, load, tries=3, timeout=60, raw=False):
        '''
        Send a request, return a future which will complete when we send the message
        '''
        try:
            if self.crypt == 'clear':
                ret = yield self._uncrypted_transfer(load, tries=tries, timeout=timeout)
            else:
                ret = yield self._crypted_transfer(load, tries=tries, timeout=timeout)
        except tornado.iostream.StreamClosedError:
            # Convert to 'SaltClientError' so that clients can handle this
            # exception more appropriately.
            raise SaltClientError('Connection to master lost')
        raise tornado.gen.Return(ret)


class AsyncTCPPubChannel(salt.transport.mixins.auth.AESPubClientMixin, salt.transport.client.AsyncPubChannel):
    def __init__(self,
                 opts,
                 **kwargs):
        self.opts = opts

        self.serial = salt.payload.Serial(self.opts)

        self.crypt = kwargs.get('crypt', 'aes')
        self.io_loop = kwargs.get('io_loop') or tornado.ioloop.IOLoop.current()
        self.connected = False
        self._closing = False
        self._reconnected = False
        self.event = salt.utils.event.get_event(
            'minion',
            opts=self.opts,
            listen=False
        )

    def close(self):
        if self._closing:
            return
        self._closing = True
        if hasattr(self, 'message_client'):
            self.message_client.close()

    def __del__(self):
        self.close()

    def _package_load(self, load):
        return {
            'enc': self.crypt,
            'load': load,
        }

    @tornado.gen.coroutine
    def send_id(self, tok, force_auth):
        '''
        Send the minion id to the master so that the master may better
        track the connection state of the minion.
        In case of authentication errors, try to renegotiate authentication
        and retry the method.
        '''
        load = {'id': self.opts['id'], 'tok': tok}

        @tornado.gen.coroutine
        def _do_transfer():
            msg = self._package_load(self.auth.crypticle.dumps(load))
            package = salt.transport.frame.frame_msg(msg, header=None)
            yield self.message_client.write_to_stream(package)
            raise tornado.gen.Return(True)

        if force_auth or not self.auth.authenticated:
            count = 0
            while count <= self.opts['tcp_authentication_retries'] or self.opts['tcp_authentication_retries'] < 0:
                try:
                    yield self.auth.authenticate()
                    break
                except SaltClientError as exc:
                    log.debug(exc)
                    count += 1
        try:
            ret = yield _do_transfer()
            raise tornado.gen.Return(ret)
        except salt.crypt.AuthenticationError:
            yield self.auth.authenticate()
            ret = yield _do_transfer()
            raise tornado.gen.Return(ret)

    @tornado.gen.coroutine
    def connect_callback(self, result):
        if self._closing:
            return
        # Force re-auth on reconnect since the master
        # may have been restarted
        yield self.send_id(self.tok, self._reconnected)
        self.connected = True
        self.event.fire_event(
            {'master': self.opts['master']},
            '__master_connected'
        )
        if self._reconnected:
            # On reconnects, fire a master event to notify that the minion is
            # available.
            if self.opts.get('__role') == 'syndic':
                data = 'Syndic {0} started at {1}'.format(
                    self.opts['id'],
                    time.asctime()
                )
                tag = salt.utils.event.tagify(
                    [self.opts['id'], 'start'],
                    'syndic'
                )
            else:
                data = 'Minion {0} started at {1}'.format(
                    self.opts['id'],
                    time.asctime()
                )
                tag = salt.utils.event.tagify(
                    [self.opts['id'], 'start'],
                    'minion'
                )
            load = {'id': self.opts['id'],
                    'cmd': '_minion_event',
                    'pretag': None,
                    'tok': self.tok,
                    'data': data,
                    'tag': tag}
            req_channel = salt.utils.asynchronous.SyncWrapper(
                AsyncTCPReqChannel, (self.opts,)
            )
            try:
                req_channel.send(load, timeout=60)
            except salt.exceptions.SaltReqTimeoutError:
                log.info('fire_master failed: master could not be contacted. Request timed out.')
            except Exception:
                log.info('fire_master failed: %s', traceback.format_exc())
            finally:
                # SyncWrapper will call either close() or destroy(), whichever is available
                del req_channel
        else:
            self._reconnected = True

    def disconnect_callback(self):
        if self._closing:
            return
        self.connected = False
        self.event.fire_event(
            {'master': self.opts['master']},
            '__master_disconnected'
        )

    @tornado.gen.coroutine
    def connect(self):
        try:
            self.auth = salt.crypt.AsyncAuth(self.opts, io_loop=self.io_loop)
            self.tok = self.auth.gen_token(b'salt')
            if not self.auth.authenticated:
                yield self.auth.authenticate()
            if self.auth.authenticated:
                self.message_client = SaltMessageClientPool(
                    self.opts,
                    args=(self.opts, self.opts['master_ip'], int(self.auth.creds['publish_port']),),
                    kwargs={'io_loop': self.io_loop,
                            'connect_callback': self.connect_callback,
                            'disconnect_callback': self.disconnect_callback,
                            'source_ip': self.opts.get('source_ip'),
                            'source_port': self.opts.get('source_publish_port')})
                yield self.message_client.connect()  # wait for the client to be connected
                self.connected = True
        # TODO: better exception handling...
        except KeyboardInterrupt:
            raise
        except Exception as exc:
            if '-|RETRY|-' not in six.text_type(exc):
                raise SaltClientError('Unable to sign_in to master: {0}'.format(exc))  # TODO: better error message

    def on_recv(self, callback):
        '''
        Register an on_recv callback
        '''
        if callback is None:
            return self.message_client.on_recv(callback)

        @tornado.gen.coroutine
        def wrap_callback(body):
            if not isinstance(body, dict):
                # TODO: For some reason we need to decode here for things
                #       to work. Fix this.
                body = msgpack.loads(body)
                if six.PY3:
                    body = salt.transport.frame.decode_embedded_strs(body)
            ret = yield self._decode_payload(body)
            callback(ret)
        return self.message_client.on_recv(wrap_callback)


class TCPReqServerChannel(salt.transport.mixins.auth.AESReqServerMixin, salt.transport.server.ReqServerChannel):
    # TODO: opts!
    backlog = 5

    def __init__(self, opts):
        salt.transport.server.ReqServerChannel.__init__(self, opts)
        self._socket = None

    @property
    def socket(self):
        return self._socket

    def close(self):
        if self._socket is not None:
            try:
                self._socket.shutdown(socket.SHUT_RDWR)
            except socket.error as exc:
                if exc.errno == errno.ENOTCONN:
                    # We may try to shutdown a socket which is already disconnected.
                    # Ignore this condition and continue.
                    pass
                else:
                    six.reraise(*sys.exc_info())
            self._socket.close()
            self._socket = None
        if hasattr(self.req_server, 'stop'):
            try:
                self.req_server.stop()
            except Exception as exc:
                log.exception('TCPReqServerChannel close generated an exception: %s', str(exc))

    def __del__(self):
        self.close()

    def pre_fork(self, process_manager):
        '''
        Pre-fork we need to create the zmq router device
        '''
        salt.transport.mixins.auth.AESReqServerMixin.pre_fork(self, process_manager)
        if USE_LOAD_BALANCER:
            self.socket_queue = multiprocessing.Queue()
            process_manager.add_process(
                LoadBalancerServer, args=(self.opts, self.socket_queue)
            )
        elif not salt.utils.platform.is_windows():
            self._socket = socket.socket(socket.AF_INET, socket.SOCK_STREAM)
            self._socket.setsockopt(socket.SOL_SOCKET, socket.SO_REUSEADDR, 1)
            _set_tcp_keepalive(self._socket, self.opts)
            self._socket.setblocking(0)
            self._socket.bind((self.opts['interface'], int(self.opts['ret_port'])))

    def post_fork(self, payload_handler, io_loop):
        '''
        After forking we need to create all of the local sockets to listen to the
        router

        payload_handler: function to call with your payloads
        '''
        self.payload_handler = payload_handler
        self.io_loop = io_loop
        self.serial = salt.payload.Serial(self.opts)
        with salt.utils.asynchronous.current_ioloop(self.io_loop):
            if USE_LOAD_BALANCER:
                self.req_server = LoadBalancerWorker(self.socket_queue,
                                                     self.handle_message,
                                                     ssl_options=self.opts.get('ssl'))
            else:
                if salt.utils.platform.is_windows():
                    self._socket = socket.socket(socket.AF_INET, socket.SOCK_STREAM)
                    self._socket.setsockopt(socket.SOL_SOCKET, socket.SO_REUSEADDR, 1)
                    _set_tcp_keepalive(self._socket, self.opts)
                    self._socket.setblocking(0)
                    self._socket.bind((self.opts['interface'], int(self.opts['ret_port'])))
                self.req_server = SaltMessageServer(self.handle_message,
                                                    ssl_options=self.opts.get('ssl'))
                self.req_server.add_socket(self._socket)
                self._socket.listen(self.backlog)
        salt.transport.mixins.auth.AESReqServerMixin.post_fork(self, payload_handler, io_loop)

    @tornado.gen.coroutine
    def handle_message(self, stream, header, payload):
        '''
        Handle incoming messages from underylying tcp streams
        '''
        try:
            try:
                payload = self._decode_payload(payload)
            except Exception:
                stream.write(salt.transport.frame.frame_msg('bad load', header=header))
                raise tornado.gen.Return()

            # TODO helper functions to normalize payload?
            if not isinstance(payload, dict) or not isinstance(payload.get('load'), dict):
                yield stream.write(salt.transport.frame.frame_msg(
                    'payload and load must be a dict', header=header))
                raise tornado.gen.Return()

            try:
                id_ = payload['load'].get('id', '')
                if str('\0') in id_:
                    log.error('Payload contains an id with a null byte: %s', payload)
                    stream.send(self.serial.dumps('bad load: id contains a null byte'))
                    raise tornado.gen.Return()
            except TypeError:
                log.error('Payload contains non-string id: %s', payload)
                stream.send(self.serial.dumps('bad load: id {0} is not a string'.format(id_)))
                raise tornado.gen.Return()

            # intercept the "_auth" commands, since the main daemon shouldn't know
            # anything about our key auth
            if payload['enc'] == 'clear' and payload.get('load', {}).get('cmd') == '_auth':
                yield stream.write(salt.transport.frame.frame_msg(
                    self._auth(payload['load']), header=header))
                raise tornado.gen.Return()

            # TODO: test
            try:
                ret, req_opts = yield self.payload_handler(payload)
            except Exception as e:
                # always attempt to return an error to the minion
                stream.write('Some exception handling minion payload')
                log.error('Some exception handling a payload from minion', exc_info=True)
                stream.close()
                raise tornado.gen.Return()

            req_fun = req_opts.get('fun', 'send')
            if req_fun == 'send_clear':
                stream.write(salt.transport.frame.frame_msg(ret, header=header))
            elif req_fun == 'send':
                stream.write(salt.transport.frame.frame_msg(self.crypticle.dumps(ret), header=header))
            elif req_fun == 'send_private':
                stream.write(salt.transport.frame.frame_msg(self._encrypt_private(ret,
                                                             req_opts['key'],
                                                             req_opts['tgt'],
                                                             ), header=header))
            else:
                log.error('Unknown req_fun %s', req_fun)
                # always attempt to return an error to the minion
                stream.write('Server-side exception handling payload')
                stream.close()
        except tornado.gen.Return:
            raise
        except tornado.iostream.StreamClosedError:
            # Stream was closed. This could happen if the remote side
            # closed the connection on its end (eg in a timeout or shutdown
            # situation).
            log.error('Connection was unexpectedly closed', exc_info=True)
        except Exception as exc:  # pylint: disable=broad-except
            # Absorb any other exceptions
            log.error('Unexpected exception occurred: %s', exc, exc_info=True)

        raise tornado.gen.Return()


class SaltMessageServer(tornado.tcpserver.TCPServer, object):
    '''
    Raw TCP server which will receive all of the TCP streams and re-assemble
    messages that are sent through to us
    '''
    def __init__(self, message_handler, *args, **kwargs):
        super(SaltMessageServer, self).__init__(*args, **kwargs)
        self.io_loop = tornado.ioloop.IOLoop.current()

        self.clients = []
        self.message_handler = message_handler

    @tornado.gen.coroutine
    def handle_stream(self, stream, address):
        '''
        Handle incoming streams and add messages to the incoming queue
        '''
        log.trace('Req client %s connected', address)
        self.clients.append((stream, address))
        unpacker = msgpack.Unpacker()
        try:
            while True:
                wire_bytes = yield stream.read_bytes(4096, partial=True)
                unpacker.feed(wire_bytes)
                for framed_msg in unpacker:
                    if six.PY3:
                        framed_msg = salt.transport.frame.decode_embedded_strs(
                            framed_msg
                        )
                    header = framed_msg['head']
                    self.io_loop.spawn_callback(self.message_handler, stream, header, framed_msg['body'])

        except tornado.iostream.StreamClosedError:
            log.trace('req client disconnected %s', address)
            self.clients.remove((stream, address))
        except Exception as e:
            log.trace('other master-side exception: %s', e)
            self.clients.remove((stream, address))
            stream.close()

    def shutdown(self):
        '''
        Shutdown the whole server
        '''
        for item in self.clients:
            client, address = item
            client.close()
            self.clients.remove(item)


if USE_LOAD_BALANCER:
    class LoadBalancerWorker(SaltMessageServer):
        '''
        This will receive TCP connections from 'LoadBalancerServer' via
        a multiprocessing queue.
        Since the queue is shared amongst workers, only one worker will handle
        a given connection.
        '''
        def __init__(self, socket_queue, message_handler, *args, **kwargs):
            super(LoadBalancerWorker, self).__init__(
                message_handler, *args, **kwargs)
            self.socket_queue = socket_queue
            self._stop = threading.Event()
            self.thread = threading.Thread(target=self.socket_queue_thread)
            self.thread.start()

        def stop(self):
            self._stop.set()
            self.thread.join()

        def socket_queue_thread(self):
            try:
                while True:
                    try:
                        client_socket, address = self.socket_queue.get(True, 1)
                    except queue.Empty:
                        if self._stop.is_set():
                            break
                        continue
                    # 'self.io_loop' initialized in super class
                    # 'tornado.tcpserver.TCPServer'.
                    # 'self._handle_connection' defined in same super class.
                    self.io_loop.spawn_callback(
                        self._handle_connection, client_socket, address)
            except (KeyboardInterrupt, SystemExit):
                pass


class TCPClientKeepAlive(tornado.tcpclient.TCPClient):
    '''
    Override _create_stream() in TCPClient to enable keep alive support.
    '''
    def __init__(self, opts, resolver=None):
        self.opts = opts
        super(TCPClientKeepAlive, self).__init__(resolver=resolver)

    def _create_stream(self, max_buffer_size, af, addr, **kwargs):  # pylint: disable=unused-argument
        '''
        Override _create_stream() in TCPClient.

        Tornado 4.5 added the kwargs 'source_ip' and 'source_port'.
        Due to this, use **kwargs to swallow these and any future
        kwargs to maintain compatibility.
        '''
        # Always connect in plaintext; we'll convert to ssl if necessary
        # after one connection has completed.
        sock = socket.socket(socket.AF_INET, socket.SOCK_STREAM)
        _set_tcp_keepalive(sock, self.opts)
        stream = tornado.iostream.IOStream(
            sock,
            max_buffer_size=max_buffer_size)
        if tornado.version_info < (5,):
            return stream.connect(addr)
        return stream, stream.connect(addr)


class SaltMessageClientPool(salt.transport.MessageClientPool):
    '''
    Wrapper class of SaltMessageClient to avoid blocking waiting while writing data to socket.
    '''
    def __init__(self, opts, args=None, kwargs=None):
        super(SaltMessageClientPool, self).__init__(SaltMessageClient, opts, args=args, kwargs=kwargs)

    def __del__(self):
        self.close()

    def close(self):
        for message_client in self.message_clients:
            message_client.close()
        self.message_clients = []

    @tornado.gen.coroutine
    def connect(self):
        futures = []
        for message_client in self.message_clients:
            futures.append(message_client.connect())
        for future in futures:
            yield future
        raise tornado.gen.Return(None)

    def on_recv(self, *args, **kwargs):
        for message_client in self.message_clients:
            message_client.on_recv(*args, **kwargs)

    def send(self, *args, **kwargs):
        message_clients = sorted(self.message_clients, key=lambda x: len(x.send_queue))
        return message_clients[0].send(*args, **kwargs)

    def write_to_stream(self, *args, **kwargs):
        message_clients = sorted(self.message_clients, key=lambda x: len(x.send_queue))
        return message_clients[0]._stream.write(*args, **kwargs)


# TODO consolidate with IPCClient
# TODO: limit in-flight messages.
# TODO: singleton? Something to not re-create the tcp connection so much
class SaltMessageClient(object):
    '''
    Low-level message sending client
    '''
    def __init__(self, opts, host, port, io_loop=None, resolver=None,
                 connect_callback=None, disconnect_callback=None,
                 source_ip=None, source_port=None):
        self.opts = opts
        self.host = host
        self.port = port
        self.source_ip = source_ip
        self.source_port = source_port
        self.connect_callback = connect_callback
        self.disconnect_callback = disconnect_callback

        self.io_loop = io_loop or tornado.ioloop.IOLoop.current()

        with salt.utils.asynchronous.current_ioloop(self.io_loop):
            self._tcp_client = TCPClientKeepAlive(opts, resolver=resolver)

        self._mid = 1
        self._max_messages = int((1 << 31) - 2)  # number of IDs before we wrap

        # TODO: max queue size
        self.send_queue = []  # queue of messages to be sent
        self.send_future_map = {}  # mapping of request_id -> Future
        self.send_timeout_map = {}  # request_id -> timeout_callback

        self._read_until_future = None
        self._on_recv = None
        self._closing = False
        self._connecting_future = self.connect()
        self._stream_return_future = tornado.concurrent.Future()
        self.io_loop.spawn_callback(self._stream_return)

    # TODO: timeout inflight sessions
    def close(self):
        if self._closing:
            return
        self._closing = True
        if hasattr(self, '_stream') and not self._stream.closed():
            # If _stream_return() hasn't completed, it means the IO
            # Loop is stopped (such as when using
            # 'salt.utils.asynchronous.SyncWrapper'). Ensure that
            # _stream_return() completes by restarting the IO Loop.
            # This will prevent potential errors on shutdown.
            try:
                orig_loop = tornado.ioloop.IOLoop.current()
                self.io_loop.make_current()
                self._stream.close()
                if self._read_until_future is not None:
                    # This will prevent this message from showing up:
                    # '[ERROR   ] Future exception was never retrieved:
                    # StreamClosedError'
                    # This happens because the logic is always waiting to read
                    # the next message and the associated read future is marked
                    # 'StreamClosedError' when the stream is closed.
                    if self._read_until_future.done():
                        self._read_until_future.exception()
                    elif self.io_loop != tornado.ioloop.IOLoop.current(instance=False):
                        self.io_loop.add_future(
                            self._stream_return_future,
                            lambda future: self.io_loop.stop()
                        )
                        self.io_loop.start()
            finally:
                orig_loop.make_current()
        self._tcp_client.close()
        # Clear callback references to allow the object that they belong to
        # to be deleted.
        self.connect_callback = None
        self.disconnect_callback = None

    def __del__(self):
        self.close()

    def connect(self):
        '''
        Ask for this client to reconnect to the origin
        '''
        if hasattr(self, '_connecting_future') and not self._connecting_future.done():
            future = self._connecting_future
        else:
            future = tornado.concurrent.Future()
            self._connecting_future = future
            self.io_loop.add_callback(self._connect)

            # Add the callback only when a new future is created
            if self.connect_callback is not None:
                def handle_future(future):
                    response = future.result()
                    self.io_loop.add_callback(self.connect_callback, response)
                future.add_done_callback(handle_future)

        return future

    # TODO: tcp backoff opts
    @tornado.gen.coroutine
    def _connect(self):
        '''
        Try to connect for the rest of time!
        '''
        while True:
            if self._closing:
                break
            try:
                kwargs = {}
                if self.source_ip or self.source_port:
                    if tornado.version_info >= (4, 5):
                        ### source_ip and source_port are supported only in Tornado >= 4.5
                        # See http://www.tornadoweb.org/en/stable/releases/v4.5.0.html
                        # Otherwise will just ignore these args
                        kwargs = {'source_ip': self.source_ip,
                                  'source_port': self.source_port}
                    else:
                        log.warning('If you need a certain source IP/port, consider upgrading Tornado >= 4.5')
                with salt.utils.asynchronous.current_ioloop(self.io_loop):
                    self._stream = yield self._tcp_client.connect(self.host,
                                                                  self.port,
                                                                  ssl_options=self.opts.get('ssl'),
                                                                  **kwargs)
                self._connecting_future.set_result(True)
                break
            except Exception as e:
                yield tornado.gen.sleep(1)  # TODO: backoff
                #self._connecting_future.set_exception(e)

    @tornado.gen.coroutine
    def _stream_return(self):
        try:
            while not self._closing and (
                    not self._connecting_future.done() or
                    self._connecting_future.result() is not True):
                yield self._connecting_future
            unpacker = msgpack.Unpacker()
            while not self._closing:
                try:
                    self._read_until_future = self._stream.read_bytes(4096, partial=True)
                    wire_bytes = yield self._read_until_future
                    unpacker.feed(wire_bytes)
                    for framed_msg in unpacker:
                        if six.PY3:
                            framed_msg = salt.transport.frame.decode_embedded_strs(
                                framed_msg
                            )
                        header = framed_msg['head']
                        body = framed_msg['body']
                        message_id = header.get('mid')

                        if message_id in self.send_future_map:
                            self.send_future_map.pop(message_id).set_result(body)
                            self.remove_message_timeout(message_id)
                        else:
                            if self._on_recv is not None:
                                self.io_loop.spawn_callback(self._on_recv, header, body)
                            else:
                                log.error('Got response for message_id %s that we are not tracking', message_id)
                except tornado.iostream.StreamClosedError as e:
                    log.debug('tcp stream to %s:%s closed, unable to recv', self.host, self.port)
                    for future in six.itervalues(self.send_future_map):
                        future.set_exception(e)
                    self.send_future_map = {}
                    if self._closing:
                        return
                    if self.disconnect_callback:
                        self.disconnect_callback()
                    # if the last connect finished, then we need to make a new one
                    if self._connecting_future.done():
                        self._connecting_future = self.connect()
                    yield self._connecting_future
                except TypeError:
                    # This is an invalid transport
                    if 'detect_mode' in self.opts:
                        log.info('There was an error trying to use TCP transport; '
                                 'attempting to fallback to another transport')
                    else:
                        raise SaltClientError
                except Exception as e:
                    log.error('Exception parsing response', exc_info=True)
                    for future in six.itervalues(self.send_future_map):
                        future.set_exception(e)
                    self.send_future_map = {}
                    if self._closing:
                        return
                    if self.disconnect_callback:
                        self.disconnect_callback()
                    # if the last connect finished, then we need to make a new one
                    if self._connecting_future.done():
                        self._connecting_future = self.connect()
                    yield self._connecting_future
        finally:
            self._stream_return_future.set_result(True)

    @tornado.gen.coroutine
    def _stream_send(self):
        while not self._connecting_future.done() or self._connecting_future.result() is not True:
            yield self._connecting_future
        while len(self.send_queue) > 0:
            message_id, item = self.send_queue[0]
            try:
                yield self._stream.write(item)
                del self.send_queue[0]
            # if the connection is dead, lets fail this send, and make sure we
            # attempt to reconnect
            except tornado.iostream.StreamClosedError as e:
                if message_id in self.send_future_map:
                    self.send_future_map.pop(message_id).set_exception(e)
                self.remove_message_timeout(message_id)
                del self.send_queue[0]
                if self._closing:
                    return
                if self.disconnect_callback:
                    self.disconnect_callback()
                # if the last connect finished, then we need to make a new one
                if self._connecting_future.done():
                    self._connecting_future = self.connect()
                yield self._connecting_future

    def _message_id(self):
        wrap = False
        while self._mid in self.send_future_map:
            if self._mid >= self._max_messages:
                if wrap:
                    # this shouldn't ever happen, but just in case
                    raise Exception('Unable to find available messageid')
                self._mid = 1
                wrap = True
            else:
                self._mid += 1

        return self._mid

    # TODO: return a message object which takes care of multiplexing?
    def on_recv(self, callback):
        '''
        Register a callback for received messages (that we didn't initiate)
        '''
        if callback is None:
            self._on_recv = callback
        else:
            def wrap_recv(header, body):
                callback(body)
            self._on_recv = wrap_recv

    def remove_message_timeout(self, message_id):
        if message_id not in self.send_timeout_map:
            return
        timeout = self.send_timeout_map.pop(message_id)
        self.io_loop.remove_timeout(timeout)

    def timeout_message(self, message_id):
        if message_id in self.send_timeout_map:
            del self.send_timeout_map[message_id]
        if message_id in self.send_future_map:
            self.send_future_map.pop(message_id).set_exception(
                SaltReqTimeoutError('Message timed out')
            )

    def send(self, msg, timeout=None, callback=None, raw=False):
        '''
        Send given message, and return a future
        '''
        message_id = self._message_id()
        header = {'mid': message_id}

        future = tornado.concurrent.Future()
        if callback is not None:
            def handle_future(future):
                response = future.result()
                self.io_loop.add_callback(callback, response)
            future.add_done_callback(handle_future)
        # Add this future to the mapping
        self.send_future_map[message_id] = future

        if self.opts.get('detect_mode') is True:
            timeout = 1

        if timeout is not None:
            send_timeout = self.io_loop.call_later(timeout, self.timeout_message, message_id)
            self.send_timeout_map[message_id] = send_timeout

        # if we don't have a send queue, we need to spawn the callback to do the sending
        if len(self.send_queue) == 0:
            self.io_loop.spawn_callback(self._stream_send)
        self.send_queue.append((message_id, salt.transport.frame.frame_msg(msg, header=header)))
        return future


class Subscriber(object):
    '''
    Client object for use with the TCP publisher server
    '''
    def __init__(self, stream, address):
        self.stream = stream
        self.address = address
        self._closing = False
        self._read_until_future = None
        self.id_ = None

    def close(self):
        if self._closing:
            return
        self._closing = True
        if not self.stream.closed():
            self.stream.close()
            if self._read_until_future is not None and self._read_until_future.done():
                # This will prevent this message from showing up:
                # '[ERROR   ] Future exception was never retrieved:
                # StreamClosedError'
                # This happens because the logic is always waiting to read
                # the next message and the associated read future is marked
                # 'StreamClosedError' when the stream is closed.
                self._read_until_future.exception()

    def __del__(self):
        self.close()


class PubServer(tornado.tcpserver.TCPServer, object):
    '''
    TCP publisher
    '''
    def __init__(self, opts, io_loop=None):
        super(PubServer, self).__init__(ssl_options=opts.get('ssl'))
        self.io_loop = io_loop
        self.opts = opts
        self._closing = False
        self.clients = set()
        self.aes_funcs = salt.master.AESFuncs(self.opts)
        self.present = {}
        self.presence_events = False
        if self.opts.get('presence_events', False):
            tcp_only = True
            for transport, _ in iter_transport_opts(self.opts):
                if transport != 'tcp':
                    tcp_only = False
            if tcp_only:
                # Only when the transport is TCP only, the presence events will
                # be handled here. Otherwise, it will be handled in the
                # 'Maintenance' process.
                self.presence_events = True

        if self.presence_events:
            self.event = salt.utils.event.get_event(
                'master',
                opts=self.opts,
                listen=False
            )

    def close(self):
        if self._closing:
            return
        self._closing = True

    def __del__(self):
        self.close()

    def _add_client_present(self, client):
        id_ = client.id_
        if id_ in self.present:
            clients = self.present[id_]
            clients.add(client)
        else:
            self.present[id_] = {client}
            if self.presence_events:
                data = {'new': [id_],
                        'lost': []}
                self.event.fire_event(
                    data,
                    salt.utils.event.tagify('change', 'presence')
                )
                data = {'present': list(self.present.keys())}
                self.event.fire_event(
                    data,
                    salt.utils.event.tagify('present', 'presence')
                )

    def _remove_client_present(self, client):
        id_ = client.id_
        if id_ is None or id_ not in self.present:
            # This is possible if _remove_client_present() is invoked
            # before the minion's id is validated.
            return

        clients = self.present[id_]
        if client not in clients:
            # Since _remove_client_present() is potentially called from
            # _stream_read() and/or publish_payload(), it is possible for
            # it to be called twice, in which case we will get here.
            # This is not an abnormal case, so no logging is required.
            return

        clients.remove(client)
        if len(clients) == 0:
            del self.present[id_]
            if self.presence_events:
                data = {'new': [],
                        'lost': [id_]}
                self.event.fire_event(
                    data,
                    salt.utils.event.tagify('change', 'presence')
                )
                data = {'present': list(self.present.keys())}
                self.event.fire_event(
                    data,
                    salt.utils.event.tagify('present', 'presence')
                )

    @tornado.gen.coroutine
    def _stream_read(self, client):
        unpacker = msgpack.Unpacker()
        while not self._closing:
            try:
                client._read_until_future = client.stream.read_bytes(4096, partial=True)
                wire_bytes = yield client._read_until_future
                unpacker.feed(wire_bytes)
                for framed_msg in unpacker:
                    if six.PY3:
                        framed_msg = salt.transport.frame.decode_embedded_strs(
                            framed_msg
                        )
                    body = framed_msg['body']
                    if body['enc'] != 'aes':
                        # We only accept 'aes' encoded messages for 'id'
                        continue
                    crypticle = salt.crypt.Crypticle(self.opts, salt.master.SMaster.secrets['aes']['secret'].value)
                    load = crypticle.loads(body['load'])
                    if six.PY3:
                        load = salt.transport.frame.decode_embedded_strs(load)
                    if not self.aes_funcs.verify_minion(load['id'], load['tok']):
                        continue
                    client.id_ = load['id']
                    self._add_client_present(client)
            except tornado.iostream.StreamClosedError as e:
                log.debug('tcp stream to %s closed, unable to recv', client.address)
                client.close()
                self._remove_client_present(client)
                self.clients.discard(client)
                break
            except Exception as e:
                log.error('Exception parsing response', exc_info=True)
                continue

    def handle_stream(self, stream, address):
        log.trace('Subscriber at %s connected', address)
        client = Subscriber(stream, address)
        self.clients.add(client)
        self.io_loop.spawn_callback(self._stream_read, client)

    # TODO: ACK the publish through IPC
    @tornado.gen.coroutine
    def publish_payload(self, package, _):
        log.debug('TCP PubServer sending payload: %s', package)
        payload = salt.transport.frame.frame_msg(package['payload'])

        to_remove = []
        if 'topic_lst' in package:
            topic_lst = package['topic_lst']
            for topic in topic_lst:
                if topic in self.present:
                    # This will rarely be a list of more than 1 item. It will
                    # be more than 1 item if the minion disconnects from the
                    # master in an unclean manner (eg cable yank), then
                    # restarts and the master is yet to detect the disconnect
                    # via TCP keep-alive.
                    for client in self.present[topic]:
                        try:
                            # Write the packed str
                            f = client.stream.write(payload)
                            self.io_loop.add_future(f, lambda f: True)
                        except tornado.iostream.StreamClosedError:
                            to_remove.append(client)
                else:
                    log.debug('Publish target %s not connected', topic)
        else:
            for client in self.clients:
                try:
                    # Write the packed str
                    f = client.stream.write(payload)
                    self.io_loop.add_future(f, lambda f: True)
                except tornado.iostream.StreamClosedError:
                    to_remove.append(client)
        for client in to_remove:
            log.debug('Subscriber at %s has disconnected from publisher', client.address)
            client.close()
            self._remove_client_present(client)
            self.clients.discard(client)
        log.trace('TCP PubServer finished publishing payload')


class TCPPubServerChannel(salt.transport.server.PubServerChannel):
    # TODO: opts!
    # Based on default used in tornado.netutil.bind_sockets()
    backlog = 128

    def __init__(self, opts):
        self.opts = opts
        self.serial = salt.payload.Serial(self.opts)  # TODO: in init?
        self.ckminions = salt.utils.minions.CkMinions(opts)
        self.io_loop = None

    def __setstate__(self, state):
        salt.master.SMaster.secrets = state['secrets']
        self.__init__(state['opts'])

    def __getstate__(self):
        return {'opts': self.opts,
                'secrets': salt.master.SMaster.secrets}

    def _publish_daemon(self, **kwargs):
        '''
        Bind to the interface specified in the configuration file
        '''
        salt.utils.process.appendproctitle(self.__class__.__name__)

        log_queue = kwargs.get('log_queue')
        if log_queue is not None:
            salt.log.setup.set_multiprocessing_logging_queue(log_queue)
        log_queue_level = kwargs.get('log_queue_level')
        if log_queue_level is not None:
            salt.log.setup.set_multiprocessing_logging_level(log_queue_level)
        salt.log.setup.setup_multiprocessing_logging(log_queue)

        # Check if io_loop was set outside
        if self.io_loop is None:
            self.io_loop = tornado.ioloop.IOLoop.current()

        # Spin up the publisher
        pub_server = PubServer(self.opts, io_loop=self.io_loop)
        sock = socket.socket(socket.AF_INET, socket.SOCK_STREAM)
        sock.setsockopt(socket.SOL_SOCKET, socket.SO_REUSEADDR, 1)
        _set_tcp_keepalive(sock, self.opts)
        sock.setblocking(0)
        sock.bind((self.opts['interface'], int(self.opts['publish_port'])))
        sock.listen(self.backlog)
        # pub_server will take ownership of the socket
        pub_server.add_socket(sock)

        # Set up Salt IPC server
        if self.opts.get('ipc_mode', '') == 'tcp':
            pull_uri = int(self.opts.get('tcp_master_publish_pull', 4514))
        else:
            pull_uri = os.path.join(self.opts['sock_dir'], 'publish_pull.ipc')

        pull_sock = salt.transport.ipc.IPCMessageServer(
            pull_uri,
            io_loop=self.io_loop,
            payload_handler=pub_server.publish_payload,
        )

        # Securely create socket
        log.info('Starting the Salt Puller on %s', pull_uri)
        with salt.utils.files.set_umask(0o177):
            pull_sock.start()

        # run forever
        try:
            self.io_loop.start()
        except (KeyboardInterrupt, SystemExit):
            salt.log.setup.shutdown_multiprocessing_logging()

    def pre_fork(self, process_manager, kwargs=None):
        '''
        Do anything necessary pre-fork. Since this is on the master side this will
        primarily be used to create IPC channels and create our daemon process to
        do the actual publishing
        '''
        process_manager.add_process(self._publish_daemon, kwargs=kwargs)

    def publish(self, load):
        '''
        Publish "load" to minions
        '''
        payload = {'enc': 'aes'}

        crypticle = salt.crypt.Crypticle(self.opts, salt.master.SMaster.secrets['aes']['secret'].value)
        payload['load'] = crypticle.dumps(load)
        if self.opts['sign_pub_messages']:
            master_pem_path = os.path.join(self.opts['pki_dir'], 'master.pem')
            log.debug("Signing data packet")
            payload['sig'] = salt.crypt.sign_message(master_pem_path, payload['load'])
        # Use the Salt IPC server
        if self.opts.get('ipc_mode', '') == 'tcp':
            pull_uri = int(self.opts.get('tcp_master_publish_pull', 4514))
        else:
            pull_uri = os.path.join(self.opts['sock_dir'], 'publish_pull.ipc')
        # TODO: switch to the actual asynchronous interface
        #pub_sock = salt.transport.ipc.IPCMessageClient(self.opts, io_loop=self.io_loop)
        pub_sock = salt.utils.asynchronous.SyncWrapper(
            salt.transport.ipc.IPCMessageClient,
            (pull_uri,)
        )
        pub_sock.connect()

        int_payload = {'payload': self.serial.dumps(payload)}

        # add some targeting stuff for lists only (for now)
        if load['tgt_type'] == 'list':
            if isinstance(load['tgt'], six.string_types):
                # Fetch a list of minions that match
                _res = self.ckminions.check_minions(load['tgt'],
                                                    tgt_type=load['tgt_type'])
                match_ids = _res['minions']

                log.debug("Publish Side Match: %s", match_ids)
                # Send list of miions thru so zmq can target them
                int_payload['topic_lst'] = match_ids
            else:
                int_payload['topic_lst'] = load['tgt']
        # Send it over IPC!
        pub_sock.send(int_payload)<|MERGE_RESOLUTION|>--- conflicted
+++ resolved
@@ -10,11 +10,6 @@
 from __future__ import absolute_import, print_function, unicode_literals
 import errno
 import logging
-<<<<<<< HEAD
-import socket
-=======
-import msgpack
->>>>>>> 2f6e40fb
 import os
 import socket
 import sys
