# -*- coding: utf-8 -*-
'''
Connection module for Amazon VPC

.. versionadded:: 2014.7.0

:configuration: This module accepts explicit VPC credentials but can also
    utilize IAM roles assigned to the instance trough Instance Profiles.
    Dynamic credentials are then automatically obtained from AWS API and no
    further configuration is necessary. More Information available at:

    .. code-block:: text

        http://docs.aws.amazon.com/AWSEC2/latest/UserGuide/iam-roles-for-amazon-ec2.html

    If IAM roles are not used you need to specify them either in a pillar or
    in the minion's config file:

    .. code-block:: yaml

        vpc.keyid: GKTADJGHEIQSXMKKRBJ08H
        vpc.key: askdjghsdfjkghWupUjasdflkdfklgjsdfjajkghs

    A region may also be specified in the configuration:

    .. code-block:: yaml

        vpc.region: us-east-1

    If a region is not specified, the default is us-east-1.

    It's also possible to specify key, keyid and region via a profile, either
    as a passed in dict, or as a string to pull from pillars or minion config:

    .. code-block:: yaml

        myprofile:
            keyid: GKTADJGHEIQSXMKKRBJ08H
            key: askdjghsdfjkghWupUjasdflkdfklgjsdfjajkghs
            region: us-east-1

.. versionchanged:: 2015.8.0
    All methods now return a dictionary. Create and delete methods return:

    .. code-block:: yaml

        created: true

    or

    .. code-block:: yaml

        created: false
        error:
          message: error message

    Request methods (e.g., `describe_vpc`) return:

    .. code-block:: yaml

        vpcs:
          - {...}
          - {...}

    or

    .. code-block:: yaml

        error:
          message: error message

:depends: boto

'''
# keep lint from choking on _get_conn and _cache_id
#pylint: disable=E0602

# Import Python libs
from __future__ import absolute_import
import logging
import socket
from distutils.version import LooseVersion as _LooseVersion  # pylint: disable=import-error,no-name-in-module

# Import Salt libs
import salt.utils.boto
import salt.utils.boto3
import salt.utils.compat
from salt.exceptions import SaltInvocationError, CommandExecutionError
# from salt.utils import exactly_one
# TODO: Uncomment this and s/_exactly_one/exactly_one/
# See note in utils.boto

log = logging.getLogger(__name__)

# Import third party libs
import salt.ext.six as six
# pylint: disable=import-error
try:
    #pylint: disable=unused-import
    import boto
    import boto.vpc
    #pylint: enable=unused-import
    from boto.exception import BotoServerError
    logging.getLogger('boto').setLevel(logging.CRITICAL)
    HAS_BOTO = True
except ImportError:
    HAS_BOTO = False
# pylint: enable=import-error
try:
    #pylint: disable=unused-import
    import boto3
    #pylint: enable=unused-import
    logging.getLogger('boto3').setLevel(logging.CRITICAL)
    HAS_BOTO3 = True
except ImportError:
    HAS_BOTO3 = False


def __virtual__():
    '''
    Only load if boto libraries exist and if boto libraries are greater than
    a given version.
    '''
    required_boto_version = '2.8.0'
    # the boto_vpc execution module relies on the connect_to_region() method
    # which was added in boto 2.8.0
    # https://github.com/boto/boto/commit/33ac26b416fbb48a60602542b4ce15dcc7029f12
    if not HAS_BOTO:
        return (False, 'The boto_vpc module could not be loaded: boto libraries not found')
    elif _LooseVersion(boto.__version__) < _LooseVersion(required_boto_version):
        return (False, 'The boto_vpc module could not be loaded: boto library is not required version 2.8.0')
    required_boto3_version = '1.2.6'
    # the boto_vpc execution module relies on the create_nat_gateway() method
    # which was added in boto3 1.2.6
    if not HAS_BOTO3:
        return (False, 'The boto_vpc module could not be loaded: boto3 libraries not found')
    elif _LooseVersion(boto3.__version__) < _LooseVersion(required_boto3_version):
        return (False, 'The boto_vpc module could not be loaded: boto3 library is not required version 1.2.6')
    return True


def __init__(opts):
    salt.utils.compat.pack_dunder(__name__)
    if HAS_BOTO:
        __utils__['boto.assign_funcs'](__name__, 'vpc', pack=__salt__)
    if HAS_BOTO3:
        __utils__['boto3.assign_funcs'](__name__, 'ec2',
                  get_conn_funcname='_get_conn3',
                  cache_id_funcname='_cache_id3',
                  exactly_one_funcname=None)


def check_vpc(vpc_id=None, vpc_name=None, region=None, key=None,
              keyid=None, profile=None):
    '''
    Check whether a VPC with the given name or id exists.
    Returns the vpc_id or None. Raises SaltInvocationError if
    both vpc_id and vpc_name are None. Optionally raise a
    CommandExecutionError if the VPC does not exist.

    .. versionadded:: 2016.3.0

    CLI Example:

    .. code-block:: bash

        salt myminion boto_vpc.check_vpc vpc_name=myvpc profile=awsprofile
    '''

    if not _exactly_one((vpc_name, vpc_id)):
        raise SaltInvocationError('One (but not both) of vpc_id or vpc_name '
                                  'must be provided.')
    if vpc_name:
        vpc_id = _get_id(vpc_name=vpc_name, region=region, key=key, keyid=keyid,
                         profile=profile)
    elif not _find_vpcs(vpc_id=vpc_id, region=region, key=key, keyid=keyid,
                        profile=profile):
        log.info('VPC {0} does not exist.'.format(vpc_id))
        return None
    return vpc_id


def _create_resource(resource, name=None, tags=None, region=None, key=None,
                     keyid=None, profile=None, **kwargs):
    '''
    Create a VPC resource. Returns the resource id if created, or False
    if not created.
    '''

    try:
        try:
            conn = _get_conn(region=region, key=key, keyid=keyid, profile=profile)
            create_resource = getattr(conn, 'create_' + resource)
        except AttributeError:
            raise AttributeError('{0} function does not exist for boto VPC '
                                 'connection.'.format('create_' + resource))

        if name and _get_resource_id(resource, name, region=region, key=key,
                                     keyid=keyid, profile=profile):
            return {'created': False, 'error': {'message':
                    'A {0} named {1} already exists.'.format(
                        resource, name)}}

        r = create_resource(**kwargs)

        if r:
            if isinstance(r, bool):
                return {'created': True}
            else:
                log.info('A {0} with id {1} was created'.format(resource, r.id))
                _maybe_set_name_tag(name, r)
                _maybe_set_tags(tags, r)

                if name:
                    _cache_id(name,
                              sub_resource=resource,
                              resource_id=r.id,
                              region=region,
                              key=key, keyid=keyid,
                              profile=profile)
                return {'created': True, 'id': r.id}
        else:
            if name:
                e = '{0} {1} was not created.'.format(resource, name)
            else:
                e = '{0} was not created.'.format(resource)
            log.warning(e)
            return {'created': False, 'error': {'message': e}}
    except BotoServerError as e:
        return {'created': False, 'error': salt.utils.boto.get_error(e)}


def _delete_resource(resource, name=None, resource_id=None, region=None,
                     key=None, keyid=None, profile=None, **kwargs):
    '''
    Delete a VPC resource. Returns True if successful, otherwise False.
    '''

    if not _exactly_one((name, resource_id)):
        raise SaltInvocationError('One (but not both) of name or id must be '
                                  'provided.')

    try:
        conn = _get_conn(region=region, key=key, keyid=keyid, profile=profile)

        try:
            delete_resource = getattr(conn, 'delete_' + resource)
        except AttributeError:
            raise AttributeError('{0} function does not exist for boto VPC '
                                 'connection.'.format('delete_' + resource))
        if name:
            resource_id = _get_resource_id(resource, name,
                                           region=region, key=key,
                                           keyid=keyid, profile=profile)
            if not resource_id:
                return {'deleted': False, 'error': {'message':
                        '{0} {1} does not exist.'.format(resource, name)}}

        if delete_resource(resource_id, **kwargs):
            _cache_id(name, sub_resource=resource,
                      resource_id=resource_id,
                      invalidate=True,
                      region=region,
                      key=key, keyid=keyid,
                      profile=profile)
            return {'deleted': True}
        else:
            if name:
                e = '{0} {1} was not deleted.'.format(resource, name)
            else:
                e = '{0} was not deleted.'.format(resource)
            return {'deleted': False, 'error': {'message': e}}
    except BotoServerError as e:
        return {'deleted': False, 'error': salt.utils.boto.get_error(e)}


def _get_resource(resource, name=None, resource_id=None, region=None,
                  key=None, keyid=None, profile=None):
    '''
    Get a VPC resource based on resource type and name or id.
    Cache the id if name was provided.
    '''

    if not _exactly_one((name, resource_id)):
        raise SaltInvocationError('One (but not both) of name or id must be '
                                  'provided.')

    conn = _get_conn(region=region, key=key, keyid=keyid, profile=profile)

    f = 'get_all_{0}'.format(resource)
    if not f.endswith('s'):
        f = f + 's'
    get_resources = getattr(conn, f)
    filter_parameters = {}

    if name:
        filter_parameters['filters'] = {'tag:Name': name}
    if resource_id:
        filter_parameters['{0}_ids'.format(resource)] = resource_id

    try:
        r = get_resources(**filter_parameters)
    except BotoServerError as e:
        if e.code.endswith('.NotFound'):
            return None
        raise

    if r:
        if len(r) == 1:
            if name:
                _cache_id(name, sub_resource=resource,
                          resource_id=r[0].id,
                          region=region,
                          key=key, keyid=keyid,
                          profile=profile)
            return r[0]
        else:
            raise CommandExecutionError('Found more than one '
                                        '{0} named "{1}"'.format(
                                            resource, name))
    else:
        return None


def _find_resources(resource, name=None, resource_id=None, tags=None,
                    region=None, key=None, keyid=None, profile=None):
    '''
    Get VPC resources based on resource type and name, id, or tags.
    '''

    if all((resource_id, name)):
        raise SaltInvocationError('Only one of name or id may be '
                                  'provided.')

    if not any((resource_id, name, tags)):
        raise SaltInvocationError('At least one of the following must be '
                                  'provided: id, name, or tags.')

    conn = _get_conn(region=region, key=key, keyid=keyid, profile=profile)

    f = 'get_all_{0}'.format(resource)
    if not f.endswith('s'):
        f = f + 's'
    get_resources = getattr(conn, f)

    filter_parameters = {}
    if name:
        filter_parameters['filters'] = {'tag:Name': name}
    if resource_id:
        filter_parameters['{0}_ids'.format(resource)] = resource_id
    if tags:
        for tag_name, tag_value in six.iteritems(tags):
            filter_parameters['filters']['tag:{0}'.format(tag_name)] = tag_value

    try:
        r = get_resources(**filter_parameters)
    except BotoServerError as e:
        if e.code.endswith('.NotFound'):
            return None
        raise
    return r


def _get_resource_id(resource, name, region=None, key=None,
                     keyid=None, profile=None):
    '''
    Get an AWS id for a VPC resource by type and name.
    '''

    _id = _cache_id(name, sub_resource=resource,
                    region=region, key=key,
                    keyid=keyid, profile=profile)
    if _id:
        return _id

    r = _get_resource(resource, name=name, region=region, key=key,
                      keyid=keyid, profile=profile)

    if r:
        return r.id


def get_resource_id(resource, name=None, resource_id=None, region=None,
                    key=None, keyid=None, profile=None):
    '''
    Get an AWS id for a VPC resource by type and name.

    .. versionadded:: 2015.8.0

    CLI Example:

    .. code-block:: bash

        salt myminion boto_vpc.get_resource_id internet_gateway myigw

    '''

    try:
        return {'id': _get_resource_id(resource, name, region=region, key=key,
                                       keyid=keyid, profile=profile)}
    except BotoServerError as e:
        return {'error': salt.utils.boto.get_error(e)}


def resource_exists(resource, name=None, resource_id=None, tags=None,
                    region=None, key=None, keyid=None, profile=None):
    '''
    Given a resource type and name, return {exists: true} if it exists,
    {exists: false} if it does not exist, or {error: {message: error text}
    on error.

    .. versionadded:: 2015.8.0

    CLI Example:

    .. code-block:: bash

        salt myminion boto_vpc.resource_exists internet_gateway myigw

    '''

    try:
        return {'exists': bool(_find_resources(resource, name=name,
                                               resource_id=resource_id,
                                               tags=tags, region=region,
                                               key=key, keyid=keyid,
                                               profile=profile))}
    except BotoServerError as e:
        return {'error': salt.utils.boto.get_error(e)}


def _find_vpcs(vpc_id=None, vpc_name=None, cidr=None, tags=None,
               region=None, key=None, keyid=None, profile=None):

    '''
    Given VPC properties, find and return matching VPC ids.
    '''

    if all((vpc_id, vpc_name)):
        raise SaltInvocationError('Only one of vpc_name or vpc_id may be '
                                  'provided.')

    if not any((vpc_id, vpc_name, tags, cidr)):
        raise SaltInvocationError('At least one of the following must be '
                                  'provided: vpc_id, vpc_name, cidr or tags.')

    conn = _get_conn(region=region, key=key, keyid=keyid, profile=profile)
    filter_parameters = {'filters': {}}

    if vpc_id:
        filter_parameters['vpc_ids'] = [vpc_id]

    if cidr:
        filter_parameters['filters']['cidr'] = cidr

    if vpc_name:
        filter_parameters['filters']['tag:Name'] = vpc_name

    if tags:
        for tag_name, tag_value in six.iteritems(tags):
            filter_parameters['filters']['tag:{0}'.format(tag_name)] = tag_value

    vpcs = conn.get_all_vpcs(**filter_parameters)
    log.debug('The filters criteria {0} matched the following VPCs:{1}'.format(filter_parameters, vpcs))

    if vpcs:
        return [vpc.id for vpc in vpcs]
    else:
        return []


def _get_id(vpc_name=None, cidr=None, tags=None, region=None, key=None,
            keyid=None, profile=None):
    '''
    Given VPC properties, return the VPC id if a match is found.
    '''

    if vpc_name and not any((cidr, tags)):
        vpc_id = _cache_id(vpc_name, region=region,
                           key=key, keyid=keyid,
                           profile=profile)
        if vpc_id:
            return vpc_id

    vpc_ids = _find_vpcs(vpc_name=vpc_name, cidr=cidr, tags=tags, region=region,
                         key=key, keyid=keyid, profile=profile)
    if vpc_ids:
        log.info("Matching VPC: {0}".format(" ".join(vpc_ids)))
        if len(vpc_ids) == 1:
            vpc_id = vpc_ids[0]
            if vpc_name:
                _cache_id(vpc_name, vpc_id,
                          region=region, key=key,
                          keyid=keyid, profile=profile)
            return vpc_id
        else:
            raise CommandExecutionError('Found more than one VPC matching the criteria.')
    else:
        log.info('No VPC found.')
        return None


def get_id(name=None, cidr=None, tags=None, region=None, key=None, keyid=None,
           profile=None):
    '''
    Given VPC properties, return the VPC id if a match is found.

    CLI Example:

    .. code-block:: bash

        salt myminion boto_vpc.get_id myvpc

    '''

    try:
        return {'id': _get_id(vpc_name=name, cidr=cidr, tags=tags, region=region,
                              key=key, keyid=keyid, profile=profile)}
    except BotoServerError as e:
        return {'error': salt.utils.boto.get_error(e)}


def exists(vpc_id=None, name=None, cidr=None, tags=None, region=None, key=None,
           keyid=None, profile=None):
    '''
    Given a VPC ID, check to see if the given VPC ID exists.

    Returns True if the given VPC ID exists and returns False if the given
    VPC ID does not exist.

    CLI Example:

    .. code-block:: bash

        salt myminion boto_vpc.exists myvpc

    '''

    try:
        vpc_ids = _find_vpcs(vpc_id=vpc_id, vpc_name=name, cidr=cidr, tags=tags,
                             region=region, key=key, keyid=keyid, profile=profile)
        return {'exists': bool(vpc_ids)}
    except BotoServerError as e:
        return {'error': salt.utils.boto.get_error(e)}


def create(cidr_block, instance_tenancy=None, vpc_name=None,
           enable_dns_support=None, enable_dns_hostnames=None, tags=None,
           region=None, key=None, keyid=None, profile=None):
    '''
    Given a valid CIDR block, create a VPC.

    An optional instance_tenancy argument can be provided. If provided, the
    valid values are 'default' or 'dedicated'

    An optional vpc_name argument can be provided.

    Returns {created: true} if the VPC was created and returns
    {created: False} if the VPC was not created.

    CLI Example:

    .. code-block:: bash

        salt myminion boto_vpc.create '10.0.0.0/24'

    '''

    try:
        conn = _get_conn(region=region, key=key, keyid=keyid, profile=profile)
        vpc = conn.create_vpc(cidr_block, instance_tenancy=instance_tenancy)
        if vpc:
            log.info('The newly created VPC id is {0}'.format(vpc.id))

            _maybe_set_name_tag(vpc_name, vpc)
            _maybe_set_tags(tags, vpc)
            _maybe_set_dns(conn, vpc.id, enable_dns_support, enable_dns_hostnames)
            _maybe_name_route_table(conn, vpc.id, vpc_name)
            if vpc_name:
                _cache_id(vpc_name, vpc.id,
                          region=region, key=key,
                          keyid=keyid, profile=profile)
            return {'created': True, 'id': vpc.id}
        else:
            log.warning('VPC was not created')
            return {'created': False}
    except BotoServerError as e:
        return {'created': False, 'error': salt.utils.boto.get_error(e)}


def delete(vpc_id=None, name=None, vpc_name=None, tags=None,
           region=None, key=None, keyid=None, profile=None):
    '''
    Given a VPC ID or VPC name, delete the VPC.

    Returns {deleted: true} if the VPC was deleted and returns
    {deleted: false} if the VPC was not deleted.

    CLI Example:

    .. code-block:: bash

        salt myminion boto_vpc.delete vpc_id='vpc-6b1fe402'
        salt myminion boto_vpc.delete name='myvpc'

    '''

    if name:
        log.warning('boto_vpc.delete: name parameter is deprecated '
                    'use vpc_name instead.')
        vpc_name = name

    if not _exactly_one((vpc_name, vpc_id)):
        raise SaltInvocationError('One (but not both) of vpc_name or vpc_id must be '
                                  'provided.')
    try:
        conn = _get_conn(region=region, key=key, keyid=keyid, profile=profile)
        if not vpc_id:
            vpc_id = _get_id(vpc_name=vpc_name, tags=tags, region=region, key=key,
                             keyid=keyid, profile=profile)
            if not vpc_id:
                return {'deleted': False, 'error': {'message':
                        'VPC {0} not found'.format(vpc_name)}}

        if conn.delete_vpc(vpc_id):
            log.info('VPC {0} was deleted.'.format(vpc_id))
            if vpc_name:
                _cache_id(vpc_name, resource_id=vpc_id,
                          invalidate=True,
                          region=region,
                          key=key, keyid=keyid,
                          profile=profile)
            return {'deleted': True}
        else:
            log.warning('VPC {0} was not deleted.'.format(vpc_id))
            return {'deleted': False}
    except BotoServerError as e:
        return {'deleted': False, 'error': salt.utils.boto.get_error(e)}


def describe(vpc_id=None, vpc_name=None, region=None, key=None,
             keyid=None, profile=None):
    '''
    Given a VPC ID describe its properties.

    Returns a dictionary of interesting properties.

    .. versionchanged:: 2015.8.0
        Added vpc_name argument

    CLI Example:

    .. code-block:: bash

        salt myminion boto_vpc.describe vpc_id=vpc-123456
        salt myminion boto_vpc.describe vpc_name=myvpc

    '''

    if not any((vpc_id, vpc_name)):
        raise SaltInvocationError('A valid vpc id or name needs to be specified.')

    try:
        conn = _get_conn(region=region, key=key, keyid=keyid, profile=profile)
        vpc_id = check_vpc(vpc_id, vpc_name, region, key, keyid, profile)
        if not vpc_id:
            return {'vpc': None}

        filter_parameters = {'vpc_ids': vpc_id}

        vpcs = conn.get_all_vpcs(**filter_parameters)

        if vpcs:
            vpc = vpcs[0]  # Found!
            log.debug('Found VPC: {0}'.format(vpc.id))

            keys = ('id', 'cidr_block', 'is_default', 'state', 'tags',
                    'dhcp_options_id', 'instance_tenancy')
            return {'vpc': dict([(k, getattr(vpc, k)) for k in keys])}
        else:
            return {'vpc': None}

    except BotoServerError as e:
        return {'error': salt.utils.boto.get_error(e)}


def describe_vpcs(vpc_id=None, name=None, cidr=None, tags=None,
                  region=None, key=None, keyid=None, profile=None):
    '''
    Describe all VPCs, matching the filter criteria if provided.

    Returns a a list of dictionaries with interesting properties.

    .. versionadded:: 2015.8.0

    CLI Example:

    .. code-block:: bash

        salt myminion boto_vpc.describe_vpcs

    '''

    keys = ('id',
            'cidr_block',
            'is_default',
            'state',
            'tags',
            'dhcp_options_id',
            'instance_tenancy')

    try:
        conn = _get_conn(region=region, key=key, keyid=keyid, profile=profile)
        filter_parameters = {'filters': {}}

        if vpc_id:
            filter_parameters['vpc_ids'] = [vpc_id]

        if cidr:
            filter_parameters['filters']['cidr'] = cidr

        if name:
            filter_parameters['filters']['tag:Name'] = name

        if tags:
            for tag_name, tag_value in six.iteritems(tags):
                filter_parameters['filters']['tag:{0}'.format(tag_name)] = tag_value

        vpcs = conn.get_all_vpcs(**filter_parameters)

        if vpcs:
            ret = []
            for vpc in vpcs:
                ret.append(dict((k, getattr(vpc, k)) for k in keys))
            return {'vpcs': ret}
        else:
            return {'vpcs': None}

    except BotoServerError as e:
        return {'error': salt.utils.boto.get_error(e)}


def _find_subnets(subnet_name=None, vpc_id=None, cidr=None, tags=None, conn=None):
    '''
    Given subnet properties, find and return matching subnet ids
    '''

    if not any(subnet_name, tags, cidr):
        raise SaltInvocationError('At least one of the following must be '
                                  'specified: subnet_name, cidr or tags.')

    filter_parameters = {'filters': {}}

    if cidr:
        filter_parameters['filters']['cidr'] = cidr

    if subnet_name:
        filter_parameters['filters']['tag:Name'] = subnet_name

    if vpc_id:
        filter_parameters['filters']['VpcId'] = vpc_id

    if tags:
        for tag_name, tag_value in six.iteritems(tags):
            filter_parameters['filters']['tag:{0}'.format(tag_name)] = tag_value

    subnets = conn.get_all_subnets(**filter_parameters)
    log.debug('The filters criteria {0} matched the following subnets: {1}'.format(filter_parameters, subnets))

    if subnets:
        return [subnet.id for subnet in subnets]
    else:
        return False


def create_subnet(vpc_id=None, cidr_block=None, vpc_name=None,
                  availability_zone=None, subnet_name=None, tags=None,
                  region=None, key=None, keyid=None, profile=None):
    '''
    Given a valid VPC ID or Name and a CIDR block, create a subnet for the VPC.

    An optional availability zone argument can be provided.

    Returns True if the VPC subnet was created and returns False if the VPC subnet was not created.

    .. versionchanged:: 2015.8.0
        Added vpc_name argument

    CLI Examples:

    .. code-block:: bash

        salt myminion boto_vpc.create_subnet vpc_id='vpc-6b1fe402' \\
                subnet_name='mysubnet' cidr_block='10.0.0.0/25'
        salt myminion boto_vpc.create_subnet vpc_name='myvpc' \\
                subnet_name='mysubnet', cidr_block='10.0.0.0/25'
    '''

    try:
        vpc_id = check_vpc(vpc_id, vpc_name, region, key, keyid, profile)
        if not vpc_id:
            return {'created': False, 'error': {'message': 'VPC {0} does not exist.'.format(vpc_name or vpc_id)}}
    except BotoServerError as e:
        return {'created': False, 'error': salt.utils.boto.get_error(e)}

    return _create_resource('subnet', name=subnet_name, tags=tags, vpc_id=vpc_id,
                            availability_zone=availability_zone,
                            cidr_block=cidr_block, region=region, key=key,
                            keyid=keyid, profile=profile)


def delete_subnet(subnet_id=None, subnet_name=None, region=None, key=None,
                  keyid=None, profile=None):
    '''
    Given a subnet ID or name, delete the subnet.

    Returns True if the subnet was deleted and returns False if the subnet was not deleted.

    .. versionchanged:: 2015.8.0
        Added subnet_name argument

    CLI Example:

    .. code-block:: bash

        salt myminion boto_vpc.delete_subnet 'subnet-6a1fe403'

    '''

    return _delete_resource(resource='subnet', name=subnet_name,
                            resource_id=subnet_id, region=region, key=key,
                            keyid=keyid, profile=profile)


def subnet_exists(subnet_id=None, name=None, subnet_name=None, cidr=None,
                  tags=None, zones=None, region=None, key=None, keyid=None,
                  profile=None):
    '''
    Check if a subnet exists.

    Returns True if the subnet exists, otherwise returns False.

    .. versionchanged:: 2015.8.0
        Added subnet_name argument
        Deprecated name argument

    CLI Example:

    .. code-block:: bash

        salt myminion boto_vpc.subnet_exists subnet_id='subnet-6a1fe403'

    '''
    if name:
        log.warning('boto_vpc.subnet_exists: name parameter is deprecated '
                    'use subnet_name instead.')
        subnet_name = name

    if not any((subnet_id, subnet_name, cidr, tags, zones)):
        raise SaltInvocationError('At least one of the following must be '
                                  'specified: subnet id, cidr, subnet_name, '
                                  'tags, or zones.')

    try:
        conn = _get_conn(region=region, key=key, keyid=keyid, profile=profile)
        filter_parameters = {'filters': {}}

        if subnet_id:
            filter_parameters['subnet_ids'] = [subnet_id]

        if subnet_name:
            filter_parameters['filters']['tag:Name'] = subnet_name

        if cidr:
            filter_parameters['filters']['cidr'] = cidr

        if tags:
            for tag_name, tag_value in six.iteritems(tags):
                filter_parameters['filters']['tag:{0}'.format(tag_name)] = tag_value

        if zones:
            filter_parameters['filters']['availability_zone'] = zones

        subnets = conn.get_all_subnets(**filter_parameters)
        log.debug('The filters criteria {0} matched the following subnets:{1}'.format(filter_parameters, subnets))
        if subnets:
            log.info('Subnet {0} exists.'.format(subnet_name or subnet_id))
            return {'exists': True}
        else:
            log.info('Subnet {0} does not exist.'.format(subnet_name or subnet_id))
            return {'exists': False}
    except BotoServerError as e:
        return {'error': salt.utils.boto.get_error(e)}


def get_subnet_association(subnets, region=None, key=None, keyid=None,
                           profile=None):
    '''
    Given a subnet (aka: a vpc zone identifier) or list of subnets, returns
    vpc association.

    Returns a VPC ID if the given subnets are associated with the same VPC ID.
    Returns False on an error or if the given subnets are associated with
    different VPC IDs.

    CLI Examples:

    .. code-block:: bash

        salt myminion boto_vpc.get_subnet_association subnet-61b47516

    .. code-block:: bash

        salt myminion boto_vpc.get_subnet_association ['subnet-61b47516','subnet-2cb9785b']

    '''
    try:
        conn = _get_conn(region=region, key=key, keyid=keyid, profile=profile)

        # subnet_ids=subnets can accept either a string or a list
        subnets = conn.get_all_subnets(subnet_ids=subnets)
    except BotoServerError as e:
        return {'error': salt.utils.boto.get_error(e)}

    # using a set to store vpc_ids - the use of set prevents duplicate
    # vpc_id values
    vpc_ids = set()
    for subnet in subnets:
        log.debug('examining subnet id: {0} for vpc_id'.format(subnet.id))
        if subnet in subnets:
            log.debug('subnet id: {0} is associated with vpc id: {1}'
                      .format(subnet.id, subnet.vpc_id))
            vpc_ids.add(subnet.vpc_id)
    if not vpc_ids:
        return {'vpc_id': None}
    elif len(vpc_ids) == 1:
        return {'vpc_id': vpc_ids.pop()}
    else:
        return {'vpc_ids': list(vpc_ids)}


def describe_subnet(subnet_id=None, subnet_name=None, region=None,
                    key=None, keyid=None, profile=None):
    '''
    Given a subnet id or name, describe its properties.

    Returns a dictionary of interesting properties.

    .. versionadded:: 2015.8.0

    CLI Examples:

    .. code-block:: bash

        salt myminion boto_vpc.describe_subnet subnet_id=subnet-123456
        salt myminion boto_vpc.describe_subnet subnet_name=mysubnet

    '''
    try:
        subnet = _get_resource('subnet', name=subnet_name, resource_id=subnet_id,
                               region=region, key=key, keyid=keyid, profile=profile)
    except BotoServerError as e:
        return {'error': salt.utils.boto.get_error(e)}

    if not subnet:
        return {'subnet': None}
    log.debug('Found subnet: {0}'.format(subnet.id))

    keys = ('id', 'cidr_block', 'availability_zone', 'tags')
    return {'subnet': dict((k, getattr(subnet, k)) for k in keys)}


def describe_subnets(subnet_ids=None, subnet_names=None, vpc_id=None, cidr=None,
                     region=None, key=None, keyid=None, profile=None):
    '''
    Given a VPC ID or subnet CIDR, returns a list of associated subnets and
    their details. Return all subnets if VPC ID or CIDR are not provided.
    If a subnet id or CIDR is provided, only its associated subnet details will be
    returned.

    .. versionadded:: 2015.8.0

    CLI Examples:

    .. code-block:: bash

        salt myminion boto_vpc.describe_subnets

    .. code-block:: bash

        salt myminion boto_vpc.describe_subnets subnet_ids=['subnet-ba1987ab', 'subnet-ba1987cd']

    .. code-block:: bash

        salt myminion boto_vpc.describe_subnets vpc_id=vpc-123456

    .. code-block:: bash

        salt myminion boto_vpc.describe_subnets cidr=10.0.0.0/21

    '''

    try:
        conn = _get_conn(region=region, key=key, keyid=keyid, profile=profile)
        filter_parameters = {'filters': {}}

        if vpc_id:
            filter_parameters['filters']['vpcId'] = vpc_id

        if cidr:
            filter_parameters['filters']['cidrBlock'] = cidr

        if subnet_names:
            filter_parameters['filters']['tag:Name'] = subnet_names

        subnets = conn.get_all_subnets(subnet_ids=subnet_ids, **filter_parameters)
        log.debug('The filters criteria {0} matched the following subnets: '
                  '{1}'.format(filter_parameters, subnets))

        if not subnets:
            return {'subnets': None}

        subnets_list = []
        keys = ('id', 'cidr_block', 'availability_zone', 'tags')
        for item in subnets:
            subnet = {}
            for key in keys:
                if hasattr(item, key):
                    subnet[key] = getattr(item, key)
            subnets_list.append(subnet)
        return {'subnets': subnets_list}

    except BotoServerError as e:
        return {'error': salt.utils.boto.get_error(e)}


def create_internet_gateway(internet_gateway_name=None, vpc_id=None,
                            vpc_name=None, tags=None, region=None, key=None,
                            keyid=None, profile=None):
    '''
    Create an Internet Gateway, optionally attaching it to an existing VPC.

    Returns the internet gateway id if the internet gateway was created and
    returns False if the internet gateways was not created.

    .. versionadded:: 2015.8.0

    CLI Example:

    .. code-block:: bash

        salt myminion boto_vpc.create_internet_gateway \\
                internet_gateway_name=myigw vpc_name=myvpc

    '''

    try:
        if vpc_id or vpc_name:
            vpc_id = check_vpc(vpc_id, vpc_name, region, key, keyid, profile)
            if not vpc_id:
                return {'created': False,
                        'error': {'message': 'VPC {0} does not exist.'.format(vpc_name or vpc_id)}}

        r = _create_resource('internet_gateway', name=internet_gateway_name,
                             tags=tags, region=region, key=key, keyid=keyid,
                             profile=profile)
        if r.get('created') and vpc_id:
            conn = _get_conn(region=region, key=key, keyid=keyid, profile=profile)
            conn.attach_internet_gateway(r['id'], vpc_id)
            log.info('Attached internet gateway {0} to '
                     'VPC {1}'.format(r['id'], (vpc_name or vpc_id)))
        return r
    except BotoServerError as e:
        return {'created': False, 'error': salt.utils.boto.get_error(e)}


def delete_internet_gateway(internet_gateway_id=None,
                            internet_gateway_name=None,
                            detach=False, region=None,
                            key=None, keyid=None, profile=None):
    '''
    Delete an internet gateway (by name or id).

    Returns True if the internet gateway was deleted and otherwise False.

    .. versionadded:: 2015.8.0

    CLI Examples:

    .. code-block:: bash

        salt myminion boto_vpc.delete_internet_gateway internet_gateway_id=igw-1a2b3c
        salt myminion boto_vpc.delete_internet_gateway internet_gateway_name=myigw

    '''

    try:
        if internet_gateway_name:
            internet_gateway_id = _get_resource_id('internet_gateway',
                                                   internet_gateway_name,
                                                   region=region, key=key,
                                                   keyid=keyid, profile=profile)
        if not internet_gateway_id:
            return {'deleted': False, 'error': {
                    'message': 'internet gateway {0} does not exist.'.format(
                        internet_gateway_name)}}

        if detach:
            igw = _get_resource('internet_gateway',
                                resource_id=internet_gateway_id, region=region,
                                key=key, keyid=keyid, profile=profile)

            if not igw:
                return {'deleted': False, 'error': {
                        'message': 'internet gateway {0} does not exist.'.format(
                            internet_gateway_id)}}

            if igw.attachments:
                conn = _get_conn(region=region, key=key, keyid=keyid,
                                 profile=profile)
                conn.detach_internet_gateway(internet_gateway_id,
                                             igw.attachments[0].vpc_id)
        return _delete_resource('internet_gateway',
                                resource_id=internet_gateway_id,
                                region=region, key=key, keyid=keyid,
                                profile=profile)
    except BotoServerError as e:
        return {'deleted': False, 'error': salt.utils.boto.get_error(e)}


def _find_nat_gateways(nat_gateway_id=None, subnet_id=None, subnet_name=None, vpc_id=None, vpc_name=None,
                       states=('pending', 'available'),
                       region=None, key=None, keyid=None, profile=None):
    '''
    Given gateway properties, find and return matching nat gateways
    '''

    if not any((nat_gateway_id, subnet_id, subnet_name, vpc_id, vpc_name)):
        raise SaltInvocationError('At least one of the following must be '
                                  'provided: nat_gateway_id, subnet_id, '
                                  'subnet_name, vpc_id, or vpc_name.')
    filter_parameters = {'Filter': []}

    if nat_gateway_id:
        filter_parameters['NatGatewayIds'] = [nat_gateway_id]

    if subnet_name:
        subnet_id = _get_resource_id('subnet', subnet_name,
                                     region=region, key=key,
                                     keyid=keyid, profile=profile)
        if not subnet_id:
            return False

    if subnet_id:
        filter_parameters['Filter'].append({'Name': 'subnet-id', 'Values': [subnet_id]})

    if vpc_name:
        vpc_id = _get_resource_id('vpc', vpc_name,
                                     region=region, key=key,
                                     keyid=keyid, profile=profile)
        if not vpc_id:
            return False

    if vpc_id:
        filter_parameters['Filter'].append({'Name': 'vpc-id', 'Values': [vpc_id]})

    conn3 = _get_conn3(region=region, key=key, keyid=keyid, profile=profile)
    nat_gateways = []
    for ret in salt.utils.boto3.paged_call(conn3.describe_nat_gateways,
                                           marker_flag='NextToken', marker_arg='NextToken',
                                           **filter_parameters):
        for gw in ret.get('NatGateways', []):
            if gw.get('State') in states:
                nat_gateways.append(gw)
    log.debug('The filters criteria {0} matched the following nat gateways: {1}'.format(filter_parameters, nat_gateways))

    if nat_gateways:
        return nat_gateways
    else:
        return False


def nat_gateway_exists(nat_gateway_id=None, subnet_id=None, subnet_name=None,
                       vpc_id=None, vpc_name=None,
                       states=('pending', 'available'),
                       region=None, key=None, keyid=None, profile=None):
    '''
    Checks if a nat gateway exists.

    This function requires boto3 to be installed.

    .. versionadded:: Carbon

    CLI Example:

    .. code-block:: bash

        salt myminion boto_vpc.nat_gateway_exists nat_gateway_id='nat-03b02643b43216fe7'
        salt myminion boto_vpc.nat_gateway_exists subnet_id='subnet-5b05942d'

    '''

    return bool(_find_nat_gateways(nat_gateway_id=nat_gateway_id,
                                   subnet_id=subnet_id,
                                   subnet_name=subnet_name,
                                   vpc_id=vpc_id,
                                   vpc_name=vpc_name,
                                   states=states,
                           region=region, key=key, keyid=keyid,
                           profile=profile))


def describe_nat_gateways(nat_gateway_id=None, subnet_id=None, subnet_name=None,
                       vpc_id=None, vpc_name=None,
                       states=('pending', 'available'),
                       region=None, key=None, keyid=None, profile=None):
    '''
    Return a description of nat gateways matching the selection criteria

    This function requires boto3 to be installed.

    CLI Example:

    .. code-block:: bash

        salt myminion boto_vpc.describe_nat_gateways nat_gateway_id='nat-03b02643b43216fe7'
        salt myminion boto_vpc.describe_nat_gateways subnet_id='subnet-5b05942d'

    '''

    return _find_nat_gateways(nat_gateway_id=nat_gateway_id,
                                   subnet_id=subnet_id,
                                   subnet_name=subnet_name,
                                   vpc_id=vpc_id,
                                   vpc_name=vpc_name,
                                   states=states,
                           region=region, key=key, keyid=keyid,
                           profile=profile)


def create_nat_gateway(subnet_id=None,
                       subnet_name=None, allocation_id=None,
                       region=None, key=None, keyid=None, profile=None):
    '''
    Create a NAT Gateway within an existing subnet. If allocation_id is
    specified, the elastic IP address it references is associated with the
    gateway. Otherwise, a new allocation_id is created and used.

    This function requires boto3 to be installed.

    Returns the nat gateway id if the nat gateway was created and
    returns False if the nat gateway was not created.

    .. versionadded:: Carbon

    CLI Example:

    .. code-block:: bash

        salt myminion boto_vpc.create_nat_gateway subnet_name=mysubnet

    '''

    try:
        if all((subnet_id, subnet_name)):
            raise SaltInvocationError('Only one of subnet_name or subnet_id may be '
                                  'provided.')
        if subnet_name:
            subnet_id = _get_resource_id('subnet', subnet_name,
                                     region=region, key=key,
                                     keyid=keyid, profile=profile)
            if not subnet_id:
                return {'created': False,
                        'error': {'message': 'Subnet {0} does not exist.'.format(subnet_name)}}
        else:
            if not _get_resource('subnet', resource_id=subnet_id,
                                 region=region, key=key, keyid=keyid, profile=profile):
                return {'created': False,
                        'error': {'message': 'Subnet {0} does not exist.'.format(subnet_id)}}

        conn3 = _get_conn3(region=region, key=key, keyid=keyid, profile=profile)

        if not allocation_id:
            address = conn3.allocate_address(Domain='vpc')
            allocation_id = address.get('AllocationId')

        # Have to go to boto3 to create NAT gateway
        r = conn3.create_nat_gateway(SubnetId=subnet_id, AllocationId=allocation_id)
        return {'created': True, 'id': r.get('NatGateway', {}).get('NatGatewayId')}
    except BotoServerError as e:
        return {'created': False, 'error': salt.utils.boto.get_error(e)}


def delete_nat_gateway(nat_gateway_id,
                       release_eips=False, region=None,
                       key=None, keyid=None, profile=None):
    '''
    Delete a nat gateway (by id).

    Returns True if the internet gateway was deleted and otherwise False.

    This function requires boto3 to be installed.

    .. versionadded:: Carbon

    CLI Examples:

    .. code-block:: bash

        salt myminion boto_vpc.delete_nat_gateway nat_gateway_id=igw-1a2b3c

    '''

    try:
        conn3 = _get_conn3(region=region, key=key, keyid=keyid, profile=profile)
        gwinfo = conn3.describe_nat_gateways(NatGatewayIds=[nat_gateway_id])
        if gwinfo:
            gwinfo = gwinfo.get('NatGateways', [None])[0]
        conn3.delete_nat_gateway(NatGatewayId=nat_gateway_id)
        if release_eips and gwinfo:
            for addr in gwinfo.get('NatGatewayAddresses'):
                conn3.release_address(AllocationId=addr.get('AllocationId'))
        return {'deleted': True}
    except BotoServerError as e:
        return {'deleted': False, 'error': salt.utils.boto.get_error(e)}


def create_customer_gateway(vpn_connection_type, ip_address, bgp_asn,
                            customer_gateway_name=None, tags=None,
                            region=None, key=None, keyid=None, profile=None):
    '''
    Given a valid VPN connection type, a static IP address and a customer
    gateway’s Border Gateway Protocol (BGP) Autonomous System Number,
    create a customer gateway.

    Returns the customer gateway id if the customer gateway was created and
    returns False if the customer gateway was not created.

    CLI Example:

    .. code-block:: bash

        salt myminion boto_vpc.create_customer_gateway 'ipsec.1', '12.1.2.3', 65534

    '''

    return _create_resource('customer_gateway', customer_gateway_name,
                            type=vpn_connection_type,
                            ip_address=ip_address, bgp_asn=bgp_asn,
                            tags=tags, region=region, key=key,
                            keyid=keyid, profile=profile)


def delete_customer_gateway(customer_gateway_id=None, customer_gateway_name=None,
                            region=None, key=None, keyid=None, profile=None):
    '''
    Given a customer gateway ID or name, delete the customer gateway.

    Returns True if the customer gateway was deleted and returns False if the customer gateway was not deleted.

    .. versionchanged:: 2015.8.0
        Added customer_gateway_name argument

    CLI Example:

    .. code-block:: bash

        salt myminion boto_vpc.delete_customer_gateway 'cgw-b6a247df'

    '''

    return _delete_resource(resource='customer_gateway',
                            name=customer_gateway_name,
                            resource_id=customer_gateway_id,
                            region=region, key=key,
                            keyid=keyid, profile=profile)


def customer_gateway_exists(customer_gateway_id=None, customer_gateway_name=None,
                            region=None, key=None, keyid=None, profile=None):
    '''
    Given a customer gateway ID, check if the customer gateway ID exists.

    Returns True if the customer gateway ID exists; Returns False otherwise.

    CLI Example:

    .. code-block:: bash

        salt myminion boto_vpc.customer_gateway_exists cgw-b6a247df
        salt myminion boto_vpc.customer_gateway_exists customer_gatway_name=mycgw

    '''

    return resource_exists('customer_gateway', name=customer_gateway_name,
                           resource_id=customer_gateway_id,
                           region=region, key=key, keyid=keyid, profile=profile)


def create_dhcp_options(domain_name=None, domain_name_servers=None, ntp_servers=None,
                        netbios_name_servers=None, netbios_node_type=None,
                        dhcp_options_name=None, tags=None, vpc_id=None, vpc_name=None,
                        region=None, key=None, keyid=None, profile=None):
    '''
    Given valid DHCP options, create a DHCP options record, optionally associating it with
    an existing VPC.

    Returns True if the DHCP options record was created and returns False if the DHCP options record was not deleted.

    .. versionchanged:: 2015.8.0
        Added vpc_name and vpc_id arguments

    CLI Example:

    .. code-block:: bash

        salt myminion boto_vpc.create_dhcp_options domain_name='example.com' \\
                domain_name_servers='[1.2.3.4]' ntp_servers='[5.6.7.8]' \\
                netbios_name_servers='[10.0.0.1]' netbios_node_type=1 \\
                vpc_name='myvpc'

    '''

    try:
        if vpc_id or vpc_name:
            vpc_id = check_vpc(vpc_id, vpc_name, region, key, keyid, profile)
            if not vpc_id:
                return {'created': False,
                        'error': {'message': 'VPC {0} does not exist.'.format(vpc_name or vpc_id)}}

        r = _create_resource('dhcp_options', name=dhcp_options_name, domain_name=domain_name,
                             domain_name_servers=domain_name_servers,
                             ntp_servers=ntp_servers, netbios_name_servers=netbios_name_servers,
                             netbios_node_type=netbios_node_type,
                             region=region, key=key, keyid=keyid,
                             profile=profile)
        if r.get('created') and vpc_id:
            conn = _get_conn(region=region, key=key, keyid=keyid, profile=profile)
            conn.associate_dhcp_options(r['id'], vpc_id)
            log.info('Associated options {0} to '
                     'VPC {1}'.format(r['id'], (vpc_name or vpc_id)))
        return r
    except BotoServerError as e:
        return {'created': False, 'error': salt.utils.boto.get_error(e)}


def get_dhcp_options(dhcp_options_name=None, dhcp_options_id=None,
                     region=None, key=None, keyid=None, profile=None):
    '''
    Return a dict with the current values of the requested DHCP options set

    CLI Example:

    .. code-block:: bash

        salt myminion boto_vpc.get_dhcp_options 'myfunnydhcpoptionsname'

    .. versionadded:: 2016.3.0
    '''
    if not any((dhcp_options_name, dhcp_options_id)):
        raise SaltInvocationError('At least one of the following must be specified: '
                                  'dhcp_options_name, dhcp_options_id.')

    if not dhcp_options_id and dhcp_options_name:
        dhcp_options_id = _get_resource_id('dhcp_options', dhcp_options_name,
                                            region=region, key=key,
                                            keyid=keyid, profile=profile)
    if not dhcp_options_id:
        return {'dhcp_options': {}}

    try:
        conn = _get_conn(region=region, key=key, keyid=keyid, profile=profile)
        r = conn.get_all_dhcp_options(dhcp_options_ids=[dhcp_options_id])
    except BotoServerError as e:
        return {'error': salt.utils.boto.get_error(e)}

    if not r:
        return {'dhcp_options': None}

    keys = ('domain_name', 'domain_name_servers', 'ntp_servers',
            'netbios_name_servers', 'netbios_node_type')

    return {'dhcp_options': dict((k, r[0].options.get(k)) for k in keys)}


def delete_dhcp_options(dhcp_options_id=None, dhcp_options_name=None,
                        region=None, key=None, keyid=None, profile=None):
    '''
    Delete dhcp options by id or name.

    .. versionadded:: 2015.8.0

    CLI Example:

    .. code-block:: bash

        salt myminion boto_vpc.delete_dhcp_options 'dopt-b6a247df'

    '''

    return _delete_resource(resource='dhcp_options',
                            name=dhcp_options_name,
                            resource_id=dhcp_options_id,
                            region=region, key=key,
                            keyid=keyid, profile=profile)


def associate_dhcp_options_to_vpc(dhcp_options_id, vpc_id=None, vpc_name=None,
                                  region=None, key=None, keyid=None, profile=None):
    '''
    Given valid DHCP options id and a valid VPC id, associate the DHCP options record with the VPC.

    Returns True if the DHCP options record were associated and returns False if the DHCP options record was not associated.

    CLI Example:

    .. code-block:: bash

        salt myminion boto_vpc.associate_dhcp_options_to_vpc 'dhcp-a0bl34pp' 'vpc-6b1fe402'

    '''
    try:
        vpc_id = check_vpc(vpc_id, vpc_name, region, key, keyid, profile)
        if not vpc_id:
            return {'associated': False,
                    'error': {'message': 'VPC {0} does not exist.'.format(vpc_name or vpc_id)}}

        conn = _get_conn(region=region, key=key, keyid=keyid, profile=profile)
        if conn.associate_dhcp_options(dhcp_options_id, vpc_id):
            log.info('DHCP options with id {0} were associated with VPC {1}'.format(dhcp_options_id, vpc_id))
            return {'associated': True}
        else:
            log.warning('DHCP options with id {0} were not associated with VPC {1}'.format(dhcp_options_id, vpc_id))
            return {'associated': False, 'error': {'message': 'DHCP options could not be associated.'}}
    except BotoServerError as e:
        return {'associated': False, 'error': salt.utils.boto.get_error(e)}


def dhcp_options_exists(dhcp_options_id=None, name=None, dhcp_options_name=None,
                        tags=None, region=None, key=None, keyid=None, profile=None):
    '''
    Check if a dhcp option exists.

    Returns True if the dhcp option exists; Returns False otherwise.

    CLI Example:

    .. code-block:: bash

        salt myminion boto_vpc.dhcp_options_exists dhcp_options_id='dhcp-a0bl34pp'

    '''

    if name:
        log.warning('boto_vpc.dhcp_options_exists: name parameter is deprecated '
                    'use dhcp_options_name instead.')
        dhcp_options_name = name

    return resource_exists('dhcp_options', name=dhcp_options_name,
                           resource_id=dhcp_options_id, tags=tags,
                           region=region, key=key, keyid=keyid,
                           profile=profile)


def create_network_acl(vpc_id=None, vpc_name=None, network_acl_name=None,
                       subnet_id=None, subnet_name=None, tags=None,
                       region=None, key=None, keyid=None, profile=None):
    '''
    Given a vpc_id, creates a network acl.

    Returns the network acl id if successful, otherwise returns False.

    .. versionchanged:: 2015.8.0
        Added vpc_name, subnet_id, and subnet_name arguments

    CLI Example:

    .. code-block:: bash

        salt myminion boto_vpc.create_network_acl 'vpc-6b1fe402'

    '''

    _id = vpc_name or vpc_id

    try:
        vpc_id = check_vpc(vpc_id, vpc_name, region, key, keyid, profile)
    except BotoServerError as e:
        return {'created': False, 'error': salt.utils.boto.get_error(e)}

    if not vpc_id:
        return {'created': False,
                'error': {'message': 'VPC {0} does not exist.'.format(_id)}}

    if all((subnet_id, subnet_name)):
        raise SaltInvocationError('Only one of subnet_name or subnet_id may be '
                                  'provided.')
    if subnet_name:
        subnet_id = _get_resource_id('subnet', subnet_name,
                                     region=region, key=key,
                                     keyid=keyid, profile=profile)
        if not subnet_id:
            return {'created': False,
                    'error': {'message': 'Subnet {0} does not exist.'.format(subnet_name)}}
    elif subnet_id:
        if not _get_resource('subnet', resource_id=subnet_id,
                             region=region, key=key, keyid=keyid, profile=profile):
            return {'created': False,
                    'error': {'message': 'Subnet {0} does not exist.'.format(subnet_id)}}

    r = _create_resource('network_acl', name=network_acl_name, vpc_id=vpc_id,
                         region=region, key=key, keyid=keyid,
                         profile=profile)

    if r.get('created') and subnet_id:
        try:
            conn = _get_conn(region=region, key=key, keyid=keyid, profile=profile)
            association_id = conn.associate_network_acl(r['id'], subnet_id)
        except BotoServerError as e:
            return {'created': False, 'error': salt.utils.boto.get_error(e)}
        r['association_id'] = association_id
    return r


def delete_network_acl(network_acl_id=None, network_acl_name=None, disassociate=False,
                       region=None, key=None, keyid=None, profile=None):
    '''
    Delete a network acl based on the network_acl_id or network_acl_name provided.

    CLI Examples:

    .. code-block:: bash

        salt myminion boto_vpc.delete_network_acl network_acl_id='acl-5fb85d36' \\
                disassociate=false

    .. code-block:: bash

        salt myminion boto_vpc.delete_network_acl network_acl_name='myacl' \\
                disassociate=true

    '''

    if disassociate:
        network_acl = _get_resource('network_acl', name=network_acl_name, region=region, key=key, keyid=keyid, profile=profile)
        if network_acl and network_acl.associations:
            subnet_id = network_acl.associations[0].subnet_id
            try:
                conn = _get_conn(region=region, key=key, keyid=keyid, profile=profile)
                conn.disassociate_network_acl(subnet_id)
            except BotoServerError:
                pass

    return _delete_resource(resource='network_acl',
                            name=network_acl_name,
                            resource_id=network_acl_id,
                            region=region, key=key,
                            keyid=keyid, profile=profile)


def network_acl_exists(network_acl_id=None, name=None, network_acl_name=None,
                       tags=None, region=None, key=None, keyid=None,
                       profile=None):
    '''
    Checks if a network acl exists.

    Returns True if the network acl exists or returns False if it doesn't exist.

    CLI Example:

    .. code-block:: bash

        salt myminion boto_vpc.network_acl_exists network_acl_id='acl-5fb85d36'
    '''

    if name:
        log.warning('boto_vpc.network_acl_exists: name parameter is deprecated '
                    'use network_acl_name instead.')
        network_acl_name = name

    return resource_exists('network_acl', name=network_acl_name,
                           resource_id=network_acl_id, tags=tags,
                           region=region, key=key, keyid=keyid,
                           profile=profile)


def associate_network_acl_to_subnet(network_acl_id=None, subnet_id=None,
                                    network_acl_name=None,
                                    subnet_name=None, region=None,
                                    key=None, keyid=None, profile=None):
    '''
    Given a network acl and subnet ids or names, associate a network acl to a subnet.

    CLI Example:

    .. code-block:: bash

        salt myminion boto_vpc.associate_network_acl_to_subnet \\
                network_acl_id='acl-5fb85d36' subnet_id='subnet-6a1fe403'

    .. code-block:: bash

        salt myminion boto_vpc.associate_network_acl_to_subnet \\
                network_acl_id='myacl' subnet_id='mysubnet'

    '''

    if network_acl_name:
        network_acl_id = _get_resource_id('network_acl', network_acl_name,
                                          region=region, key=key,
                                          keyid=keyid, profile=profile)
        if not network_acl_id:
            return {'associated': False,
                    'error': {'message': 'Network ACL {0} does not exist.'.format(network_acl_name)}}
    if subnet_name:
        subnet_id = _get_resource_id('subnet', subnet_name,
                                     region=region, key=key,
                                     keyid=keyid, profile=profile)
        if not subnet_id:
            return {'associated': False,
                    'error': {'message': 'Subnet {0} does not exist.'.format(subnet_name)}}
    try:
        conn = _get_conn(region=region, key=key, keyid=keyid, profile=profile)
        association_id = conn.associate_network_acl(network_acl_id, subnet_id)
        if association_id:
            log.info('Network ACL with id {0} was associated with subnet {1}'.format(network_acl_id, subnet_id))

            return {'associated': True, 'id': association_id}
        else:
            log.warning('Network ACL with id {0} was not associated with subnet {1}'.format(network_acl_id, subnet_id))
            return {'associated': False, 'error': {'message': 'ACL could not be assocaited.'}}
    except BotoServerError as e:
        return {'associated': False, 'error': salt.utils.boto.get_error(e)}


def disassociate_network_acl(subnet_id=None, vpc_id=None, subnet_name=None, vpc_name=None,
                             region=None, key=None, keyid=None, profile=None):
    '''
    Given a subnet ID, disassociates a network acl.

    CLI Example:

    .. code-block:: bash

        salt myminion boto_vpc.disassociate_network_acl 'subnet-6a1fe403'

    '''

    if not _exactly_one((subnet_name, subnet_id)):
        raise SaltInvocationError('One (but not both) of subnet_id or subnet_name '
                                  'must be provided.')

    if all((vpc_name, vpc_id)):
        raise SaltInvocationError('Only one of vpc_id or vpc_name '
                                  'may be provided.')
    try:
        if subnet_name:
            subnet_id = _get_resource_id('subnet', subnet_name,
                                         region=region, key=key,
                                         keyid=keyid, profile=profile)
            if not subnet_id:
                return {'disassociated': False,
                        'error': {'message': 'Subnet {0} does not exist.'.format(subnet_name)}}

        if vpc_name or vpc_id:
            vpc_id = check_vpc(vpc_id, vpc_name, region, key, keyid, profile)

        conn = _get_conn(region=region, key=key, keyid=keyid, profile=profile)
        association_id = conn.disassociate_network_acl(subnet_id, vpc_id=vpc_id)
        return {'disassociated': True, 'association_id': association_id}
    except BotoServerError as e:
        return {'disassociated': False, 'error': salt.utils.boto.get_error(e)}


def _create_network_acl_entry(network_acl_id=None, rule_number=None, protocol=None,
                              rule_action=None, cidr_block=None, egress=None,
                              network_acl_name=None, icmp_code=None, icmp_type=None,
                              port_range_from=None, port_range_to=None, replace=False,
                              region=None, key=None, keyid=None, profile=None):
    if replace:
        rkey = 'replaced'
    else:
        rkey = 'created'

    if not _exactly_one((network_acl_name, network_acl_id)):
        raise SaltInvocationError('One (but not both) of network_acl_id or '
                                  'network_acl_name must be provided.')

    for v in ('rule_number', 'protocol', 'rule_action', 'cidr_block'):
        if locals()[v] is None:
            raise SaltInvocationError('{0} is required.'.format(v))

    if network_acl_name:
        network_acl_id = _get_resource_id('network_acl', network_acl_name,
                                          region=region, key=key,
                                          keyid=keyid, profile=profile)
    if not network_acl_id:
        return {rkey: False,
                'error': {'message': 'Network ACL {0} does not exist.'.format(network_acl_name or network_acl_id)}}

    if isinstance(protocol, six.string_types):
        if protocol == 'all':
            protocol = -1
        else:
            try:
                protocol = socket.getprotobyname(protocol)
            except socket.error as e:
                raise SaltInvocationError(e)
    try:
        conn = _get_conn(region=region, key=key, keyid=keyid, profile=profile)
        if replace:
            f = conn.replace_network_acl_entry
        else:
            f = conn.create_network_acl_entry
        created = f(network_acl_id, rule_number, protocol, rule_action,
                    cidr_block, egress=egress, icmp_code=icmp_code,
                    icmp_type=icmp_type, port_range_from=port_range_from,
                    port_range_to=port_range_to)
        if created:
            log.info('Network ACL entry was {0}'.format(rkey))
        else:
            log.warning('Network ACL entry was not {0}'.format(rkey))
        return {rkey: created}
    except BotoServerError as e:
        return {rkey: False, 'error': salt.utils.boto.get_error(e)}


def create_network_acl_entry(network_acl_id=None, rule_number=None, protocol=None,
                             rule_action=None, cidr_block=None, egress=None,
                             network_acl_name=None, icmp_code=None, icmp_type=None,
                             port_range_from=None, port_range_to=None,
                             region=None, key=None, keyid=None, profile=None):
    '''
    Creates a network acl entry.

    CLI Example:

    .. code-block:: bash

        salt myminion boto_vpc.create_network_acl_entry 'acl-5fb85d36' '32767' \\
                'all' 'deny' '0.0.0.0/0' egress=true

    '''

    kwargs = locals()
    return _create_network_acl_entry(**kwargs)


def replace_network_acl_entry(network_acl_id=None, rule_number=None, protocol=None,
                              rule_action=None, cidr_block=None, egress=None,
                              network_acl_name=None, icmp_code=None, icmp_type=None,
                              port_range_from=None, port_range_to=None,
                              region=None, key=None, keyid=None, profile=None):
    '''

    Replaces a network acl entry.

    CLI Example:

    .. code-block:: bash

        salt myminion boto_vpc.replace_network_acl_entry 'acl-5fb85d36' '32767' \\
                'all' 'deny' '0.0.0.0/0' egress=true

    '''

    kwargs = locals()
    return _create_network_acl_entry(replace=True, **kwargs)


def delete_network_acl_entry(network_acl_id=None, rule_number=None, egress=None,
                             network_acl_name=None, region=None, key=None, keyid=None,
                             profile=None):
    '''
    Deletes a network acl entry.

    CLI Example:

    .. code-block:: bash

        salt myminion boto_vpc.delete_network_acl_entry 'acl-5fb85d36' '32767'

    '''
    if not _exactly_one((network_acl_name, network_acl_id)):
        raise SaltInvocationError('One (but not both) of network_acl_id or '
                                  'network_acl_name must be provided.')

    for v in ('rule_number', 'egress'):
        if locals()[v] is None:
            raise SaltInvocationError('{0} is required.'.format(v))

    if network_acl_name:
        network_acl_id = _get_resource_id('network_acl', network_acl_name,
                                          region=region, key=key,
                                          keyid=keyid, profile=profile)
    if not network_acl_id:
        return {'deleted': False,
                'error': {'message': 'Network ACL {0} does not exist.'.format(network_acl_name or network_acl_id)}}
    try:
        conn = _get_conn(region=region, key=key, keyid=keyid, profile=profile)
        deleted = conn.delete_network_acl_entry(network_acl_id, rule_number, egress=egress)
        if deleted:
            log.info('Network ACL entry was deleted')
        else:
            log.warning('Network ACL was not deleted')
        return {'deleted': deleted}
    except BotoServerError as e:
        return {'deleted': False, 'error': salt.utils.boto.get_error(e)}


def create_route_table(vpc_id=None, vpc_name=None, route_table_name=None,
                       tags=None, region=None, key=None, keyid=None, profile=None):
    '''
    Creates a route table.

    .. versionchanged:: 2015.8.0
        Added vpc_name argument

    CLI Examples:

    .. code-block:: bash

        salt myminion boto_vpc.create_route_table vpc_id='vpc-6b1fe402' \\
                route_table_name='myroutetable'
        salt myminion boto_vpc.create_route_table vpc_name='myvpc' \\
                route_table_name='myroutetable'
    '''
    vpc_id = check_vpc(vpc_id, vpc_name, region, key, keyid, profile)
    if not vpc_id:
        return {'created': False, 'error': {'message': 'VPC {0} does not exist.'.format(vpc_name or vpc_id)}}

    return _create_resource('route_table', route_table_name, tags=tags,
                            vpc_id=vpc_id, region=region, key=key,
                            keyid=keyid, profile=profile)


def delete_route_table(route_table_id=None, route_table_name=None,
                       region=None, key=None, keyid=None, profile=None):
    '''
    Deletes a route table.

    CLI Examples:

    .. code-block:: bash

        salt myminion boto_vpc.delete_route_table route_table_id='rtb-1f382e7d'
        salt myminion boto_vpc.delete_route_table route_table_name='myroutetable'

    '''
    return _delete_resource(resource='route_table', name=route_table_name,
                            resource_id=route_table_id, region=region, key=key,
                            keyid=keyid, profile=profile)


def route_table_exists(route_table_id=None, name=None, route_table_name=None,
                       tags=None, region=None, key=None, keyid=None, profile=None):
    '''
    Checks if a route table exists.

    CLI Example:

    .. code-block:: bash

        salt myminion boto_vpc.route_table_exists route_table_id='rtb-1f382e7d'

    '''

    if name:
        log.warning('boto_vpc.route_table_exists: name parameter is deprecated '
                    'use route_table_name instead.')
        route_table_name = name

    return resource_exists('route_table', name=route_table_name,
                           resource_id=route_table_id, tags=tags,
                           region=region, key=key, keyid=keyid,
                           profile=profile)


def route_exists(destination_cidr_block, route_table_name=None, route_table_id=None,
                 gateway_id=None, instance_id=None, interface_id=None, tags=None,
                 region=None, key=None, keyid=None, profile=None, vpc_peering_connection_id=None):
    '''
    Checks if a route exists.

    .. versionadded:: 2015.8.0

    CLI Example:

    .. code-block:: bash

        salt myminion boto_vpc.route_exists destination_cidr_block='10.0.0.0/20' gateway_id='local' route_table_name='test'

    '''

    if not any((route_table_name, route_table_id)):
        raise SaltInvocationError('At least one of the following must be specified: route table name or route table id.')

    if not any((gateway_id, instance_id, interface_id, vpc_peering_connection_id)):
        raise SaltInvocationError('At least one of the following must be specified: gateway id, instance id, '
                                  'interface id or VPC peering connection id.')

    try:
        conn = _get_conn(region=region, key=key, keyid=keyid, profile=profile)
        filter_parameters = {'filters': {}}

        if route_table_id:
            filter_parameters['route_table_ids'] = [route_table_id]

        if route_table_name:
            filter_parameters['filters']['tag:Name'] = route_table_name

        if tags:
            for tag_name, tag_value in six.iteritems(tags):
                filter_parameters['filters']['tag:{0}'.format(tag_name)] = tag_value

        route_tables = conn.get_all_route_tables(**filter_parameters)

        if len(route_tables) != 1:
            raise SaltInvocationError('Found more than one route table.')

        route_check = {'destination_cidr_block': destination_cidr_block,
                       'gateway_id': gateway_id,
                       'instance_id': instance_id,
                       'interface_id': interface_id,
                       'vpc_peering_connection_id': vpc_peering_connection_id
                       }

        for route_match in route_tables[0].routes:

            route_dict = {'destination_cidr_block': route_match.destination_cidr_block,
                          'gateway_id': route_match.gateway_id,
                          'instance_id': route_match.instance_id,
                          'interface_id': route_match.interface_id,
                          'vpc_peering_connection_id': vpc_peering_connection_id
                          }
            route_comp = set(route_dict.items()) ^ set(route_check.items())
            if len(route_comp) == 0:
                log.info('Route {0} exists.'.format(destination_cidr_block))
                return {'exists': True}

        log.warning('Route {0} does not exist.'.format(destination_cidr_block))
        return {'exists': False}
    except BotoServerError as e:
        return {'error': salt.utils.boto.get_error(e)}


def associate_route_table(route_table_id=None, subnet_id=None,
                          route_table_name=None, subnet_name=None,
                          region=None, key=None, keyid=None,
                          profile=None):
    '''
    Given a route table and subnet name or id, associates the route table with the subnet.

    CLI Example:

    .. code-block:: bash

        salt myminion boto_vpc.associate_route_table 'rtb-1f382e7d' 'subnet-6a1fe403'

    .. code-block:: bash

        salt myminion boto_vpc.associate_route_table route_table_name='myrtb' \\
                subnet_name='mysubnet'

    '''

    if all((subnet_id, subnet_name)):
        raise SaltInvocationError('Only one of subnet_name or subnet_id may be '
                                  'provided.')
    if subnet_name:
        subnet_id = _get_resource_id('subnet', subnet_name,
                                     region=region, key=key,
                                     keyid=keyid, profile=profile)
        if not subnet_id:
            return {'associated': False,
                    'error': {'message': 'Subnet {0} does not exist.'.format(subnet_name)}}

    if all((route_table_id, route_table_name)):
        raise SaltInvocationError('Only one of route_table_name or route_table_id may be '
                                  'provided.')
    if route_table_name:
        route_table_id = _get_resource_id('route_table', route_table_name,
                                          region=region, key=key,
                                          keyid=keyid, profile=profile)
        if not route_table_id:
            return {'associated': False,
                    'error': {'message': 'Route table {0} does not exist.'.format(route_table_name)}}

    try:
        conn = _get_conn(region=region, key=key, keyid=keyid, profile=profile)
        association_id = conn.associate_route_table(route_table_id, subnet_id)
        log.info('Route table {0} was associated with subnet {1}'.format(route_table_id, subnet_id))
        return {'association_id': association_id}
    except BotoServerError as e:
        return {'associated': False, 'error': salt.utils.boto.get_error(e)}


def disassociate_route_table(association_id, region=None, key=None, keyid=None, profile=None):
    '''
    Dissassociates a route table.

    association_id
        The Route Table Association ID to disassociate

    CLI Example:

    .. code-block:: bash

        salt myminion boto_vpc.disassociate_route_table 'rtbassoc-d8ccddba'

    '''

    try:
        conn = _get_conn(region=region, key=key, keyid=keyid, profile=profile)
        if conn.disassociate_route_table(association_id):
            log.info('Route table with association id {0} has been disassociated.'.format(association_id))
            return {'disassociated': True}
        else:
            log.warning('Route table with association id {0} has not been disassociated.'.format(association_id))
            return {'disassociated': False}
    except BotoServerError as e:
        return {'disassociated': False, 'error': salt.utils.boto.get_error(e)}


def replace_route_table_association(association_id, route_table_id, region=None, key=None, keyid=None, profile=None):
    '''
    Replaces a route table association.

    CLI Example:

    .. code-block:: bash

        salt myminion boto_vpc.replace_route_table_association 'rtbassoc-d8ccddba' 'rtb-1f382e7d'

    '''

    try:
        conn = _get_conn(region=region, key=key, keyid=keyid, profile=profile)
        association_id = conn.replace_route_table_association_with_assoc(association_id, route_table_id)
        log.info('Route table {0} was reassociated with association id {1}'.format(route_table_id, association_id))
        return {'replaced': True, 'association_id': association_id}
    except BotoServerError as e:
        return {'replaced': False, 'error': salt.utils.boto.get_error(e)}


def create_route(route_table_id=None, destination_cidr_block=None,
                 route_table_name=None, gateway_id=None,
                 internet_gateway_name=None,
                 instance_id=None, interface_id=None,
<<<<<<< HEAD
                 region=None, key=None, keyid=None, profile=None,
                 nat_gateway_id=None,
                 nat_gateway_subnet_name=None,
                 nat_gateway_subnet_id=None,
                 ):
=======
                 vpc_peering_connection_id=None, vpc_peering_connection_name=None,
                 region=None, key=None, keyid=None, profile=None):
>>>>>>> 538ec983
    '''
    Creates a route.

    If a nat gateway is specified, boto3 must be installed

    CLI Example:

    .. code-block:: bash

        salt myminion boto_vpc.create_route 'rtb-1f382e7d' '10.0.0.0/16' gateway_id='vgw-a1b2c3'

    '''

    if not _exactly_one((route_table_name, route_table_id)):
        raise SaltInvocationError('One (but not both) of route_table_id or route_table_name '
                                  'must be provided.')

<<<<<<< HEAD
    if not _exactly_one((gateway_id, internet_gateway_name, instance_id,
                         interface_id, nat_gateway_id, nat_gateway_subnet_id, nat_gateway_subnet_name)):
        raise SaltInvocationError('Only one of gateway_id, internet_gateway_name, instance_id, '
                                  'interface_id, nat_gateway_id, nat_gateway_subnet_id or nat_gateway_subnet_name may be provided.')
=======
    if not _exactly_one((gateway_id, internet_gateway_name, instance_id, interface_id, vpc_peering_connection_id)):
        raise SaltInvocationError('Only one of gateway_id, internet_gateway_name, instance_id, '
                                  'interface_id or vpc_peering_connection_id may be provided.')
>>>>>>> 538ec983

    if destination_cidr_block is None:
        raise SaltInvocationError('destination_cidr_block is required.')

    try:
        if route_table_name:
            route_table_id = _get_resource_id('route_table', route_table_name,
                                              region=region, key=key,
                                              keyid=keyid, profile=profile)
            if not route_table_id:
                return {'created': False,
                        'error': {'message': 'route table {0} does not exist.'.format(route_table_name)}}

        if internet_gateway_name:
            gateway_id = _get_resource_id('internet_gateway', internet_gateway_name,
                                          region=region, key=key,
                                          keyid=keyid, profile=profile)
            if not gateway_id:
                return {'created': False,
<<<<<<< HEAD
                        'error': {'message': 'internet gateway {0} does not exist.'.format(internet_gatway_name)}}
        if nat_gateway_subnet_name:
            gws = describe_nat_gateways(subnet_name=nat_gateway_subnet_name,
                                     region=region, key=key, keyid=keyid, profile=profile)
            if not gws:
                return {'created': False,
                        'error': {'message': 'nat gateway for {0} does not exist.'.format(nat_gateway_subnet_name)}}
            nat_gateway_id = gws[0]['NatGatewayId']
        if nat_gateway_subnet_id:
            gws = describe_nat_gateways(subnet_id=nat_gateway_subnet_id,
                                     region=region, key=key, keyid=keyid, profile=profile)
            if not gws:
                return {'created': False,
                        'error': {'message': 'nat gateway for {0} does not exist.'.format(nat_gateway_subnet_id)}}
            nat_gateway_id = gws[0]['NatGatewayId']
=======
                        'error': {'message': 'internet gateway {0} does not exist.'.format(internet_gateway_name)}}

        if vpc_peering_connection_name:
            vpc_peering_connection_id = _get_resource_id('vpc_peering_connection', vpc_peering_connection_name,
                                                         region=region, key=key,
                                                         keyid=keyid, profile=profile)
            if not vpc_peering_connection_id:
                return {'created': False,
                        'error': {'message': 'VPC peering connection {0} does not exist.'.format(vpc_peering_connection_name)}}

>>>>>>> 538ec983
    except BotoServerError as e:
        return {'created': False, 'error': salt.utils.boto.get_error(e)}

    if not nat_gateway_id:
        return _create_resource('route', route_table_id=route_table_id,
                            destination_cidr_block=destination_cidr_block,
                            gateway_id=gateway_id, instance_id=instance_id,
<<<<<<< HEAD
                            interface_id=interface_id, region=region,
                            key=key, keyid=keyid, profile=profile)
    # for nat gateway, boto3 is required
    try:
        conn3 = _get_conn3(region=region, key=key, keyid=keyid, profile=profile)
        ret = conn3.create_route(RouteTableId=route_table_id,
                       DestinationCidrBlock=destination_cidr_block,
                       NatGatewayId=nat_gateway_id)
        return {'created': True, 'id': ret.get('NatGatewayId')}
    except BotoServerError as e:
        return {'created': False, 'error': salt.utils.boto.get_error(e)}
=======
                            interface_id=interface_id, vpc_peering_connection_id=vpc_peering_connection_id,
                            region=region, key=key, keyid=keyid, profile=profile)
>>>>>>> 538ec983


def delete_route(route_table_id=None, destination_cidr_block=None,
                 route_table_name=None, region=None, key=None,
                 keyid=None, profile=None):
    '''
    Deletes a route.

    CLI Example:

    .. code-block:: bash

        salt myminion boto_vpc.delete_route 'rtb-1f382e7d' '10.0.0.0/16'

    '''

    if not _exactly_one((route_table_name, route_table_id)):
        raise SaltInvocationError('One (but not both) of route_table_id or route_table_name '
                                  'must be provided.')

    if destination_cidr_block is None:
        raise SaltInvocationError('destination_cidr_block is required.')

    try:
        if route_table_name:
            route_table_id = _get_resource_id('route_table', route_table_name,
                                              region=region, key=key,
                                              keyid=keyid, profile=profile)
            if not route_table_id:
                return {'created': False,
                        'error': {'message': 'route table {0} does not exist.'.format(route_table_name)}}
    except BotoServerError as e:
        return {'created': False, 'error': salt.utils.boto.get_error(e)}

    return _delete_resource(resource='route', resource_id=route_table_id,
                            destination_cidr_block=destination_cidr_block,
                            region=region, key=key,
                            keyid=keyid, profile=profile)


def replace_route(route_table_id=None, destination_cidr_block=None,
                  route_table_name=None, gateway_id=None,
                  instance_id=None, interface_id=None,
                  region=None, key=None, keyid=None, profile=None,
                  vpc_peering_connection_id=None):
    '''
    Replaces a route.

    CLI Example:

    .. code-block:: bash

        salt myminion boto_vpc.replace_route 'rtb-1f382e7d' '10.0.0.0/16' gateway_id='vgw-a1b2c3'

    '''

    if not _exactly_one((route_table_name, route_table_id)):
        raise SaltInvocationError('One (but not both) of route_table_id or route_table_name '
                                  'must be provided.')

    if destination_cidr_block is None:
        raise SaltInvocationError('destination_cidr_block is required.')

    try:
        if route_table_name:
            route_table_id = _get_resource_id('route_table', route_table_name,
                                              region=region, key=key,
                                              keyid=keyid, profile=profile)
            if not route_table_id:
                return {'replaced': False,
                        'error': {'message': 'route table {0} does not exist.'.format(route_table_name)}}
        conn = _get_conn(region=region, key=key, keyid=keyid, profile=profile)

        if conn.replace_route(route_table_id, destination_cidr_block,
                              gateway_id=gateway_id, instance_id=instance_id,
                              interface_id=interface_id, vpc_peering_connection_id=vpc_peering_connection_id):
            log.info('Route with cidr block {0} on route table {1} was '
                     'replaced'.format(route_table_id, destination_cidr_block))
            return {'replaced': True}
        else:
            log.warning('Route with cidr block {0} on route table {1} was not replaced'.format(route_table_id,
                        destination_cidr_block))
            return {'replaced': False}
    except BotoServerError as e:
        return {'replaced': False, 'error': salt.utils.boto.get_error(e)}


def describe_route_table(route_table_id=None, route_table_name=None,
                         tags=None, region=None, key=None, keyid=None,
                         profile=None):
    '''
    Given route table properties, return route table details if matching table(s) exist.

    .. versionadded:: 2015.8.0

    CLI Example:

    .. code-block:: bash

        salt myminion boto_vpc.describe_route_table route_table_id='rtb-1f382e7d'

    '''

    salt.utils.warn_until('Nitrogen',
         'The \'describe_route_table\' method has been deprecated and '
         'replaced by \'describe_route_tables\'.'
    )
    if not any((route_table_id, route_table_name, tags)):
        raise SaltInvocationError('At least one of the following must be specified: '
                                  'route table id, route table name, or tags.')

    try:
        conn = _get_conn(region=region, key=key, keyid=keyid, profile=profile)
        filter_parameters = {'filters': {}}

        if route_table_id:
            filter_parameters['route_table_ids'] = route_table_id

        if route_table_name:
            filter_parameters['filters']['tag:Name'] = route_table_name

        if tags:
            for tag_name, tag_value in six.iteritems(tags):
                filter_parameters['filters']['tag:{0}'.format(tag_name)] = tag_value

        route_tables = conn.get_all_route_tables(**filter_parameters)

        if not route_tables:
            return {}

        route_table = {}
        keys = ['id', 'vpc_id', 'tags', 'routes', 'associations']
        route_keys = ['destination_cidr_block', 'gateway_id', 'instance_id', 'interface_id', 'vpc_peering_connection_id']
        assoc_keys = ['id', 'main', 'route_table_id', 'subnet_id']
        for item in route_tables:
            for key in keys:
                if hasattr(item, key):
                    route_table[key] = getattr(item, key)
                    if key == 'routes':
                        route_table[key] = _key_iter(key, route_keys, item)
                    if key == 'associations':
                        route_table[key] = _key_iter(key, assoc_keys, item)
        return route_table

    except BotoServerError as e:
        return {'error': salt.utils.boto.get_error(e)}


def describe_route_tables(route_table_id=None, route_table_name=None,
                         vpc_id=None,
                         tags=None, region=None, key=None, keyid=None,
                         profile=None):
    '''
    Given route table properties, return details of all matching route tables.

    This function requires boto3 to be installed.

    .. versionadded:: Carbon

    CLI Example:

    .. code-block:: bash

        salt myminion boto_vpc.describe_route_tables vpc_id='vpc-a6a9efc3'

    '''

    if not any((route_table_id, route_table_name, tags, vpc_id)):
        raise SaltInvocationError('At least one of the following must be specified: '
                                  'route table id, route table name, vpc_id, or tags.')

    try:
        conn3 = _get_conn3(region=region, key=key, keyid=keyid, profile=profile)
        filter_parameters = {'Filters': []}

        if route_table_id:
            filter_parameters['RouteTableIds'] = [route_table_id]

        if vpc_id:
            filter_parameters['Filters'].append({'Name': 'vpc-id', 'Values': [vpc_id]})

        if route_table_name:
            filter_parameters['Filters'].append({'Name': 'tag:Name', 'Values': [route_table_name]})

        if tags:
            for tag_name, tag_value in six.iteritems(tags):
                filter_parameters['Filters'].append({'Name': 'tag:{0}'.format(tag_name),
                                                     'Values': [tag_value]})

        route_tables = conn3.describe_route_tables(**filter_parameters).get('RouteTables', [])

        if not route_tables:
            return []

        tables = []
        keys = {'id': 'RouteTableId',
                'vpc_id': 'VpcId',
                'tags': 'Tags',
                'routes': 'Routes',
                'associations': 'Associations'
            }
        route_keys = {'destination_cidr_block': 'DestinationCidrBlock',
                      'gateway_id': 'GatewayId',
                      'instance_id': 'Instance',
                      'interface_id': 'NetworkInterfaceId',
                      'nat_gateway_id': 'NatGatewayId',
                      }
        assoc_keys = {'id': 'RouteTableAssociationId',
                      'main': 'Main',
                      'route_table_id': 'RouteTableId',
                      'SubnetId': 'subnet_id',
                      }
        for item in route_tables:
            route_table = {}
            for outkey, inkey in keys.iteritems():
                if inkey in item:
                    if outkey == 'routes':
                        route_table[outkey] = _key_remap(inkey, route_keys, item)
                    elif outkey == 'associations':
                        route_table[outkey] = _key_remap(inkey, assoc_keys, item)
                    elif outkey == 'tags':
                        route_table[outkey] = {}
                        for tagitem in item.get(inkey, []):
                            route_table[outkey][tagitem.get('Key')] = tagitem.get('Value')
                    else:
                        route_table[outkey] = item.get(inkey)
            tables.append(route_table)
        return tables

    except BotoServerError as e:
        return {'error': salt.utils.boto.get_error(e)}


def _create_dhcp_options(conn, domain_name=None, domain_name_servers=None, ntp_servers=None, netbios_name_servers=None,
                         netbios_node_type=None):
    return conn.create_dhcp_options(domain_name=domain_name, domain_name_servers=domain_name_servers,
                                    ntp_servers=ntp_servers, netbios_name_servers=netbios_name_servers,
                                    netbios_node_type=netbios_node_type)


def _maybe_set_name_tag(name, obj):
    if name:
        obj.add_tag("Name", name)

        log.debug('{0} is now named as {1}'.format(obj, name))


def _maybe_set_tags(tags, obj):
    if tags:
        obj.add_tags(tags)

        log.debug('The following tags: {0} were added to {1}'.format(', '.join(tags), obj))


def _maybe_set_dns(conn, vpcid, dns_support, dns_hostnames):
    if dns_support:
        conn.modify_vpc_attribute(vpc_id=vpcid, enable_dns_support=dns_support)
        log.debug('DNS spport was set to: {0} on vpc {1}'.format(dns_support, vpcid))
    if dns_hostnames:
        conn.modify_vpc_attribute(vpc_id=vpcid, enable_dns_hostnames=dns_hostnames)
        log.debug('DNS hostnames was set to: {0} on vpc {1}'.format(dns_hostnames, vpcid))


def _maybe_name_route_table(conn, vpcid, vpc_name):
    route_tables = conn.get_all_route_tables(filters={'vpc_id': vpcid})
    if not route_tables:
        log.warn('no default route table found')
        return
    default_table = None
    for table in route_tables:
        for association in getattr(table, 'associations', {}):
            if getattr(association, 'main', False):
                default_table = table
                break
    if not default_table:
        log.warn('no default route table found')
        return

    name = '{0}-default-table'.format(vpc_name)
    _maybe_set_name_tag(name, default_table)
    log.debug('Default route table name was set to: {0} on vpc {1}'.format(name, vpcid))


def _key_iter(key, keys, item):
    elements_list = []
    for r_item in getattr(item, key):
        element = {}
        for r_key in keys:
            if hasattr(r_item, r_key):
                element[r_key] = getattr(r_item, r_key)
        elements_list.append(element)
    return elements_list


def _key_remap(key, keys, item):
    elements_list = []
    for r_item in item.get(key, []):
        element = {}
        for r_outkey, r_inkey in keys.iteritems():
            if r_inkey in r_item:
                element[r_outkey] = r_item.get(r_inkey)
        elements_list.append(element)
    return elements_list<|MERGE_RESOLUTION|>--- conflicted
+++ resolved
@@ -2147,16 +2147,12 @@
                  route_table_name=None, gateway_id=None,
                  internet_gateway_name=None,
                  instance_id=None, interface_id=None,
-<<<<<<< HEAD
+                 vpc_peering_connection_id=None, vpc_peering_connection_name=None,
                  region=None, key=None, keyid=None, profile=None,
                  nat_gateway_id=None,
                  nat_gateway_subnet_name=None,
                  nat_gateway_subnet_id=None,
                  ):
-=======
-                 vpc_peering_connection_id=None, vpc_peering_connection_name=None,
-                 region=None, key=None, keyid=None, profile=None):
->>>>>>> 538ec983
     '''
     Creates a route.
 
@@ -2174,16 +2170,11 @@
         raise SaltInvocationError('One (but not both) of route_table_id or route_table_name '
                                   'must be provided.')
 
-<<<<<<< HEAD
-    if not _exactly_one((gateway_id, internet_gateway_name, instance_id,
+    if not _exactly_one((gateway_id, internet_gateway_name, instance_id, interface_id, vpc_peering_connection_id,
                          interface_id, nat_gateway_id, nat_gateway_subnet_id, nat_gateway_subnet_name)):
         raise SaltInvocationError('Only one of gateway_id, internet_gateway_name, instance_id, '
-                                  'interface_id, nat_gateway_id, nat_gateway_subnet_id or nat_gateway_subnet_name may be provided.')
-=======
-    if not _exactly_one((gateway_id, internet_gateway_name, instance_id, interface_id, vpc_peering_connection_id)):
-        raise SaltInvocationError('Only one of gateway_id, internet_gateway_name, instance_id, '
-                                  'interface_id or vpc_peering_connection_id may be provided.')
->>>>>>> 538ec983
+                                  'interface_id, vpc_peering_connection_id, nat_gateway_id, '
+                                  'nat_gateway_subnet_id or nat_gateway_subnet_name may be provided.')
 
     if destination_cidr_block is None:
         raise SaltInvocationError('destination_cidr_block is required.')
@@ -2203,8 +2194,16 @@
                                           keyid=keyid, profile=profile)
             if not gateway_id:
                 return {'created': False,
-<<<<<<< HEAD
-                        'error': {'message': 'internet gateway {0} does not exist.'.format(internet_gatway_name)}}
+                        'error': {'message': 'internet gateway {0} does not exist.'.format(internet_gateway_name)}}
+
+        if vpc_peering_connection_name:
+            vpc_peering_connection_id = _get_resource_id('vpc_peering_connection', vpc_peering_connection_name,
+                                                         region=region, key=key,
+                                                         keyid=keyid, profile=profile)
+            if not vpc_peering_connection_id:
+                return {'created': False,
+                        'error': {'message': 'VPC peering connection {0} does not exist.'.format(vpc_peering_connection_name)}}
+
         if nat_gateway_subnet_name:
             gws = describe_nat_gateways(subnet_name=nat_gateway_subnet_name,
                                      region=region, key=key, keyid=keyid, profile=profile)
@@ -2212,6 +2211,7 @@
                 return {'created': False,
                         'error': {'message': 'nat gateway for {0} does not exist.'.format(nat_gateway_subnet_name)}}
             nat_gateway_id = gws[0]['NatGatewayId']
+
         if nat_gateway_subnet_id:
             gws = describe_nat_gateways(subnet_id=nat_gateway_subnet_id,
                                      region=region, key=key, keyid=keyid, profile=profile)
@@ -2219,18 +2219,7 @@
                 return {'created': False,
                         'error': {'message': 'nat gateway for {0} does not exist.'.format(nat_gateway_subnet_id)}}
             nat_gateway_id = gws[0]['NatGatewayId']
-=======
-                        'error': {'message': 'internet gateway {0} does not exist.'.format(internet_gateway_name)}}
-
-        if vpc_peering_connection_name:
-            vpc_peering_connection_id = _get_resource_id('vpc_peering_connection', vpc_peering_connection_name,
-                                                         region=region, key=key,
-                                                         keyid=keyid, profile=profile)
-            if not vpc_peering_connection_id:
-                return {'created': False,
-                        'error': {'message': 'VPC peering connection {0} does not exist.'.format(vpc_peering_connection_name)}}
-
->>>>>>> 538ec983
+
     except BotoServerError as e:
         return {'created': False, 'error': salt.utils.boto.get_error(e)}
 
@@ -2238,9 +2227,8 @@
         return _create_resource('route', route_table_id=route_table_id,
                             destination_cidr_block=destination_cidr_block,
                             gateway_id=gateway_id, instance_id=instance_id,
-<<<<<<< HEAD
-                            interface_id=interface_id, region=region,
-                            key=key, keyid=keyid, profile=profile)
+                            interface_id=interface_id, vpc_peering_connection_id=vpc_peering_connection_id,
+                            region=region, key=key, keyid=keyid, profile=profile)
     # for nat gateway, boto3 is required
     try:
         conn3 = _get_conn3(region=region, key=key, keyid=keyid, profile=profile)
@@ -2250,10 +2238,6 @@
         return {'created': True, 'id': ret.get('NatGatewayId')}
     except BotoServerError as e:
         return {'created': False, 'error': salt.utils.boto.get_error(e)}
-=======
-                            interface_id=interface_id, vpc_peering_connection_id=vpc_peering_connection_id,
-                            region=region, key=key, keyid=keyid, profile=profile)
->>>>>>> 538ec983
 
 
 def delete_route(route_table_id=None, destination_cidr_block=None,
