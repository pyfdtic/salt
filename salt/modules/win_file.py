--- conflicted
+++ resolved
@@ -44,13 +44,8 @@
 # Import salt libs
 import salt.utils
 from salt.modules.file import (check_hash,  # pylint: disable=W0611
-<<<<<<< HEAD
         directory_exists, get_managed, mkdir, makedirs, makedirs_perms,
         check_managed, check_perms, remove, source_list,
-=======
-        directory_exists, get_managed, mkdir, makedirs_, makedirs_perms,
-        check_managed, check_perms, patch, remove, source_list, sed_contains,
->>>>>>> bdb40bdc
         touch, append, contains, contains_regex, contains_regex_multiline,
         contains_glob, find, psed, get_sum, _get_bkroot,
         get_hash, manage_file, file_exists, get_diff, list_backups,
