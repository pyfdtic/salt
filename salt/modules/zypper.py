# -*- coding: utf-8 -*-
'''
Package support for openSUSE via the zypper package manager

:depends: - ``zypp`` Python module.  Install with ``zypper install python-zypp``
'''

# Import python libs
from __future__ import absolute_import
import copy
import logging
import re
import os

# Import 3rd-party libs
# pylint: disable=import-error,redefined-builtin,no-name-in-module
import salt.ext.six as six
from salt.ext.six.moves import configparser
from salt.ext.six.moves.urllib.parse import urlparse as _urlparse
# pylint: enable=import-error,redefined-builtin,no-name-in-module

from xml.dom import minidom as dom

# Import salt libs
import salt.utils
from salt.exceptions import (
    CommandExecutionError, MinionError)

log = logging.getLogger(__name__)

HAS_ZYPP = False
ZYPP_HOME = '/etc/zypp'
LOCKS = '{0}/locks'.format(ZYPP_HOME)
REPOS = '{0}/repos.d'.format(ZYPP_HOME)

# Define the module's virtual name
__virtualname__ = 'pkg'


def __virtual__():
    '''
    Set the virtual pkg module if the os is openSUSE
    '''
    if __grains__.get('os_family', '') != 'Suse':
        return False
    # Not all versions of Suse use zypper, check that it is available
    if not salt.utils.which('zypper'):
        return False
    return __virtualname__


def list_upgrades(refresh=True):
    '''
    List all available package upgrades on this system

    CLI Example:

    .. code-block:: bash

        salt '*' pkg.list_upgrades
    '''
    if salt.utils.is_true(refresh):
        refresh_db()
    ret = {}
    call = __salt__['cmd.run_all'](
        'zypper list-updates', output_loglevel='trace'
    )
    if call['retcode'] != 0:
        comment = ''
        if 'stderr' in call:
            comment += call['stderr']
        if 'stdout' in call:
            comment += call['stdout']
        raise CommandExecutionError(
            '{0}'.format(comment)
        )
    else:
        out = call['stdout']

    for line in out.splitlines():
        if not line:
            continue
        if '|' not in line:
            continue
        try:
            status, repo, name, cur, avail, arch = \
                [x.strip() for x in line.split('|')]
        except (ValueError, IndexError):
            continue
        if status == 'v':
            ret[name] = avail
    return ret

# Provide a list_updates function for those used to using zypper list-updates
list_updates = list_upgrades


def info(*names, **kwargs):
    '''
    Return the information of the named package available for the system.

    CLI example:

    .. code-block:: bash

        salt '*' pkg.info <package name>
        salt '*' pkg.info <package1> <package2> <package3> ...
    '''
    ret = {}

    if not names:
        return ret
    else:
        names = sorted(list(set(names)))

    # Refresh db before extracting the latest package
    if salt.utils.is_true(kwargs.pop('refresh', True)):
        refresh_db()

    pkg_info = []
    batch = names[:]
    batch_size = 200

    # Run in batches
    while batch:
        cmd = 'zypper info -t package {0}'.format(' '.join(batch[:batch_size]))
        pkg_info.extend(re.split("----*", __salt__['cmd.run_stdout'](cmd, output_loglevel='trace')))
        batch = batch[batch_size:]

    for pkg_data in pkg_info:
        nfo = {}
        for line in [data for data in pkg_data.split("\n") if ":" in data]:
            kw = [data.strip() for data in line.split(":", 1)]
            if len(kw) == 2 and kw[1]:
                nfo[kw[0].lower()] = kw[1]
        if nfo.get("name"):
            name = nfo.pop("name")
            ret[name] = nfo

    return ret


def latest_version(*names, **kwargs):
    '''
    Return the latest version of the named package available for upgrade or
    installation. If more than one package name is specified, a dict of
    name/version pairs is returned.

    If the latest version of a given package is already installed, an empty
    dict will be returned for that package.

    CLI example:

    .. code-block:: bash

        salt '*' pkg.latest_version <package name>
        salt '*' pkg.latest_version <package1> <package2> <package3> ...
    '''
    ret = {}

    if not names:
        return ret

    names = sorted(list(set(names)))
    package_info = info(*names)
    for name in names:
        pkg_info = package_info.get(name)
        if pkg_info is not None and pkg_info.get('status', '').lower() in ['not installed', 'out-of-date']:
            ret_data = {}
            for k in ['version', 'vendor']:
                ret_data[k] = pkg_info.get(k)
            ret[name] = ret_data

    return ret


# available_version is being deprecated
available_version = latest_version


def upgrade_available(name):
    '''
    Check whether or not an upgrade is available for a given package

    CLI Example:

    .. code-block:: bash

        salt '*' pkg.upgrade_available <package name>
    '''
    return latest_version(name).get(name) is not None


def version(*names, **kwargs):
    '''
    Returns a string representing the package version or an empty dict if not
    installed. If more than one package name is specified, a dict of
    name/version pairs is returned.

    CLI Example:

    .. code-block:: bash

        salt '*' pkg.version <package name>
        salt '*' pkg.version <package1> <package2> <package3> ...
    '''
    return __salt__['pkg_resource.version'](*names, **kwargs) or {}


def list_pkgs(versions_as_list=False, **kwargs):
    '''
    List the packages currently installed as a dict::

        {'<package_name>': '<version>'}

    CLI Example:

    .. code-block:: bash

        salt '*' pkg.list_pkgs
    '''
    versions_as_list = salt.utils.is_true(versions_as_list)
    # not yet implemented or not applicable
    if any([salt.utils.is_true(kwargs.get(x))
            for x in ('removed', 'purge_desired')]):
        return {}

    if 'pkg.list_pkgs' in __context__:
        if versions_as_list:
            return __context__['pkg.list_pkgs']
        else:
            ret = copy.deepcopy(__context__['pkg.list_pkgs'])
            __salt__['pkg_resource.stringify'](ret)
            return ret

    cmd = ['rpm', '-qa', '--queryformat', '%{NAME}_|-%{VERSION}_|-%{RELEASE}\\n']
    ret = {}
    out = __salt__['cmd.run'](
        cmd,
        output_loglevel='trace',
        python_shell=False
    )
    for line in out.splitlines():
        name, pkgver, rel = line.split('_|-')
        if rel:
            pkgver += '-{0}'.format(rel)
        __salt__['pkg_resource.add_pkg'](ret, name, pkgver)

    __salt__['pkg_resource.sort_pkglist'](ret)
    __context__['pkg.list_pkgs'] = copy.deepcopy(ret)
    if not versions_as_list:
        __salt__['pkg_resource.stringify'](ret)
    return ret


def _get_configured_repos():
    '''
    Get all the info about repositories from the configurations.
    '''

    repos_cfg = configparser.ConfigParser()
    repos_cfg.read([REPOS + '/' + fname for fname in os.listdir(REPOS)])

    return repos_cfg


def _get_repo_info(alias, repos_cfg=None):
    '''
    Get one repo meta-data.
    '''
    try:
        meta = dict((repos_cfg or _get_configured_repos()).items(alias))
        meta['alias'] = alias
        for key, val in six.iteritems(meta):
            if val in ['0', '1']:
                meta[key] = int(meta[key]) == 1
            elif val == 'NONE':
                meta[key] = None
        return meta
    except ValueError:
        return {}


def get_repo(repo, **kwargs):  # pylint: disable=unused-argument
    '''
    Display a repo.

    CLI Example:

    .. code-block:: bash

        salt '*' pkg.get_repo alias
    '''
    return _get_repo_info(repo)


def list_repos():
    '''
    Lists all repos.

    CLI Example:

    .. code-block:: bash

       salt '*' pkg.list_repos
    '''
    repos_cfg = _get_configured_repos()
    all_repos = {}
    for alias in repos_cfg.sections():
        all_repos[alias] = _get_repo_info(alias, repos_cfg=repos_cfg)

    return all_repos


def del_repo(repo):
    '''
    Delete a repo.

    CLI Examples:

    .. code-block:: bash

        salt '*' pkg.del_repo alias
    '''
    repos_cfg = _get_configured_repos()
    for alias in repos_cfg.sections():
        if alias == repo:
            cmd = ('zypper -x --non-interactive rr --loose-auth --loose-query {0}'.format(alias))
            doc = dom.parseString(__salt__['cmd.run'](cmd, output_loglevel='trace'))
            msg = doc.getElementsByTagName('message')
            if doc.getElementsByTagName('progress') and msg:
                return {
                    repo: True,
                    'message': msg[0].childNodes[0].nodeValue,
                }

    raise CommandExecutionError('Repository \'{0}\' not found.'.format(repo))


def mod_repo(repo, **kwargs):
    '''
    Modify one or more values for a repo. If the repo does not exist, it will
    be created, so long as the following values are specified:

    repo or alias
        alias by which the zypper refers to the repo

    url or mirrorlist
        the URL for zypper to reference

    enabled
        enable or disable (True or False) repository,
        but do not remove if disabled.

    refresh
        enable or disable (True or False) auto-refresh of the repository.

    cache
        Enable or disable (True or False) RPM files caching.

    gpgcheck
        Enable or disable (True or False) GOG check for this repository.

    gpgautoimport
        Automatically trust and import new repository.

    Key/Value pairs may also be removed from a repo's configuration by setting
    a key to a blank value. Bear in mind that a name cannot be deleted, and a
    url can only be deleted if a mirrorlist is specified (or vice versa).

    CLI Examples:

    .. code-block:: bash

        salt '*' pkg.mod_repo alias alias=new_alias
        salt '*' pkg.mod_repo alias url= mirrorlist=http://host.com/
    '''

    repos_cfg = _get_configured_repos()
    added = False

    # An attempt to add new one?
    if repo not in repos_cfg.sections():
        url = kwargs.get('url', kwargs.get('mirrorlist'))
        if not url:
            raise CommandExecutionError(
                'Repository \'{0}\' not found and no URL passed to create one.'.format(repo))

        if not _urlparse(url).scheme:
            raise CommandExecutionError(
                'Repository \'{0}\' not found and passed URL looks wrong.'.format(repo))

        # Is there already such repo under different alias?
        for alias in repos_cfg.sections():
            repo_meta = _get_repo_info(alias, repos_cfg=repos_cfg)

            # Complete user URL, in case it is not
            new_url = _urlparse(url)
            if not new_url.path:
                new_url = _urlparse.ParseResult(scheme=new_url.scheme,  # pylint: disable=E1123
                                                netloc=new_url.netloc,
                                                path='/',
                                                params=new_url.params,
                                                query=new_url.query,
                                                fragment=new_url.fragment)
            base_url = _urlparse(repo_meta['baseurl'])

            if new_url == base_url:
                raise CommandExecutionError(
                    'Repository \'{0}\' already exists as \'{1}\'.'.format(repo, alias))

        # Add new repo
        doc = None
        try:
            # Try to parse the output and find the error,
            # but this not always working (depends on Zypper version)
            doc = dom.parseString(__salt__['cmd.run'](('zypper -x ar {0} \'{1}\''.format(url, repo)),
                                                      output_loglevel='trace'))
        except Exception:
            # No XML out available, but it is still unknown the state of the result.
            pass

        if doc:
            msg_nodes = doc.getElementsByTagName('message')
            if msg_nodes:
                msg_node = msg_nodes[0]
                if msg_node.getAttribute('type') == 'error':
                    raise CommandExecutionError(msg_node.childNodes[0].nodeValue)

        # Verify the repository has been added
        repos_cfg = _get_configured_repos()
        if repo not in repos_cfg.sections():
            raise CommandExecutionError(
                'Failed add new repository \'{0}\' for unknown reason. '
                'Please look into Zypper logs.'.format(repo))
        added = True

    # Modify added or existing repo according to the options
    cmd_opt = []

    if 'enabled' in kwargs:
        cmd_opt.append(kwargs['enabled'] and '--enable' or '--disable')

    if 'refresh' in kwargs:
        cmd_opt.append(kwargs['refresh'] and '--refresh' or '--no-refresh')

    if 'cache' in kwargs:
        cmd_opt.append(kwargs['cache'] and '--keep-packages' or '--no-keep-packages')

    if 'gpgcheck' in kwargs:
        cmd_opt.append(kwargs['gpgcheck'] and '--gpgcheck' or '--no-gpgcheck')

    if kwargs.get('gpgautoimport') is True:
        cmd_opt.append('--gpg-auto-import-keys')

    if cmd_opt:
        __salt__['cmd.run'](('zypper -x mr {0} \'{1}\''.format(' '.join(cmd_opt), repo)),
                            output_loglevel='trace')

    # If repo nor added neither modified, error should be thrown
    if not added and not cmd_opt:
        raise CommandExecutionError(
            'Modification of the repository \'{0}\' was not specified.'.format(repo))

    return get_repo(repo)


def refresh_db():
    '''
    Just run a ``zypper refresh``, return a dict::

        {'<database name>': Bool}

    CLI Example:

    .. code-block:: bash

        salt '*' pkg.refresh_db
    '''
    cmd = 'zypper refresh'
    ret = {}
    call = __salt__['cmd.run_all'](cmd, output_loglevel='trace')
    if call['retcode'] != 0:
        comment = ''
        if 'stderr' in call:
            comment += call['stderr']

        raise CommandExecutionError(
            '{0}'.format(comment)
        )
    else:
        out = call['stdout']

    for line in out.splitlines():
        if not line:
            continue
        if line.strip().startswith('Repository'):
            key = line.split('\'')[1].strip()
            if 'is up to date' in line:
                ret[key] = False
        elif line.strip().startswith('Building'):
            key = line.split('\'')[1].strip()
            if 'done' in line:
                ret[key] = True
    return ret


def install(name=None,
            refresh=False,
            fromrepo=None,
            pkgs=None,
            sources=None,
            downloadonly=None,
            **kwargs):
    '''
    Install the passed package(s), add refresh=True to run 'zypper refresh'
    before package is installed.

    name
        The name of the package to be installed. Note that this parameter is
        ignored if either "pkgs" or "sources" is passed. Additionally, please
        note that this option can only be used to install packages from a
        software repository. To install a package file manually, use the
        "sources" option.

        CLI Example:

        .. code-block:: bash

            salt '*' pkg.install <package name>

    refresh
        Whether or not to refresh the package database before installing.

    fromrepo
        Specify a package repository to install from.

    downloadonly
        Only download the packages, do not install.

    version
        Can be either a version number, or the combination of a comparison
        operator (<, >, <=, >=, =) and a version number (ex. '>1.2.3-4').
        This parameter is ignored if "pkgs" or "sources" is passed.


    Multiple Package Installation Options:

    pkgs
        A list of packages to install from a software repository. Must be
        passed as a python list. A specific version number can be specified
        by using a single-element dict representing the package and its
        version. As with the ``version`` parameter above, comparison operators
        can be used to target a specific version of a package.

        CLI Examples:

        .. code-block:: bash

            salt '*' pkg.install pkgs='["foo", "bar"]'
            salt '*' pkg.install pkgs='["foo", {"bar": "1.2.3-4"}]'
            salt '*' pkg.install pkgs='["foo", {"bar": "<1.2.3-4"}]'

    sources
        A list of RPM packages to install. Must be passed as a list of dicts,
        with the keys being package names, and the values being the source URI
        or local path to the package.

        CLI Example:

        .. code-block:: bash

            salt '*' pkg.install sources='[{"foo": "salt://foo.rpm"},{"bar": "salt://bar.rpm"}]'


    Returns a dict containing the new package names and versions::

        {'<package>': {'old': '<old-version>',
                       'new': '<new-version>'}}
    '''
    try:
        pkg_params, pkg_type = __salt__['pkg_resource.parse_targets'](
            name, pkgs, sources, **kwargs
        )
    except MinionError as exc:
        raise CommandExecutionError(exc)

    if pkg_params is None or len(pkg_params) == 0:
        return {}

    version_num = kwargs.get('version')
    if version_num:
        if pkgs is None and sources is None:
            # Allow "version" to work for single package target
            pkg_params = {name: version_num}
        else:
            log.warning('\'version\' parameter will be ignored for multiple '
                        'package targets')

    if pkg_type == 'repository':
        targets = []
        problems = []
        for param, version_num in six.iteritems(pkg_params):
            if version_num is None:
                targets.append(param)
            else:
                match = re.match('^([<>])?(=)?([^<>=]+)$', version_num)
                if match:
                    gt_lt, equal, verstr = match.groups()
                    prefix = gt_lt or ''
                    prefix += equal or ''
                    # If no prefix characters were supplied, use '='
                    prefix = prefix or '='
                    targets.append('{0}{1}{2}'.format(param, prefix, verstr))
                    log.debug(targets)
                else:
                    msg = ('Invalid version string {0!r} for package '
                           '{1!r}'.format(version_num, name))
                    problems.append(msg)
        if problems:
            for problem in problems:
                log.error(problem)
            return {}
    else:
        targets = pkg_params

    old = list_pkgs()
    downgrades = []
    if fromrepo:
        fromrepoopt = ['--force', '--force-resolution', '--from', fromrepo]
        log.info('Targeting repo {0!r}'.format(fromrepo))
    else:
        fromrepoopt = ''
    cmd_install = ['zypper', '--non-interactive']
    if not refresh:
        cmd_install.append('--no-refresh')
    cmd_install += ['install', '--name', '--auto-agree-with-licenses']
    if downloadonly:
        cmd_install.append('--download-only')
    if fromrepo:
        cmd_install.extend(fromrepoopt)
    # Split the targets into batches of 500 packages each, so that
    # the maximal length of the command line is not broken
    while targets:
        cmd = cmd_install + targets[:500]
        targets = targets[500:]

        out = __salt__['cmd.run'](
            cmd,
            output_loglevel='trace',
            python_shell=False
        )
        for line in out.splitlines():
            match = re.match(
                "^The selected package '([^']+)'.+has lower version",
                line
            )
            if match:
                downgrades.append(match.group(1))

    while downgrades:
        cmd = cmd_install + ['--force'] + downgrades[:500]
        downgrades = downgrades[500:]

        __salt__['cmd.run'](cmd, output_loglevel='trace', python_shell=False)
    __context__.pop('pkg.list_pkgs', None)
    new = list_pkgs()
    return salt.utils.compare_dicts(old, new)


def upgrade(refresh=True):
    '''
    Run a full system upgrade, a zypper upgrade

    Return a dict containing the new package names and versions::

        {'<package>': {'old': '<old-version>',
                       'new': '<new-version>'}}

    CLI Example:

    .. code-block:: bash

        salt '*' pkg.upgrade
    '''
    ret = {'changes': {},
           'result': True,
           'comment': '',
    }

    if salt.utils.is_true(refresh):
        refresh_db()
    old = list_pkgs()
    cmd = 'zypper --non-interactive update --auto-agree-with-licenses'
    call = __salt__['cmd.run_all'](cmd, output_loglevel='trace')
    if call['retcode'] != 0:
        ret['result'] = False
        if 'stderr' in call:
            ret['comment'] += call['stderr']
        if 'stdout' in call:
            ret['comment'] += call['stdout']
    else:
        __context__.pop('pkg.list_pkgs', None)
        new = list_pkgs()
        ret['changes'] = salt.utils.compare_dicts(old, new)
    return ret


def _uninstall(action='remove', name=None, pkgs=None):
    '''
    remove and purge do identical things but with different zypper commands,
    this function performs the common logic.
    '''
    try:
        pkg_params = __salt__['pkg_resource.parse_targets'](name, pkgs)[0]
    except MinionError as exc:
        raise CommandExecutionError(exc)

    purge_arg = '-u' if action == 'purge' else ''
    old = list_pkgs()
    targets = [x for x in pkg_params if x in old]
    if not targets:
        return {}
    while targets:
        cmd = (
            'zypper --non-interactive remove {0} {1}'
            .format(purge_arg, ' '.join(targets[:500]))
        )
        __salt__['cmd.run'](cmd, output_loglevel='trace')
        targets = targets[500:]
    __context__.pop('pkg.list_pkgs', None)
    new = list_pkgs()
    return salt.utils.compare_dicts(old, new)


def remove(name=None, pkgs=None, **kwargs):  # pylint: disable=unused-argument
    '''
    Remove packages with ``zypper -n remove``

    name
        The name of the package to be deleted.


    Multiple Package Options:

    pkgs
        A list of packages to delete. Must be passed as a python list. The
        ``name`` parameter will be ignored if this option is passed.

    .. versionadded:: 0.16.0


    Returns a dict containing the changes.

    CLI Example:

    .. code-block:: bash

        salt '*' pkg.remove <package name>
        salt '*' pkg.remove <package1>,<package2>,<package3>
        salt '*' pkg.remove pkgs='["foo", "bar"]'
    '''
    return _uninstall(action='remove', name=name, pkgs=pkgs)


def purge(name=None, pkgs=None, **kwargs):  # pylint: disable=unused-argument
    '''
    Recursively remove a package and all dependencies which were installed
    with it, this will call a ``zypper -n remove -u``

    name
        The name of the package to be deleted.


    Multiple Package Options:

    pkgs
        A list of packages to delete. Must be passed as a python list. The
        ``name`` parameter will be ignored if this option is passed.

    .. versionadded:: 0.16.0


    Returns a dict containing the changes.

    CLI Example:

    .. code-block:: bash

        salt '*' pkg.purge <package name>
        salt '*' pkg.purge <package1>,<package2>,<package3>
        salt '*' pkg.purge pkgs='["foo", "bar"]'
    '''
    return _uninstall(action='purge', name=name, pkgs=pkgs)


def list_locks():
    '''
    List current package locks.

    Return a dict containing the locked package with attributes::

        {'<package>': {'case_sensitive': '<case_sensitive>',
                       'match_type': '<match_type>'
                       'type': '<type>'}}

    CLI Example:

    .. code-block:: bash

        salt '*' pkg.list_locks
    '''
    locks = {}
    if os.path.exists(LOCKS):
        with salt.utils.fopen(LOCKS) as fhr:
            for meta in [item.split('\n') for item in fhr.read().split('\n\n')]:
                lock = {}
                for element in [el for el in meta if el]:
                    if ':' in element:
                        lock.update(dict([tuple([i.strip() for i in element.split(':', 1)]), ]))
                if lock.get('solvable_name'):
                    locks[lock.pop('solvable_name')] = lock

    return locks


def clean_locks():
    '''
    Remove unused locks that do not currently (with regard to repositories used) lock any package.

    CLI Example:

    .. code-block:: bash

        salt '*' pkg.clean_locks
    '''
    if not os.path.exists(LOCKS):
        return False

    cmd = ('zypper --non-interactive cl')
    __salt__['cmd.run'](cmd, output_loglevel='trace')

    return True


def remove_lock(name=None, pkgs=None, **kwargs):  # pylint: disable=unused-argument
    '''
    Remove specified package lock.

    CLI Example:

    .. code-block:: bash

        salt '*' pkg.remove_lock <package name>
        salt '*' pkg.remove_lock <package1>,<package2>,<package3>
        salt '*' pkg.remove_lock pkgs='["foo", "bar"]'
    '''

    locks = list_locks()
    packages = []
    try:
        packages = list(__salt__['pkg_resource.parse_targets'](name, pkgs)[0].keys())
    except MinionError as exc:
        raise CommandExecutionError(exc)

    removed = []
    missing = []
    for pkg in packages:
        if locks.get(pkg):
            removed.append(pkg)
        else:
            missing.append(pkg)

    if removed:
        __salt__['cmd.run'](('zypper --non-interactive rl {0}'.format(' '.join(removed))),
                            output_loglevel='trace')

    return {'removed': len(removed), 'not_found': missing}


def add_lock(name=None, pkgs=None, **kwargs):  # pylint: disable=unused-argument
    '''
    Add a package lock. Specify packages to lock by exact name.

    CLI Example:

    .. code-block:: bash

        salt '*' pkg.add_lock <package name>
        salt '*' pkg.add_lock <package1>,<package2>,<package3>
        salt '*' pkg.add_lock pkgs='["foo", "bar"]'
    '''
    locks = list_locks()
    packages = []
    added = []
    try:
        packages = list(__salt__['pkg_resource.parse_targets'](name, pkgs)[0].keys())
    except MinionError as exc:
        raise CommandExecutionError(exc)

    for pkg in packages:
        if not locks.get(pkg):
            added.append(pkg)

    if added:
        __salt__['cmd.run'](('zypper --non-interactive al {0}'.format(' '.join(added))),
                            output_loglevel='trace')

    return {'added': len(added), 'packages': added}


def verify(*names, **kwargs):
    '''
    Runs an rpm -Va on a system, and returns the results in a dict

    Files with an attribute of config, doc, ghost, license or readme in the
    package header can be ignored using the ``ignore_types`` keyword argument

    CLI Example:

    .. code-block:: bash

        salt '*' pkg.verify
        salt '*' pkg.verify httpd
        salt '*' pkg.verify 'httpd postfix'
        salt '*' pkg.verify 'httpd postfix' ignore_types=['config','doc']
    '''
    return __salt__['lowpkg.verify'](*names, **kwargs)


def file_list(*packages):
    '''
    List the files that belong to a package. Not specifying any packages will
    return a list of *every* file on the system's rpm database (not generally
    recommended).

    CLI Examples:

    .. code-block:: bash

        salt '*' pkg.file_list httpd
        salt '*' pkg.file_list httpd postfix
        salt '*' pkg.file_list
    '''
    return __salt__['lowpkg.file_list'](*packages)


def file_dict(*packages):
    '''
    List the files that belong to a package, grouped by package. Not
    specifying any packages will return a list of *every* file on the system's
    rpm database (not generally recommended).

    CLI Examples:

    .. code-block:: bash

        salt '*' pkg.file_list httpd
        salt '*' pkg.file_list httpd postfix
        salt '*' pkg.file_list
    '''
    return __salt__['lowpkg.file_dict'](*packages)


def modified(*packages, **flags):
<<<<<<< HEAD
    """
    List the modified files that belong to a package. Not specifying any packages
    will return a list of _all_ modified files on the system's RPM database.

=======
    '''
    List the modified files that belong to a package. Not specifying any packages
    will return a list of _all_ modified files on the system's RPM database.

    .. versionadded:: 2015.2.0

>>>>>>> 9bc056d2
    Filtering by flags (True or False):

    size
        Include only files where size changed.

    mode
        Include only files which file's mode has been changed.

    checksum
        Include only files which MD5 checksum has been changed.

    device
        Include only files which major and minor numbers has been changed.

    symlink
        Include only files which are symbolic link contents.

    owner
        Include only files where owner has been changed.

    group
        Include only files where group has been changed.

    time
        Include only files where modification time of the file has been changed.

    capabilities
        Include only files where capabilities differ or not. Note: supported only on newer RPM versions.

    CLI Examples:

    .. code-block:: bash

        salt '*' pkg.modified
        salt '*' pkg.modified httpd
        salt '*' pkg.modified httpd postfix
        salt '*' pkg.modified httpd owner=True group=False
<<<<<<< HEAD
    """
=======
    '''
>>>>>>> 9bc056d2

    return __salt__['lowpkg.modified'](*packages, **flags)


def owner(*paths):
    '''
    Return the name of the package that owns the file. Multiple file paths can
    be passed. If a single path is passed, a string will be returned,
    and if multiple paths are passed, a dictionary of file/package name
    pairs will be returned.

    If the file is not owned by a package, or is not present on the minion,
    then an empty string will be returned for that path.

    CLI Examples:

    .. code-block:: bash

        salt '*' pkg.owner /usr/bin/apachectl
        salt '*' pkg.owner /usr/bin/apachectl /etc/httpd/conf/httpd.conf
    '''
    return __salt__['lowpkg.owner'](*paths)


def _get_patterns(installed_only=None):
    '''
    List all known patterns in repos.
    '''
    patterns = {}
    doc = dom.parseString(__salt__['cmd.run'](('zypper --xmlout se -t pattern'),
                                              output_loglevel='trace'))
    for element in doc.getElementsByTagName('solvable'):
        installed = element.getAttribute('status') == 'installed'
        if (installed_only and installed) or not installed_only:
            patterns[element.getAttribute('name')] = {
                'installed': installed,
                'summary': element.getAttribute('summary'),
            }

    return patterns


def list_patterns():
    '''
    List all known patterns from available repos.

    CLI Examples:

    .. code-block:: bash

        salt '*' pkg.list_patterns
    '''
    return _get_patterns()


def list_installed_patterns():
    '''
    List installed patterns on the system.

    CLI Examples:

    .. code-block:: bash

        salt '*' pkg.list_installed_patterns
    '''
    return _get_patterns(installed_only=True)


def search(criteria):
    '''
    List known packags, available to the system.

    CLI Examples:

    .. code-block:: bash

        salt '*' pkg.search <criteria>
    '''
    doc = dom.parseString(__salt__['cmd.run'](('zypper --xmlout se {0}'.format(criteria)),
                                              output_loglevel='trace'))
    solvables = doc.getElementsByTagName('solvable')
    if not solvables:
        raise CommandExecutionError('No packages found by criteria "{0}".'.format(criteria))

    out = {}
    for solvable in [s for s in solvables
                     if s.getAttribute('status') == 'not-installed' and
                        s.getAttribute('kind') == 'package']:
        out[solvable.getAttribute('name')] = {
            'summary': solvable.getAttribute('summary')
        }
    return out


def _get_first_aggregate_text(node_list):
    '''
    Extract text from the first occurred DOM aggregate.
    '''
    if not node_list:
        return ''

    out = []
    for node in node_list[0].childNodes:
        if node.nodeType == dom.Document.TEXT_NODE:
            out.append(node.nodeValue)
    return '\n'.join(out)


def _parse_suse_product(path, *info):
    '''
    Parse SUSE LLC product.
    '''
    doc = dom.parse(path)
    product = {}
    for nfo in info:
        product.update(
            {nfo: _get_first_aggregate_text(
                doc.getElementsByTagName(nfo)
            )}
        )

    return product


def list_products():
    '''
    List all installed SUSE products.

    CLI Examples:

    .. code-block:: bash

        salt '*' pkg.list_products
    '''
    products_dir = '/etc/products.d'
    if not os.path.exists(products_dir):
        raise CommandExecutionError('Directory {0} does not exists.'.format(products_dir))

    p_data = {}
    for fname in os.listdir(products_dir):
        pth_name = os.path.join(products_dir, fname)
        r_pth_name = os.path.realpath(pth_name)
        p_data[r_pth_name] = r_pth_name != pth_name and 'baseproduct' or None

    info = ['vendor', 'name', 'version', 'baseversion', 'patchlevel',
            'predecessor', 'release', 'endoflife', 'arch', 'cpeid',
            'productline', 'updaterepokey', 'summary', 'shortsummary',
            'description']

    ret = {}
    for prod_meta, is_base_product in six.iteritems(p_data):
        product = _parse_suse_product(prod_meta, *info)
        product['baseproduct'] = is_base_product is not None
        ret[product.pop('name')] = product

    return ret


def download(*packages):
    """
    Download packages to the local disk.

    CLI example:

    .. code-block:: bash

        salt '*' pkg.download httpd
        salt '*' pkg.download httpd postfix
    """
    if not packages:
        raise CommandExecutionError("No packages has been specified.")

    doc = dom.parseString(__salt__['cmd.run'](
        ('zypper -x --non-interactive download {0}'.format(' '.join(packages))),
        output_loglevel='trace'))
    pkg_ret = {}
    for dld_result in doc.getElementsByTagName("download-result"):
        repo = dld_result.getElementsByTagName("repository")[0]
        pkg_info = {
            'repository-name': repo.getAttribute("name"),
            'repository-alias': repo.getAttribute("alias"),
            'path': dld_result.getElementsByTagName("localfile")[0].getAttribute("path"),
        }
        pkg_ret[_get_first_aggregate_text(dld_result.getElementsByTagName("name"))] = pkg_info

    if pkg_ret:
        return pkg_ret

    raise CommandExecutionError("Unable to download packages: {0}.".format(', '.join(packages)))


def diff(*paths):
    '''
    Return a formatted diff between current files and original in a package.
    NOTE: this function includes all files (configuration and not), but does
    not work on binary content.

    :param path: Full path to the installed file
    :return: Difference string or raises and exception if examined file is binary.

    CLI example:

    .. code-block:: bash

        salt '*' pkg.diff /etc/apache2/httpd.conf /etc/sudoers
    '''
    ret = {}

    pkg_to_paths = {}
    for pth in paths:
        pth_pkg = __salt__['lowpkg.owner'](pth)
        if not pth_pkg:
            ret[pth] = os.path.exists(pth) and 'Not managed' or 'N/A'
        else:
            if pkg_to_paths.get(pth_pkg) is None:
                pkg_to_paths[pth_pkg] = []
            pkg_to_paths[pth_pkg].append(pth)

    if pkg_to_paths:
        local_pkgs = __salt__['pkg.download'](*pkg_to_paths.keys())
        for pkg, files in pkg_to_paths.items():
            for path in files:
                ret[path] = __salt__['lowpkg.diff'](local_pkgs[pkg]['path'], path) or 'Unchanged'

    return ret<|MERGE_RESOLUTION|>--- conflicted
+++ resolved
@@ -963,19 +963,12 @@
 
 
 def modified(*packages, **flags):
-<<<<<<< HEAD
-    """
+    '''
     List the modified files that belong to a package. Not specifying any packages
     will return a list of _all_ modified files on the system's RPM database.
 
-=======
-    '''
-    List the modified files that belong to a package. Not specifying any packages
-    will return a list of _all_ modified files on the system's RPM database.
-
     .. versionadded:: 2015.2.0
 
->>>>>>> 9bc056d2
     Filtering by flags (True or False):
 
     size
@@ -1013,11 +1006,7 @@
         salt '*' pkg.modified httpd
         salt '*' pkg.modified httpd postfix
         salt '*' pkg.modified httpd owner=True group=False
-<<<<<<< HEAD
-    """
-=======
-    '''
->>>>>>> 9bc056d2
+    '''
 
     return __salt__['lowpkg.modified'](*packages, **flags)
 
