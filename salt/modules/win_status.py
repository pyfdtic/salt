# -*- coding: utf-8 -*-
'''
Module for returning various status data about a minion.
These data can be useful for compiling into stats later,
or for problem solving if your minion is having problems.

.. versionadded:: 0.12.0

:depends:   - pythoncom
            - wmi
'''

# Import Python Libs
from __future__ import absolute_import
import datetime
import logging
import subprocess
log = logging.getLogger(__name__)

# Import Salt Libs
import salt.utils
import salt.utils.event
from salt.utils.network import host_to_ips as _host_to_ips
from salt.utils import namespaced_function as _namespaced_function

# These imports needed for namespaced functions
# pylint: disable=W0611
from salt.modules.status import ping_master, time_
import copy
# pylint: enable=W0611

# Import 3rd Party Libs
<<<<<<< HEAD
try:
    if salt.utils.is_windows():
        import wmi
        import salt.utils.winapi
        HAS_WMI = True
    else:
        HAS_WMI = False
except ImportError:
    HAS_WMI = False
=======
HAS_WMI = False
if salt.utils.is_windows():
    import wmi
    import salt.utils.winapi
    HAS_WMI = True

HAS_PSUTIL = False
if salt.utils.is_windows():
    import psutil
    HAS_PSUTIL = True
>>>>>>> 06ed4f07

__opts__ = {}
__virtualname__ = 'status'


def __virtual__():
    '''
    Only works on Windows systems with WMI and WinAPI
    '''
    if not salt.utils.is_windows():
        return False, 'win_status.py: Requires Windows'

    if not HAS_WMI:
        return False, 'win_status.py: Requires WMI and WinAPI'

    if not HAS_PSUTIL:
        return False, 'win_status.py: Requires psutil'

    # Namespace modules from `status.py`
    global ping_master, time_
    ping_master = _namespaced_function(ping_master, globals())
    time_ = _namespaced_function(time_, globals())

    return __virtualname__

__func_alias__ = {
    'time_': 'time'
}


def cpuload():
    '''
    .. versionadded:: 2015.8.0

    Return the processor load as a percentage

    CLI Example:

    .. code-block:: bash

       salt '*' status.cpuload
    '''
    return psutil.cpu_percent()


def diskusage(human_readable=False, path=None):
    '''
    .. versionadded:: 2015.8.0

    Return the disk usage for this minion

    human_readable : False
        If ``True``, usage will be in KB/MB/GB etc.

    CLI Example:

    .. code-block:: bash

        salt '*' status.diskusage path=c:/salt
    '''
    if not path:
        path = 'c:/'

    disk_stats = psutil.disk_usage(path)

    total_val = disk_stats.total
    used_val = disk_stats.used
    free_val = disk_stats.free
    percent = disk_stats.percent

    if human_readable:
        total_val = _byte_calc(total_val)
        used_val = _byte_calc(used_val)
        free_val = _byte_calc(free_val)

    return {'total': total_val,
            'used': used_val,
            'free': free_val,
            'percent': percent}


def procs(count=False):
    '''
    Return the process data

    count : False
        If ``True``, this function will simply return the number of processes.

        .. versionadded:: 2015.8.0

    CLI Example:

    .. code-block:: bash

        salt '*' status.procs
        salt '*' status.procs count
    '''
    with salt.utils.winapi.Com():
        wmi_obj = wmi.WMI()
        processes = wmi_obj.win32_process()

    #this short circuit's the function to get a short simple proc count.
    if count:
        return len(processes)

    #a propper run of the function, creating a nonsensically long out put.
    process_info = {}
    for proc in processes:
        process_info[proc.ProcessId] = _get_process_info(proc)

    return process_info


def saltmem(human_readable=False):
    '''
    .. versionadded:: 2015.8.0

    Returns the amount of memory that salt is using

    human_readable : False
        return the value in a nicely formatted number

    CLI Example:

    .. code-block:: bash

        salt '*' status.saltmem
        salt '*' status.saltmem human_readable=True
    '''
    # psutil.Process defaults to current process (`os.getpid()`)
    p = psutil.Process()

    # Use oneshot to get a snapshot
    with p.oneshot():
        mem = p.memory_info().rss

    if human_readable:
        return _byte_calc(mem)

    return mem


def uptime(human_readable=False):
    '''
    .. versionadded:: 2015.8.0

    Return the system uptime for this machine in seconds

    human_readable : False
        If ``True``, then return uptime in years, days, and seconds.

    CLI Example:

    .. code-block:: bash

       salt '*' status.uptime
       salt '*' status.uptime human_readable=True
    '''
    # Get startup time
    startup_time = datetime.datetime.fromtimestamp(psutil.boot_time())

    # Subtract startup time from current time to get the uptime of the system
    uptime = datetime.datetime.now() - startup_time

    return str(uptime) if human_readable else uptime.total_seconds()


def _get_process_info(proc):
    '''
    Return  process information
    '''
    cmd = salt.utils.to_str(proc.CommandLine or '')
    name = salt.utils.to_str(proc.Name)
    info = dict(
        cmd=cmd,
        name=name,
        **_get_process_owner(proc)
    )
    return info


def _get_process_owner(process):
    owner = {}
    domain, error_code, user = None, None, None
    try:
        domain, error_code, user = process.GetOwner()
        owner['user'] = salt.utils.to_str(user)
        owner['user_domain'] = salt.utils.to_str(domain)
    except Exception as exc:
        pass
    if not error_code and all((user, domain)):
        owner['user'] = salt.utils.to_str(user)
        owner['user_domain'] = salt.utils.to_str(domain)
    elif process.ProcessId in [0, 4] and error_code == 2:
        # Access Denied for System Idle Process and System
        owner['user'] = 'SYSTEM'
        owner['user_domain'] = 'NT AUTHORITY'
    else:
        log.warning('Error getting owner of process; PID=\'{0}\'; Error: {1}'
                    .format(process.ProcessId, error_code))
    return owner


def _byte_calc(val):
    if val < 1024:
        tstr = str(val)+'B'
    elif val < 1038336:
        tstr = str(val/1024)+'KB'
    elif val < 1073741824:
        tstr = str(val/1038336)+'MB'
    elif val < 1099511627776:
        tstr = str(val/1073741824)+'GB'
    else:
        tstr = str(val/1099511627776)+'TB'
    return tstr


def master(master=None, connected=True):
    '''
    .. versionadded:: 2015.5.0

    Fire an event if the minion gets disconnected from its master. This
    function is meant to be run via a scheduled job from the minion. If
    master_ip is an FQDN/Hostname, is must be resolvable to a valid IPv4
    address.

    CLI Example:

    .. code-block:: bash

        salt '*' status.master
    '''

    def _win_remotes_on(port):
        '''
        Windows specific helper function.
        Returns set of ipv4 host addresses of remote established connections
        on local or remote tcp port.

        Parses output of shell 'netstat' to get connections

        PS C:> netstat -n -p TCP

        Active Connections

          Proto  Local Address          Foreign Address        State
          TCP    10.1.1.26:3389         10.1.1.1:4505          ESTABLISHED
          TCP    10.1.1.26:56862        10.1.1.10:49155        TIME_WAIT
          TCP    10.1.1.26:56868        169.254.169.254:80     CLOSE_WAIT
          TCP    127.0.0.1:49197        127.0.0.1:49198        ESTABLISHED
          TCP    127.0.0.1:49198        127.0.0.1:49197        ESTABLISHED
        '''
        remotes = set()
        try:
            data = subprocess.check_output(['netstat', '-n', '-p', 'TCP'])  # pylint: disable=minimum-python-version
        except subprocess.CalledProcessError:
            log.error('Failed netstat')
            raise

        lines = salt.utils.to_str(data).split('\n')
        for line in lines:
            if 'ESTABLISHED' not in line:
                continue
            chunks = line.split()
            remote_host, remote_port = chunks[2].rsplit(':', 1)
            if int(remote_port) != port:
                continue
            remotes.add(remote_host)
        return remotes

    # the default publishing port
    port = 4505
    master_ips = None

    if master:
        master_ips = _host_to_ips(master)

    if not master_ips:
        return

    if __salt__['config.get']('publish_port') != '':
        port = int(__salt__['config.get']('publish_port'))

    master_connection_status = False
    connected_ips = _win_remotes_on(port)

    # Get connection status for master
    for master_ip in master_ips:
        if master_ip in connected_ips:
            master_connection_status = True
            break

    # Connection to master is not as expected
    if master_connection_status is not connected:
        event = salt.utils.event.get_event('minion', opts=__opts__, listen=False)
        if master_connection_status:
            event.fire_event({'master': master}, salt.minion.master_event(type='connected'))
        else:
            event.fire_event({'master': master}, salt.minion.master_event(type='disconnected'))

    return master_connection_status<|MERGE_RESOLUTION|>--- conflicted
+++ resolved
@@ -30,7 +30,6 @@
 # pylint: enable=W0611
 
 # Import 3rd Party Libs
-<<<<<<< HEAD
 try:
     if salt.utils.is_windows():
         import wmi
@@ -40,18 +39,11 @@
         HAS_WMI = False
 except ImportError:
     HAS_WMI = False
-=======
-HAS_WMI = False
-if salt.utils.is_windows():
-    import wmi
-    import salt.utils.winapi
-    HAS_WMI = True
 
 HAS_PSUTIL = False
 if salt.utils.is_windows():
     import psutil
     HAS_PSUTIL = True
->>>>>>> 06ed4f07
 
 __opts__ = {}
 __virtualname__ = 'status'
