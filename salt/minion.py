# -*- coding: utf-8 -*-
'''
Routines to set up a minion
'''
# Import python libs
from __future__ import absolute_import, print_function, with_statement, unicode_literals
import functools
import os
import sys
import copy
import time
import types
import signal
import random
import logging
import threading
import traceback
import contextlib
import multiprocessing
from random import randint, shuffle
from stat import S_IMODE
import salt.serializers.msgpack
from binascii import crc32
# Import Salt Libs
# pylint: disable=import-error,no-name-in-module,redefined-builtin
from salt.ext import six
from salt._compat import ipaddress
from salt.utils.network import parse_host_port
from salt.ext.six.moves import range
from salt.utils.zeromq import zmq, ZMQDefaultLoop, install_zmq, ZMQ_VERSION_INFO
import salt.transport.client
import salt.defaults.exitcodes

from salt.utils.ctx import RequestContext

# pylint: enable=no-name-in-module,redefined-builtin
import tornado

HAS_PSUTIL = False
try:
    import salt.utils.psutil_compat as psutil
    HAS_PSUTIL = True
except ImportError:
    pass

HAS_RESOURCE = False
try:
    import resource
    HAS_RESOURCE = True
except ImportError:
    pass

try:
    import zmq.utils.monitor
    HAS_ZMQ_MONITOR = True
except ImportError:
    HAS_ZMQ_MONITOR = False

try:
    import salt.utils.win_functions
    HAS_WIN_FUNCTIONS = True
except ImportError:
    HAS_WIN_FUNCTIONS = False
# pylint: enable=import-error

# Import salt libs
import salt
import salt.client
import salt.crypt
import salt.loader
import salt.beacons
import salt.engines
import salt.payload
import salt.pillar
import salt.syspaths
import salt.utils.args
import salt.utils.context
import salt.utils.data
import salt.utils.error
import salt.utils.event
import salt.utils.files
import salt.utils.jid
import salt.utils.minion
import salt.utils.minions
import salt.utils.network
import salt.utils.platform
import salt.utils.process
import salt.utils.schedule
import salt.utils.ssdp
import salt.utils.user
import salt.utils.zeromq
import salt.defaults.events
import salt.defaults.exitcodes
import salt.cli.daemons
import salt.log.setup

import salt.utils.dictupdate
from salt.config import DEFAULT_MINION_OPTS
from salt.defaults import DEFAULT_TARGET_DELIM
from salt.utils.debug import enable_sigusr1_handler
from salt.utils.event import tagify
from salt.utils.odict import OrderedDict
from salt.utils.process import (default_signals,
                                SignalHandlingMultiprocessingProcess,
                                ProcessManager)
from salt.exceptions import (
    CommandExecutionError,
    CommandNotFoundError,
    SaltInvocationError,
    SaltReqTimeoutError,
    SaltClientError,
    SaltSystemExit,
    SaltDaemonNotRunning,
    SaltException,
    SaltMasterUnresolvableError
)


import tornado.gen  # pylint: disable=F0401
import tornado.ioloop  # pylint: disable=F0401

log = logging.getLogger(__name__)

# To set up a minion:
# 1. Read in the configuration
# 2. Generate the function mapping dict
# 3. Authenticate with the master
# 4. Store the AES key
# 5. Connect to the publisher
# 6. Handle publications


def resolve_dns(opts, fallback=True):
    '''
    Resolves the master_ip and master_uri options
    '''
    ret = {}
    check_dns = True
    if (opts.get('file_client', 'remote') == 'local' and
            not opts.get('use_master_when_local', False)):
        check_dns = False
    # Since salt.log is imported below, salt.utils.network needs to be imported here as well
    import salt.utils.network

    if check_dns is True:
        try:
            if opts['master'] == '':
                raise SaltSystemExit
            ret['master_ip'] = salt.utils.network.dns_check(
                opts['master'],
                int(opts['master_port']),
                True,
                opts['ipv6'],
                attempt_connect=False)
        except SaltClientError:
            retry_dns_count = opts.get('retry_dns_count', None)
            if opts['retry_dns']:
                while True:
                    if retry_dns_count is not None:
                        if retry_dns_count == 0:
                            raise SaltMasterUnresolvableError
                        retry_dns_count -= 1
                    import salt.log
                    msg = ('Master hostname: \'{0}\' not found or not responsive. '
                           'Retrying in {1} seconds').format(opts['master'], opts['retry_dns'])
                    if salt.log.setup.is_console_configured():
                        log.error(msg)
                    else:
                        print('WARNING: {0}'.format(msg))
                    time.sleep(opts['retry_dns'])
                    try:
                        ret['master_ip'] = salt.utils.network.dns_check(
                            opts['master'],
                            int(opts['master_port']),
                            True,
                            opts['ipv6'],
                            attempt_connect=False)
                        break
                    except SaltClientError:
                        pass
            else:
                if fallback:
                    ret['master_ip'] = '127.0.0.1'
                else:
                    raise
        except SaltSystemExit:
            unknown_str = 'unknown address'
            master = opts.get('master', unknown_str)
            if master == '':
                master = unknown_str
            if opts.get('__role') == 'syndic':
                err = 'Master address: \'{0}\' could not be resolved. Invalid or unresolveable address. ' \
                      'Set \'syndic_master\' value in minion config.'.format(master)
            else:
                err = 'Master address: \'{0}\' could not be resolved. Invalid or unresolveable address. ' \
                      'Set \'master\' value in minion config.'.format(master)
            log.error(err)
            raise SaltSystemExit(code=42, msg=err)
    else:
        ret['master_ip'] = '127.0.0.1'

    if 'master_ip' in ret and 'master_ip' in opts:
        if ret['master_ip'] != opts['master_ip']:
            log.warning(
                'Master ip address changed from %s to %s',
                opts['master_ip'], ret['master_ip']
            )
    if opts['source_interface_name']:
        log.trace('Custom source interface required: %s', opts['source_interface_name'])
        interfaces = salt.utils.network.interfaces()
        log.trace('The following interfaces are available on this Minion:')
        log.trace(interfaces)
        if opts['source_interface_name'] in interfaces:
            if interfaces[opts['source_interface_name']]['up']:
                addrs = interfaces[opts['source_interface_name']]['inet'] if not opts['ipv6'] else\
                        interfaces[opts['source_interface_name']]['inet6']
                ret['source_ip'] = addrs[0]['address']
                log.debug('Using %s as source IP address', ret['source_ip'])
            else:
                log.warning('The interface %s is down so it cannot be used as source to connect to the Master',
                            opts['source_interface_name'])
        else:
            log.warning('%s is not a valid interface. Ignoring.', opts['source_interface_name'])
    elif opts['source_address']:
        ret['source_ip'] = salt.utils.network.dns_check(
            opts['source_address'],
            int(opts['source_ret_port']),
            True,
            opts['ipv6'],
            attempt_connect=False)
        log.debug('Using %s as source IP address', ret['source_ip'])
    if opts['source_ret_port']:
        ret['source_ret_port'] = int(opts['source_ret_port'])
        log.debug('Using %d as source port for the ret server', ret['source_ret_port'])
    if opts['source_publish_port']:
        ret['source_publish_port'] = int(opts['source_publish_port'])
        log.debug('Using %d as source port for the master pub', ret['source_publish_port'])
    ret['master_uri'] = 'tcp://{ip}:{port}'.format(
        ip=ret['master_ip'], port=opts['master_port'])
    log.debug('Master URI: %s', ret['master_uri'])

    return ret


def prep_ip_port(opts):
    '''
    parse host:port values from opts['master'] and return valid:
        master: ip address or hostname as a string
        master_port: (optional) master returner port as integer

    e.g.:
      - master: 'localhost:1234' -> {'master': 'localhost', 'master_port': 1234}
      - master: '127.0.0.1:1234' -> {'master': '127.0.0.1', 'master_port' :1234}
      - master: '[::1]:1234' -> {'master': '::1', 'master_port': 1234}
      - master: 'fe80::a00:27ff:fedc:ba98' -> {'master': 'fe80::a00:27ff:fedc:ba98'}
    '''
    ret = {}
    # Use given master IP if "ip_only" is set or if master_ip is an ipv6 address without
    # a port specified. The is_ipv6 check returns False if brackets are used in the IP
    # definition such as master: '[::1]:1234'.
    if opts['master_uri_format'] == 'ip_only':
        ret['master'] = ipaddress.ip_address(opts['master'])
    else:
        host, port = parse_host_port(opts['master'])
        ret = {'master': host}
        if port:
            ret.update({'master_port': port})

    return ret


def get_proc_dir(cachedir, **kwargs):
    '''
    Given the cache directory, return the directory that process data is
    stored in, creating it if it doesn't exist.
    The following optional Keyword Arguments are handled:

    mode: which is anything os.makedir would accept as mode.

    uid: the uid to set, if not set, or it is None or -1 no changes are
         made. Same applies if the directory is already owned by this
         uid. Must be int. Works only on unix/unix like systems.

    gid: the gid to set, if not set, or it is None or -1 no changes are
         made. Same applies if the directory is already owned by this
         gid. Must be int. Works only on unix/unix like systems.
    '''
    fn_ = os.path.join(cachedir, 'proc')
    mode = kwargs.pop('mode', None)

    if mode is None:
        mode = {}
    else:
        mode = {'mode': mode}

    if not os.path.isdir(fn_):
        # proc_dir is not present, create it with mode settings
        os.makedirs(fn_, **mode)

    d_stat = os.stat(fn_)

    # if mode is not an empty dict then we have an explicit
    # dir mode. So lets check if mode needs to be changed.
    if mode:
        mode_part = S_IMODE(d_stat.st_mode)
        if mode_part != mode['mode']:
            os.chmod(fn_, (d_stat.st_mode ^ mode_part) | mode['mode'])

    if hasattr(os, 'chown'):
        # only on unix/unix like systems
        uid = kwargs.pop('uid', -1)
        gid = kwargs.pop('gid', -1)

        # if uid and gid are both -1 then go ahead with
        # no changes at all
        if (d_stat.st_uid != uid or d_stat.st_gid != gid) and \
                [i for i in (uid, gid) if i != -1]:
            os.chown(fn_, uid, gid)

    return fn_


def load_args_and_kwargs(func, args, data=None, ignore_invalid=False):
    '''
    Detect the args and kwargs that need to be passed to a function call, and
    check them against what was passed.
    '''
    argspec = salt.utils.args.get_function_argspec(func)
    _args = []
    _kwargs = {}
    invalid_kwargs = []

    for arg in args:
        if isinstance(arg, dict) and arg.pop('__kwarg__', False) is True:
            # if the arg is a dict with __kwarg__ == True, then its a kwarg
            for key, val in six.iteritems(arg):
                if argspec.keywords or key in argspec.args:
                    # Function supports **kwargs or is a positional argument to
                    # the function.
                    _kwargs[key] = val
                else:
                    # **kwargs not in argspec and parsed argument name not in
                    # list of positional arguments. This keyword argument is
                    # invalid.
                    invalid_kwargs.append('{0}={1}'.format(key, val))
            continue

        else:
            string_kwarg = salt.utils.args.parse_input([arg], condition=False)[1]  # pylint: disable=W0632
            if string_kwarg:
                if argspec.keywords or next(six.iterkeys(string_kwarg)) in argspec.args:
                    # Function supports **kwargs or is a positional argument to
                    # the function.
                    _kwargs.update(string_kwarg)
                else:
                    # **kwargs not in argspec and parsed argument name not in
                    # list of positional arguments. This keyword argument is
                    # invalid.
                    for key, val in six.iteritems(string_kwarg):
                        invalid_kwargs.append('{0}={1}'.format(key, val))
            else:
                _args.append(arg)

    if invalid_kwargs and not ignore_invalid:
        salt.utils.args.invalid_kwargs(invalid_kwargs)

    if argspec.keywords and isinstance(data, dict):
        # this function accepts **kwargs, pack in the publish data
        for key, val in six.iteritems(data):
            _kwargs['__pub_{0}'.format(key)] = val

    return _args, _kwargs


def eval_master_func(opts):
    '''
    Evaluate master function if master type is 'func'
    and save it result in opts['master']
    '''
    if '__master_func_evaluated' not in opts:
        # split module and function and try loading the module
        mod_fun = opts['master']
        mod, fun = mod_fun.split('.')
        try:
            master_mod = salt.loader.raw_mod(opts, mod, fun)
            if not master_mod:
                raise KeyError
            # we take whatever the module returns as master address
            opts['master'] = master_mod[mod_fun]()
            # Check for valid types
            if not isinstance(opts['master'], (six.string_types, list)):
                raise TypeError
            opts['__master_func_evaluated'] = True
        except KeyError:
            log.error('Failed to load module %s', mod_fun)
            sys.exit(salt.defaults.exitcodes.EX_GENERIC)
        except TypeError:
            log.error('%s returned from %s is not a string', opts['master'], mod_fun)
            sys.exit(salt.defaults.exitcodes.EX_GENERIC)
        log.info('Evaluated master from module: %s', mod_fun)


def master_event(type, master=None):
    '''
    Centralized master event function which will return event type based on event_map
    '''
    event_map = {'connected': '__master_connected',
                 'disconnected': '__master_disconnected',
                 'failback': '__master_failback',
                 'alive': '__master_alive'}

    if type == 'alive' and master is not None:
        return '{0}_{1}'.format(event_map.get(type), master)

    return event_map.get(type, None)


def service_name():
    '''
    Return the proper service name based on platform
    '''
    return 'salt_minion' if 'bsd' in sys.platform else 'salt-minion'


class MinionBase(object):
    def __init__(self, opts):
        self.opts = opts

    @staticmethod
    def process_schedule(minion, loop_interval):
        try:
            if hasattr(minion, 'schedule'):
                minion.schedule.eval()
            else:
                log.error('Minion scheduler not initialized. Scheduled jobs will not be run.')
                return
            # Check if scheduler requires lower loop interval than
            # the loop_interval setting
            if minion.schedule.loop_interval < loop_interval:
                loop_interval = minion.schedule.loop_interval
                log.debug(
                    'Overriding loop_interval because of scheduled jobs.'
                )
        except Exception as exc:
            log.error('Exception %s occurred in scheduled job', exc)
        return loop_interval

    def process_beacons(self, functions):
        '''
        Evaluate all of the configured beacons, grab the config again in case
        the pillar or grains changed
        '''
        if 'config.merge' in functions:
            b_conf = functions['config.merge']('beacons', self.opts['beacons'], omit_opts=True)
            if b_conf:
                return self.beacons.process(b_conf, self.opts['grains'])  # pylint: disable=no-member
        return []

    @tornado.gen.coroutine
    def eval_master(self,
                    opts,
                    timeout=60,
                    safe=True,
                    failed=False,
                    failback=False):
        '''
        Evaluates and returns a tuple of the current master address and the pub_channel.

        In standard mode, just creates a pub_channel with the given master address.

        With master_type=func evaluates the current master address from the given
        module and then creates a pub_channel.

        With master_type=failover takes the list of masters and loops through them.
        The first one that allows the minion to create a pub_channel is then
        returned. If this function is called outside the minions initialization
        phase (for example from the minions main event-loop when a master connection
        loss was detected), 'failed' should be set to True. The current
        (possibly failed) master will then be removed from the list of masters.
        '''
        # return early if we are not connecting to a master
        if opts['master_type'] == 'disable':
            log.warning('Master is set to disable, skipping connection')
            self.connected = False
            raise tornado.gen.Return((None, None))

        # Run masters discovery over SSDP. This may modify the whole configuration,
        # depending of the networking and sets of masters.
        # if we are using multimaster, discovery can only happen at start time
        # because MinionManager handles it. by eval_master time the minion doesn't
        # know about other siblings currently running
        if isinstance(self.opts['discovery'], dict) and not self.opts['discovery'].get('multimaster'):
            self._discover_masters()

        # check if master_type was altered from its default
        if opts['master_type'] != 'str' and opts['__role'] != 'syndic':
            # check for a valid keyword
            if opts['master_type'] == 'func':
                eval_master_func(opts)

            # if failover or distributed is set, master has to be of type list
            elif opts['master_type'] in ('failover', 'distributed'):
                if isinstance(opts['master'], list):
                    log.info(
                        'Got list of available master addresses: %s',
                        opts['master']
                    )

                    if opts['master_type'] == 'distributed':
                        master_len = len(opts['master'])
                        if master_len > 1:
                            secondary_masters = opts['master'][1:]
                            master_idx = crc32(opts['id']) % master_len
                            try:
                                preferred_masters = opts['master']
                                preferred_masters[0] = opts['master'][master_idx]
                                preferred_masters[1:] = [m for m in opts['master'] if m != preferred_masters[0]]
                                opts['master'] = preferred_masters
                                log.info('Distributed to the master at \'%s\'.', opts['master'][0])
                            except (KeyError, AttributeError, TypeError):
                                log.warning('Failed to distribute to a specific master.')
                        else:
                            log.warning('master_type = distributed needs more than 1 master.')

                    if opts['master_shuffle']:
                        log.warning(
                            'Use of \'master_shuffle\' detected. \'master_shuffle\' is deprecated in favor '
                            'of \'random_master\'. Please update your minion config file.'
                        )
                        opts['random_master'] = opts['master_shuffle']

                    opts['auth_tries'] = 0
                    if opts['master_failback'] and opts['master_failback_interval'] == 0:
                        opts['master_failback_interval'] = opts['master_alive_interval']
                # if opts['master'] is a str and we have never created opts['master_list']
                elif isinstance(opts['master'], six.string_types) and ('master_list' not in opts):
                    # We have a string, but a list was what was intended. Convert.
                    # See issue 23611 for details
                    opts['master'] = [opts['master']]
                elif opts['__role'] == 'syndic':
                    log.info('Syndic setting master_syndic to \'%s\'', opts['master'])

                # if failed=True, the minion was previously connected
                # we're probably called from the minions main-event-loop
                # because a master connection loss was detected. remove
                # the possibly failed master from the list of masters.
                elif failed:
                    if failback:
                        # failback list of masters to original config
                        opts['master'] = opts['master_list']
                    else:
                        log.info(
                            'Moving possibly failed master %s to the end of '
                            'the list of masters', opts['master']
                        )
                        if opts['master'] in opts['local_masters']:
                            # create new list of master with the possibly failed
                            # one moved to the end
                            failed_master = opts['master']
                            opts['master'] = [x for x in opts['local_masters'] if opts['master'] != x]
                            opts['master'].append(failed_master)
                        else:
                            opts['master'] = opts['master_list']
                else:
                    msg = ('master_type set to \'failover\' but \'master\' '
                           'is not of type list but of type '
                           '{0}'.format(type(opts['master'])))
                    log.error(msg)
                    sys.exit(salt.defaults.exitcodes.EX_GENERIC)
                # If failover is set, minion have to failover on DNS errors instead of retry DNS resolve.
                # See issue 21082 for details
                if opts['retry_dns'] and opts['master_type'] == 'failover':
                    msg = ('\'master_type\' set to \'failover\' but \'retry_dns\' is not 0. '
                           'Setting \'retry_dns\' to 0 to failover to the next master on DNS errors.')
                    log.critical(msg)
                    opts['retry_dns'] = 0
            else:
                msg = ('Invalid keyword \'{0}\' for variable '
                       '\'master_type\''.format(opts['master_type']))
                log.error(msg)
                sys.exit(salt.defaults.exitcodes.EX_GENERIC)

        # FIXME: if SMinion don't define io_loop, it can't switch master see #29088
        # Specify kwargs for the channel factory so that SMinion doesn't need to define an io_loop
        # (The channel factories will set a default if the kwarg isn't passed)
        factory_kwargs = {'timeout': timeout, 'safe': safe}
        if getattr(self, 'io_loop', None):
            factory_kwargs['io_loop'] = self.io_loop  # pylint: disable=no-member

        tries = opts.get('master_tries', 1)
        attempts = 0

        # if we have a list of masters, loop through them and be
        # happy with the first one that allows us to connect
        if isinstance(opts['master'], list):
            conn = False
            last_exc = None
            opts['master_uri_list'] = []
            opts['local_masters'] = copy.copy(opts['master'])

            # shuffle the masters and then loop through them
            if opts['random_master']:
                # master_failback is only used when master_type is set to failover
                if opts['master_type'] == 'failover' and opts['master_failback']:
                    secondary_masters = opts['local_masters'][1:]
                    shuffle(secondary_masters)
                    opts['local_masters'][1:] = secondary_masters
                else:
                    shuffle(opts['local_masters'])

            # This sits outside of the connection loop below because it needs to set
            # up a list of master URIs regardless of which masters are available
            # to connect _to_. This is primarily used for masterless mode, when
            # we need a list of master URIs to fire calls back to.
            for master in opts['local_masters']:
                opts['master'] = master
                opts.update(prep_ip_port(opts))
                opts['master_uri_list'].append(resolve_dns(opts)['master_uri'])

            while True:
                if attempts != 0:
                    # Give up a little time between connection attempts
                    # to allow the IOLoop to run any other scheduled tasks.
                    yield tornado.gen.sleep(opts['acceptance_wait_time'])
                attempts += 1
                if tries > 0:
                    log.debug(
                        'Connecting to master. Attempt %s of %s',
                        attempts, tries
                    )
                else:
                    log.debug(
                        'Connecting to master. Attempt %s (infinite attempts)',
                        attempts
                    )
                for master in opts['local_masters']:
                    opts['master'] = master
                    opts.update(prep_ip_port(opts))
                    opts.update(resolve_dns(opts))

                    # on first run, update self.opts with the whole master list
                    # to enable a minion to re-use old masters if they get fixed
                    if 'master_list' not in opts:
                        opts['master_list'] = copy.copy(opts['local_masters'])

                    self.opts = opts

                    pub_channel = salt.transport.client.AsyncPubChannel.factory(opts, **factory_kwargs)
                    try:
                        yield pub_channel.connect()
                        conn = True
                        break
                    except SaltClientError as exc:
                        last_exc = exc
                        if exc.strerror.startswith('Could not access'):
                            msg = (
                                'Failed to initiate connection with Master '
                                '%s: check ownership/permissions. Error '
                                'message: %s', opts['master'], exc
                            )
                        else:
                            msg = ('Master %s could not be reached, trying next '
                                   'next master (if any)', opts['master'])
                        log.info(msg)
                        continue

                if not conn:
                    if attempts == tries:
                        # Exhausted all attempts. Return exception.
                        self.connected = False
                        self.opts['master'] = copy.copy(self.opts['local_masters'])
                        log.error(
                            'No master could be reached or all masters '
                            'denied the minion\'s connection attempt.'
                        )
                        # If the code reaches this point, 'last_exc'
                        # should already be set.
                        raise last_exc  # pylint: disable=E0702
                else:
                    self.tok = pub_channel.auth.gen_token(b'salt')
                    self.connected = True
                    raise tornado.gen.Return((opts['master'], pub_channel))

        # single master sign in
        else:
            if opts['random_master']:
                log.warning('random_master is True but there is only one master specified. Ignoring.')
            while True:
                if attempts != 0:
                    # Give up a little time between connection attempts
                    # to allow the IOLoop to run any other scheduled tasks.
                    yield tornado.gen.sleep(opts['acceptance_wait_time'])
                attempts += 1
                if tries > 0:
                    log.debug(
                        'Connecting to master. Attempt %s of %s',
                        attempts, tries
                    )
                else:
                    log.debug(
                        'Connecting to master. Attempt %s (infinite attempts)',
                        attempts
                    )
                opts.update(prep_ip_port(opts))
                opts.update(resolve_dns(opts))
                try:
                    if self.opts['transport'] == 'detect':
                        self.opts['detect_mode'] = True
                        for trans in ('zeromq', 'tcp'):
                            if trans == 'zeromq' and not zmq:
                                continue
                            self.opts['transport'] = trans
                            pub_channel = salt.transport.client.AsyncPubChannel.factory(self.opts, **factory_kwargs)
                            yield pub_channel.connect()
                            if not pub_channel.auth.authenticated:
                                continue
                            del self.opts['detect_mode']
                            break
                    else:
                        pub_channel = salt.transport.client.AsyncPubChannel.factory(self.opts, **factory_kwargs)
                        yield pub_channel.connect()
                    self.tok = pub_channel.auth.gen_token(b'salt')
                    self.connected = True
                    raise tornado.gen.Return((opts['master'], pub_channel))
                except SaltClientError as exc:
                    if attempts == tries:
                        # Exhausted all attempts. Return exception.
                        self.connected = False
                        raise exc

    def _discover_masters(self):
        '''
        Discover master(s) and decide where to connect, if SSDP is around.
        This modifies the configuration on the fly.
        :return:
        '''
        if self.opts['master'] == DEFAULT_MINION_OPTS['master'] and self.opts['discovery'] is not False:
            master_discovery_client = salt.utils.ssdp.SSDPDiscoveryClient()
            masters = {}
            for att in range(self.opts['discovery'].get('attempts', 3)):
                try:
                    att += 1
                    log.info('Attempting %s time(s) to discover masters', att)
                    masters.update(master_discovery_client.discover())
                    if not masters:
                        time.sleep(self.opts['discovery'].get('pause', 5))
                    else:
                        break
                except Exception as err:
                    log.error('SSDP discovery failure: %s', err)
                    break

            if masters:
                policy = self.opts.get('discovery', {}).get('match', 'any')
                if policy not in ['any', 'all']:
                    log.error('SSDP configuration matcher failure: unknown value "%s". '
                              'Should be "any" or "all"', policy)
                    return
                mapping = self.opts['discovery'].get('mapping', {})
                discovered = []
                for addr, mappings in masters.items():
                    for proto_data in mappings:
                        cnt = len([key for key, value in mapping.items()
                                   if proto_data.get('mapping', {}).get(key) == value])
                        if policy == 'any' and bool(cnt) or cnt == len(mapping):
                            if self.opts['discovery'].get('multimaster'):
                                discovered.append(proto_data['master'])
                            else:
                                self.opts['master'] = proto_data['master']
                                return
                self.opts['master'] = discovered

    def _return_retry_timer(self):
        '''
        Based on the minion configuration, either return a randomized timer or
        just return the value of the return_retry_timer.
        '''
        msg = 'Minion return retry timer set to %s seconds'
        if self.opts.get('return_retry_timer_max'):
            try:
                random_retry = randint(self.opts['return_retry_timer'], self.opts['return_retry_timer_max'])
                retry_msg = msg % random_retry
                log.debug('%s (randomized)', msg % random_retry)
                return random_retry
            except ValueError:
                # Catch wiseguys using negative integers here
                log.error(
                    'Invalid value (return_retry_timer: %s or '
                    'return_retry_timer_max: %s). Both must be positive '
                    'integers.',
                    self.opts['return_retry_timer'],
                    self.opts['return_retry_timer_max'],
                )
                log.debug(msg, DEFAULT_MINION_OPTS['return_retry_timer'])
                return DEFAULT_MINION_OPTS['return_retry_timer']
        else:
            log.debug(msg, self.opts.get('return_retry_timer'))
            return self.opts.get('return_retry_timer')


class SMinion(MinionBase):
    '''
    Create an object that has loaded all of the minion module functions,
    grains, modules, returners etc.  The SMinion allows developers to
    generate all of the salt minion functions and present them with these
    functions for general use.
    '''
    def __init__(self, opts):
        # Late setup of the opts grains, so we can log from the grains module
        import salt.loader
        opts['grains'] = salt.loader.grains(opts)
        super(SMinion, self).__init__(opts)

        # run ssdp discovery if necessary
        self._discover_masters()

        # Clean out the proc directory (default /var/cache/salt/minion/proc)
        if (self.opts.get('file_client', 'remote') == 'remote'
                or self.opts.get('use_master_when_local', False)):
            install_zmq()
            io_loop = ZMQDefaultLoop.current()
            io_loop.run_sync(
                lambda: self.eval_master(self.opts, failed=True)
            )
        self.gen_modules(initial_load=True)

        # If configured, cache pillar data on the minion
        if self.opts['file_client'] == 'remote' and self.opts.get('minion_pillar_cache', False):
            import salt.utils.yaml
            pdir = os.path.join(self.opts['cachedir'], 'pillar')
            if not os.path.isdir(pdir):
                os.makedirs(pdir, 0o700)
            ptop = os.path.join(pdir, 'top.sls')
            if self.opts['saltenv'] is not None:
                penv = self.opts['saltenv']
            else:
                penv = 'base'
            cache_top = {penv: {self.opts['id']: ['cache']}}
            with salt.utils.files.fopen(ptop, 'wb') as fp_:
                salt.utils.yaml.safe_dump(cache_top, fp_)
                os.chmod(ptop, 0o600)
            cache_sls = os.path.join(pdir, 'cache.sls')
            with salt.utils.files.fopen(cache_sls, 'wb') as fp_:
                salt.utils.yaml.safe_dump(self.opts['pillar'], fp_)
                os.chmod(cache_sls, 0o600)

    def gen_modules(self, initial_load=False):
        '''
        Tell the minion to reload the execution modules

        CLI Example:

        .. code-block:: bash

            salt '*' sys.reload_modules
        '''
        self.opts['pillar'] = salt.pillar.get_pillar(
            self.opts,
            self.opts['grains'],
            self.opts['id'],
            self.opts['saltenv'],
            pillarenv=self.opts.get('pillarenv'),
        ).compile_pillar()

        self.utils = salt.loader.utils(self.opts)
        self.functions = salt.loader.minion_mods(self.opts, utils=self.utils)
        self.serializers = salt.loader.serializers(self.opts)
        self.returners = salt.loader.returners(self.opts, self.functions)
        self.proxy = salt.loader.proxy(self.opts, self.functions, self.returners, None)
        # TODO: remove
        self.function_errors = {}  # Keep the funcs clean
        self.states = salt.loader.states(self.opts,
                self.functions,
                self.utils,
                self.serializers)
        self.rend = salt.loader.render(self.opts, self.functions)
#        self.matcher = Matcher(self.opts, self.functions)
        self.matchers = salt.loader.matchers(self.opts)
        self.functions['sys.reload_modules'] = self.gen_modules
        self.executors = salt.loader.executors(self.opts)


class MasterMinion(object):
    '''
    Create a fully loaded minion function object for generic use on the
    master. What makes this class different is that the pillar is
    omitted, otherwise everything else is loaded cleanly.
    '''
    def __init__(
            self,
            opts,
            returners=True,
            states=True,
            rend=True,
            matcher=True,
            whitelist=None,
            ignore_config_errors=True):
        self.opts = salt.config.minion_config(
            opts['conf_file'],
            ignore_config_errors=ignore_config_errors,
            role='master'
        )
        self.opts.update(opts)
        self.whitelist = whitelist
        self.opts['grains'] = salt.loader.grains(opts)
        self.opts['pillar'] = {}
        self.mk_returners = returners
        self.mk_states = states
        self.mk_rend = rend
        self.mk_matcher = matcher
        self.gen_modules(initial_load=True)

    def gen_modules(self, initial_load=False):
        '''
        Tell the minion to reload the execution modules

        CLI Example:

        .. code-block:: bash

            salt '*' sys.reload_modules
        '''
        self.utils = salt.loader.utils(self.opts)
        self.functions = salt.loader.minion_mods(
            self.opts,
            utils=self.utils,
            whitelist=self.whitelist,
            initial_load=initial_load)
        self.serializers = salt.loader.serializers(self.opts)
        if self.mk_returners:
            self.returners = salt.loader.returners(self.opts, self.functions)
        if self.mk_states:
            self.states = salt.loader.states(self.opts,
                                             self.functions,
                                             self.utils,
                                             self.serializers)
        if self.mk_rend:
            self.rend = salt.loader.render(self.opts, self.functions)
        if self.mk_matcher:
            self.matchers = salt.loader.matchers(self.opts)
        self.functions['sys.reload_modules'] = self.gen_modules


class MinionManager(MinionBase):
    '''
    Create a multi minion interface, this creates as many minions as are
    defined in the master option and binds each minion object to a respective
    master.
    '''
    def __init__(self, opts):
        super(MinionManager, self).__init__(opts)
        self.auth_wait = self.opts['acceptance_wait_time']
        self.max_auth_wait = self.opts['acceptance_wait_time_max']
        self.minions = []
        self.jid_queue = []

        install_zmq()
        self.io_loop = ZMQDefaultLoop.current()
        self.process_manager = ProcessManager(name='MultiMinionProcessManager')
        self.io_loop.spawn_callback(self.process_manager.run, **{'asynchronous': True})  # Tornado backward compat

    def __del__(self):
        self.destroy()

    def _bind(self):
        # start up the event publisher, so we can see events during startup
        self.event_publisher = salt.utils.event.AsyncEventPublisher(
            self.opts,
            io_loop=self.io_loop,
        )
        self.event = salt.utils.event.get_event('minion', opts=self.opts, io_loop=self.io_loop)
        self.event.subscribe('')
        self.event.set_event_handler(self.handle_event)

    @tornado.gen.coroutine
    def handle_event(self, package):
        yield [minion.handle_event(package) for minion in self.minions]

    def _create_minion_object(self, opts, timeout, safe,
                              io_loop=None, loaded_base_name=None,
                              jid_queue=None):
        '''
        Helper function to return the correct type of object
        '''
        return Minion(opts,
                      timeout,
                      safe,
                      io_loop=io_loop,
                      loaded_base_name=loaded_base_name,
                      jid_queue=jid_queue)

    def _check_minions(self):
        '''
        Check the size of self.minions and raise an error if it's empty
        '''
        if not self.minions:
            err = ('Minion unable to successfully connect to '
                   'a Salt Master.')
            log.error(err)

    def _spawn_minions(self, timeout=60):
        '''
        Spawn all the coroutines which will sign in to masters
        '''
        # Run masters discovery over SSDP. This may modify the whole configuration,
        # depending of the networking and sets of masters. If match is 'any' we let
        # eval_master handle the discovery instead so disconnections can also handle
        # discovery
        if isinstance(self.opts['discovery'], dict) and self.opts['discovery'].get('multimaster'):
            self._discover_masters()

        masters = self.opts['master']
        if (self.opts['master_type'] in ('failover', 'distributed')) or not isinstance(self.opts['master'], list):
            masters = [masters]

        for master in masters:
            s_opts = copy.deepcopy(self.opts)
            s_opts['master'] = master
            s_opts['multimaster'] = True
            minion = self._create_minion_object(s_opts,
                                                s_opts['auth_timeout'],
                                                False,
                                                io_loop=self.io_loop,
                                                loaded_base_name='salt.loader.{0}'.format(s_opts['master']),
                                                jid_queue=self.jid_queue)
            self.io_loop.spawn_callback(self._connect_minion, minion)
        self.io_loop.call_later(timeout, self._check_minions)

    @tornado.gen.coroutine
    def _connect_minion(self, minion):
        '''
        Create a minion, and asynchronously connect it to a master
        '''
        auth_wait = minion.opts['acceptance_wait_time']
        failed = False
        while True:
            if failed:
                if auth_wait < self.max_auth_wait:
                    auth_wait += self.auth_wait
                log.debug(
                    "sleeping before reconnect attempt to %s [%d/%d]",
                   minion.opts['master'],
                    auth_wait,
                    self.max_auth_wait,
                )
                yield tornado.gen.sleep(auth_wait)  # TODO: log?
            try:
                if minion.opts.get('beacons_before_connect', False):
                    minion.setup_beacons(before_connect=True)
                if minion.opts.get('scheduler_before_connect', False):
                    minion.setup_scheduler(before_connect=True)
                yield minion.connect_master(failed=failed)
                minion.tune_in(start=False)
                self.minions.append(minion)
                break
            except SaltClientError as exc:
                failed = True
                log.error(
                    'Error while bringing up minion for multi-master. Is '
                    'master at %s responding?', minion.opts['master']
                )
            except SaltMasterUnresolvableError:
                err = 'Master address: \'{0}\' could not be resolved. Invalid or unresolveable address. ' \
                      'Set \'master\' value in minion config.'.format(minion.opts['master'])
                log.error(err)
                break
            except Exception as e:
                failed = True
                log.critical(
                    'Unexpected error while connecting to %s',
                    minion.opts['master'], exc_info=True
                )

    # Multi Master Tune In
    def tune_in(self):
        '''
        Bind to the masters

        This loop will attempt to create connections to masters it hasn't connected
        to yet, but once the initial connection is made it is up to ZMQ to do the
        reconnect (don't know of an API to get the state here in salt)
        '''
        self._bind()

        # Fire off all the minion coroutines
        self._spawn_minions()

        # serve forever!
        self.io_loop.start()

    @property
    def restart(self):
        for minion in self.minions:
            if minion.restart:
                return True
        return False

    def stop(self, signum):
        for minion in self.minions:
            minion.process_manager.stop_restarting()
            minion.process_manager.send_signal_to_processes(signum)
            # kill any remaining processes
            minion.process_manager.kill_children()
            minion.destroy()

    def destroy(self):
        for minion in self.minions:
            minion.destroy()


class Minion(MinionBase):
    '''
    This class instantiates a minion, runs connections for a minion,
    and loads all of the functions into the minion
    '''
    def __init__(self, opts, timeout=60, safe=True, loaded_base_name=None, io_loop=None, jid_queue=None):  # pylint: disable=W0231
        '''
        Pass in the options dict
        '''
        # this means that the parent class doesn't know *which* master we connect to
        super(Minion, self).__init__(opts)
        self.timeout = timeout
        self.safe = safe

        self._running = None
        self.win_proc = []
        self.loaded_base_name = loaded_base_name
        self.connected = False
        self.restart = False
        # Flag meaning minion has finished initialization including first connect to the master.
        # True means the Minion is fully functional and ready to handle events.
        self.ready = False
        self.jid_queue = [] if jid_queue is None else jid_queue
        self.periodic_callbacks = {}

        if io_loop is None:
            install_zmq()
            self.io_loop = ZMQDefaultLoop.current()
        else:
            self.io_loop = io_loop

        # Warn if ZMQ < 3.2
        if zmq:
            if ZMQ_VERSION_INFO < (3, 2):
                log.warning(
                    'You have a version of ZMQ less than ZMQ 3.2! There are '
                    'known connection keep-alive issues with ZMQ < 3.2 which '
                    'may result in loss of contact with minions. Please '
                    'upgrade your ZMQ!'
                )
        # Late setup of the opts grains, so we can log from the grains
        # module.  If this is a proxy, however, we need to init the proxymodule
        # before we can get the grains.  We do this for proxies in the
        # post_master_init
        if not salt.utils.platform.is_proxy():
            self.opts['grains'] = salt.loader.grains(opts)
        else:
            if self.opts.get('beacons_before_connect', False):
                log.warning(
                    '\'beacons_before_connect\' is not supported '
                    'for proxy minions. Setting to False'
                )
                self.opts['beacons_before_connect'] = False
            if self.opts.get('scheduler_before_connect', False):
                log.warning(
                    '\'scheduler_before_connect\' is not supported '
                    'for proxy minions. Setting to False'
                )
                self.opts['scheduler_before_connect'] = False

        log.info('Creating minion process manager')

        if self.opts['random_startup_delay']:
            sleep_time = random.randint(0, self.opts['random_startup_delay'])
            log.info(
                'Minion sleeping for %s seconds due to configured '
                'startup_delay between 0 and %s seconds',
                sleep_time, self.opts['random_startup_delay']
            )
            time.sleep(sleep_time)

        self.process_manager = ProcessManager(name='MinionProcessManager')
        self.io_loop.spawn_callback(self.process_manager.run, **{'asynchronous': True})
        # We don't have the proxy setup yet, so we can't start engines
        # Engines need to be able to access __proxy__
        if not salt.utils.platform.is_proxy():
            self.io_loop.spawn_callback(salt.engines.start_engines, self.opts,
                                        self.process_manager)

        # Install the SIGINT/SIGTERM handlers if not done so far
        if signal.getsignal(signal.SIGINT) is signal.SIG_DFL:
            # No custom signal handling was added, install our own
            signal.signal(signal.SIGINT, self._handle_signals)

        if signal.getsignal(signal.SIGTERM) is signal.SIG_DFL:
            # No custom signal handling was added, install our own
            signal.signal(signal.SIGTERM, self._handle_signals)

    def _handle_signals(self, signum, sigframe):  # pylint: disable=unused-argument
        self._running = False
        # escalate the signals to the process manager
        self.process_manager.stop_restarting()
        self.process_manager.send_signal_to_processes(signum)
        # kill any remaining processes
        self.process_manager.kill_children()
        time.sleep(1)
        sys.exit(0)

    def sync_connect_master(self, timeout=None, failed=False):
        '''
        Block until we are connected to a master
        '''
        self._sync_connect_master_success = False
        log.debug("sync_connect_master")

        def on_connect_master_future_done(future):
            self._sync_connect_master_success = True
            self.io_loop.stop()

        self._connect_master_future = self.connect_master(failed=failed)
        # finish connecting to master
        self._connect_master_future.add_done_callback(on_connect_master_future_done)
        if timeout:
            self.io_loop.call_later(timeout, self.io_loop.stop)
        try:
            self.io_loop.start()
        except KeyboardInterrupt:
            self.destroy()
        # I made the following 3 line oddity to preserve traceback.
        # Please read PR #23978 before changing, hopefully avoiding regressions.
        # Good luck, we're all counting on you.  Thanks.
        if self._connect_master_future.done():
            future_exception = self._connect_master_future.exception()
            if future_exception:
                # This needs to be re-raised to preserve restart_on_error behavior.
                raise six.reraise(*future_exception)
        if timeout and self._sync_connect_master_success is False:
            raise SaltDaemonNotRunning('Failed to connect to the salt-master')

    @tornado.gen.coroutine
    def connect_master(self, failed=False):
        '''
        Return a future which will complete when you are connected to a master
        '''
        master, self.pub_channel = yield self.eval_master(self.opts, self.timeout, self.safe, failed)
        yield self._post_master_init(master)

    # TODO: better name...
    @tornado.gen.coroutine
    def _post_master_init(self, master):
        '''
        Function to finish init after connecting to a master

        This is primarily loading modules, pillars, etc. (since they need
        to know which master they connected to)

        If this function is changed, please check ProxyMinion._post_master_init
        to see if those changes need to be propagated.

        Minions and ProxyMinions need significantly different post master setups,
        which is why the differences are not factored out into separate helper
        functions.
        '''
        if self.connected:
            self.opts['master'] = master

            # Initialize pillar before loader to make pillar accessible in modules
            async_pillar = salt.pillar.get_async_pillar(
                self.opts,
                self.opts['grains'],
                self.opts['id'],
                self.opts['saltenv'],
                pillarenv=self.opts.get('pillarenv')
            )
            self.opts['pillar'] = yield async_pillar.compile_pillar()
            async_pillar.destroy()

        if not self.ready:
            self._setup_core()
        elif self.connected and self.opts['pillar']:
            # The pillar has changed due to the connection to the master.
            # Reload the functions so that they can use the new pillar data.
            self.functions, self.returners, self.function_errors, self.executors = self._load_modules()
            if hasattr(self, 'schedule'):
                self.schedule.functions = self.functions
                self.schedule.returners = self.returners

        if not hasattr(self, 'schedule'):
            self.schedule = salt.utils.schedule.Schedule(
                self.opts,
                self.functions,
                self.returners,
                cleanup=[master_event(type='alive')])

        # add default scheduling jobs to the minions scheduler
        if self.opts['mine_enabled'] and 'mine.update' in self.functions:
            self.schedule.add_job({
                '__mine_interval':
                {
                    'function': 'mine.update',
                    'minutes': self.opts['mine_interval'],
                    'jid_include': True,
                    'maxrunning': 2,
                    'run_on_start': True,
                    'return_job': self.opts.get('mine_return_job', False)
                }
            }, persist=True)
            log.info('Added mine.update to scheduler')
        else:
            self.schedule.delete_job('__mine_interval', persist=True)

        # add master_alive job if enabled
        if (self.opts['transport'] != 'tcp' and
                self.opts['master_alive_interval'] > 0 and
                self.connected):
            self.schedule.add_job({
                master_event(type='alive', master=self.opts['master']):
                {
                    'function': 'status.master',
                    'seconds': self.opts['master_alive_interval'],
                    'jid_include': True,
                    'maxrunning': 1,
                    'return_job': False,
                    'kwargs': {'master': self.opts['master'],
                                'connected': True}
                }
            }, persist=True)
            if self.opts['master_failback'] and \
                    'master_list' in self.opts and \
                    self.opts['master'] != self.opts['master_list'][0]:
                self.schedule.add_job({
                    master_event(type='failback'):
                    {
                        'function': 'status.ping_master',
                        'seconds': self.opts['master_failback_interval'],
                        'jid_include': True,
                        'maxrunning': 1,
                        'return_job': False,
                        'kwargs': {'master': self.opts['master_list'][0]}
                    }
                }, persist=True)
            else:
                self.schedule.delete_job(master_event(type='failback'), persist=True)
        else:
            self.schedule.delete_job(master_event(type='alive', master=self.opts['master']), persist=True)
            self.schedule.delete_job(master_event(type='failback'), persist=True)

    def _prep_mod_opts(self):
        '''
        Returns a copy of the opts with key bits stripped out
        '''
        mod_opts = {}
        for key, val in six.iteritems(self.opts):
            if key == 'logger':
                continue
            mod_opts[key] = val
        return mod_opts

    def _load_modules(self, force_refresh=False, notify=False, grains=None, opts=None):
        '''
        Return the functions and the returners loaded up from the loader
        module
        '''
        opt_in = True
        if not opts:
            opts = self.opts
            opt_in = False
        # if this is a *nix system AND modules_max_memory is set, lets enforce
        # a memory limit on module imports
        # this feature ONLY works on *nix like OSs (resource module doesn't work on windows)
        modules_max_memory = False
        if opts.get('modules_max_memory', -1) > 0 and HAS_PSUTIL and HAS_RESOURCE:
            log.debug(
                'modules_max_memory set, enforcing a maximum of %s',
                opts['modules_max_memory']
            )
            modules_max_memory = True
            old_mem_limit = resource.getrlimit(resource.RLIMIT_AS)
            rss, vms = psutil.Process(os.getpid()).memory_info()[:2]
            mem_limit = rss + vms + opts['modules_max_memory']
            resource.setrlimit(resource.RLIMIT_AS, (mem_limit, mem_limit))
        elif opts.get('modules_max_memory', -1) > 0:
            if not HAS_PSUTIL:
                log.error('Unable to enforce modules_max_memory because psutil is missing')
            if not HAS_RESOURCE:
                log.error('Unable to enforce modules_max_memory because resource is missing')

        # This might be a proxy minion
        if hasattr(self, 'proxy'):
            proxy = self.proxy
        else:
            proxy = None

        if grains is None:
            opts['grains'] = salt.loader.grains(opts, force_refresh, proxy=proxy)
        self.utils = salt.loader.utils(opts, proxy=proxy)

        if opts.get('multimaster', False):
            s_opts = copy.deepcopy(opts)
            functions = salt.loader.minion_mods(s_opts, utils=self.utils, proxy=proxy,
                                                loaded_base_name=self.loaded_base_name, notify=notify)
        else:
            functions = salt.loader.minion_mods(opts, utils=self.utils, notify=notify, proxy=proxy)
        returners = salt.loader.returners(opts, functions, proxy=proxy)
        errors = {}
        if '_errors' in functions:
            errors = functions['_errors']
            functions.pop('_errors')

        # we're done, reset the limits!
        if modules_max_memory is True:
            resource.setrlimit(resource.RLIMIT_AS, old_mem_limit)

        executors = salt.loader.executors(opts, functions, proxy=proxy)

        if opt_in:
            self.opts = opts

        return functions, returners, errors, executors

    def _send_req_sync(self, load, timeout):

        if self.opts['minion_sign_messages']:
            log.trace('Signing event to be published onto the bus.')
            minion_privkey_path = os.path.join(self.opts['pki_dir'], 'minion.pem')
            sig = salt.crypt.sign_message(minion_privkey_path, salt.serializers.msgpack.serialize(load))
            load['sig'] = sig

        channel = salt.transport.client.ReqChannel.factory(self.opts)
        try:
            return channel.send(load, timeout=timeout)
        finally:
            channel.close()

    @tornado.gen.coroutine
    def _send_req_async(self, load, timeout):

        if self.opts['minion_sign_messages']:
            log.trace('Signing event to be published onto the bus.')
            minion_privkey_path = os.path.join(self.opts['pki_dir'], 'minion.pem')
            sig = salt.crypt.sign_message(minion_privkey_path, salt.serializers.msgpack.serialize(load))
            load['sig'] = sig

        channel = salt.transport.client.AsyncReqChannel.factory(self.opts)
        try:
            ret = yield channel.send(load, timeout=timeout)
            raise tornado.gen.Return(ret)
        finally:
            channel.close()

    def _fire_master(self, data=None, tag=None, events=None, pretag=None, timeout=60, sync=True, timeout_handler=None):
        '''
        Fire an event on the master, or drop message if unable to send.
        '''
        load = {'id': self.opts['id'],
                'cmd': '_minion_event',
                'pretag': pretag,
                'tok': self.tok}
        if events:
            load['events'] = events
        elif data and tag:
            load['data'] = data
            load['tag'] = tag
        elif not data and tag:
            load['data'] = {}
            load['tag'] = tag
        else:
            return

        if sync:
            try:
                self._send_req_sync(load, timeout)
            except salt.exceptions.SaltReqTimeoutError:
                log.info('fire_master failed: master could not be contacted. Request timed out.')
                # very likely one of the masters is dead, status.master will flush it
                self.functions['status.master'](self.opts['master'])
                return False
            except Exception:
                log.info('fire_master failed: %s', traceback.format_exc())
                return False
        else:
            if timeout_handler is None:
                def handle_timeout(*_):
                    log.info('fire_master failed: master could not be contacted. Request timed out.')
                    # very likely one of the masters is dead, status.master will flush it
                    self.functions['status.master'](self.opts['master'])
                    return True
                timeout_handler = handle_timeout

            with tornado.stack_context.ExceptionStackContext(timeout_handler):
                self._send_req_async(load, timeout, callback=lambda f: None)  # pylint: disable=unexpected-keyword-arg
        return True

    @tornado.gen.coroutine
    def _handle_decoded_payload(self, data):
        '''
        Override this method if you wish to handle the decoded data
        differently.
        '''
        # Ensure payload is unicode. Disregard failure to decode binary blobs.
        if six.PY2:
            data = salt.utils.data.decode(data, keep=True)
        if 'user' in data:
            log.info(
                'User %s Executing command %s with jid %s',
                data['user'], data['fun'], data['jid']
            )
        else:
            log.info(
                'Executing command %s with jid %s',
                data['fun'], data['jid']
            )
        log.debug('Command details %s', data)

        # Don't duplicate jobs
        log.trace('Started JIDs: %s', self.jid_queue)
        if self.jid_queue is not None:
            if data['jid'] in self.jid_queue:
                return
            else:
                self.jid_queue.append(data['jid'])
                if len(self.jid_queue) > self.opts['minion_jid_queue_hwm']:
                    self.jid_queue.pop(0)

        if isinstance(data['fun'], six.string_types):
            if data['fun'] == 'sys.reload_modules':
                self.functions, self.returners, self.function_errors, self.executors = self._load_modules()
                self.schedule.functions = self.functions
                self.schedule.returners = self.returners

        process_count_max = self.opts.get('process_count_max')
        process_count_max_sleep_secs = self.opts.get('process_count_max_sleep_secs')
        if process_count_max > 0:
            process_count = len(salt.utils.minion.running(self.opts))
            while process_count >= process_count_max:
<<<<<<< HEAD
                log.warning('Maximum number of processes (%s) reached while '
                            'executing jid %s, waiting %s seconds...',
                            process_count_max,
                            data['jid'],
                            process_count_max_sleep_secs)
                yield tornado.gen.sleep(process_count_max_sleep_secs)
=======
                log.warning("Maximum number of processes reached while executing jid %s, waiting...", data['jid'])
                yield tornado.gen.sleep(10)
>>>>>>> 377cbdae
                process_count = len(salt.utils.minion.running(self.opts))

        # We stash an instance references to allow for the socket
        # communication in Windows. You can't pickle functions, and thus
        # python needs to be able to reconstruct the reference on the other
        # side.
        instance = self
        multiprocessing_enabled = self.opts.get('multiprocessing', True)
        if multiprocessing_enabled:
            if sys.platform.startswith('win'):
                # let python reconstruct the minion on the other side if we're
                # running on windows
                instance = None
            with default_signals(signal.SIGINT, signal.SIGTERM):
                process = SignalHandlingMultiprocessingProcess(
                    target=self._target, args=(instance, self.opts, data, self.connected)
                )
        else:
            process = threading.Thread(
                target=self._target,
                args=(instance, self.opts, data, self.connected),
                name=data['jid']
            )

        if multiprocessing_enabled:
            with default_signals(signal.SIGINT, signal.SIGTERM):
                # Reset current signals before starting the process in
                # order not to inherit the current signal handlers
                process.start()
        else:
            process.start()

        # TODO: remove the windows specific check?
        if multiprocessing_enabled and not salt.utils.platform.is_windows():
            # we only want to join() immediately if we are daemonizing a process
            process.join()
        else:
            self.win_proc.append(process)

    def ctx(self):
        '''
        Return a single context manager for the minion's data
        '''
        if six.PY2:
            return contextlib.nested(
                self.functions.context_dict.clone(),
                self.returners.context_dict.clone(),
                self.executors.context_dict.clone(),
            )
        else:
            exitstack = contextlib.ExitStack()
            exitstack.enter_context(self.functions.context_dict.clone())
            exitstack.enter_context(self.returners.context_dict.clone())
            exitstack.enter_context(self.executors.context_dict.clone())
            return exitstack

    @classmethod
    def _target(cls, minion_instance, opts, data, connected):
        if not minion_instance:
            minion_instance = cls(opts)
            minion_instance.connected = connected
            if not hasattr(minion_instance, 'functions'):
                functions, returners, function_errors, executors = (
                    minion_instance._load_modules(grains=opts['grains'])
                    )
                minion_instance.functions = functions
                minion_instance.returners = returners
                minion_instance.function_errors = function_errors
                minion_instance.executors = executors
            if not hasattr(minion_instance, 'serial'):
                minion_instance.serial = salt.payload.Serial(opts)
            if not hasattr(minion_instance, 'proc_dir'):
                uid = salt.utils.user.get_uid(user=opts.get('user', None))
                minion_instance.proc_dir = (
                    get_proc_dir(opts['cachedir'], uid=uid)
                    )

        def run_func(minion_instance, opts, data):
            if isinstance(data['fun'], tuple) or isinstance(data['fun'], list):
                return Minion._thread_multi_return(minion_instance, opts, data)
            else:
                return Minion._thread_return(minion_instance, opts, data)

        with tornado.stack_context.StackContext(functools.partial(RequestContext,
                                                                  {'data': data, 'opts': opts})):
            with tornado.stack_context.StackContext(minion_instance.ctx):
                run_func(minion_instance, opts, data)

    @classmethod
    def _thread_return(cls, minion_instance, opts, data):
        '''
        This method should be used as a threading target, start the actual
        minion side execution.
        '''
        fn_ = os.path.join(minion_instance.proc_dir, data['jid'])

        if opts['multiprocessing'] and not salt.utils.platform.is_windows():
            # Shutdown the multiprocessing before daemonizing
            salt.log.setup.shutdown_multiprocessing_logging()

            salt.utils.process.daemonize_if(opts)

            # Reconfigure multiprocessing logging after daemonizing
            salt.log.setup.setup_multiprocessing_logging()

        salt.utils.process.appendproctitle('{0}._thread_return {1}'.format(cls.__name__, data['jid']))

        sdata = {'pid': os.getpid()}
        sdata.update(data)
        log.info('Starting a new job %s with PID %s', data['jid'], sdata['pid'])
        with salt.utils.files.fopen(fn_, 'w+b') as fp_:
            fp_.write(minion_instance.serial.dumps(sdata))
        ret = {'success': False}
        function_name = data['fun']
        executors = data.get('module_executors') or \
                    getattr(minion_instance, 'module_executors', []) or \
                    opts.get('module_executors', ['direct_call'])
        allow_missing_funcs = any([
            minion_instance.executors['{0}.allow_missing_func'.format(executor)](function_name)
            for executor in executors
            if '{0}.allow_missing_func' in minion_instance.executors
        ])
        if function_name in minion_instance.functions or allow_missing_funcs is True:
            try:
                minion_blackout_violation = False
                if minion_instance.connected and minion_instance.opts['pillar'].get('minion_blackout', False):
                    whitelist = minion_instance.opts['pillar'].get('minion_blackout_whitelist', [])
                    # this minion is blacked out. Only allow saltutil.refresh_pillar and the whitelist
                    if function_name != 'saltutil.refresh_pillar' and function_name not in whitelist:
                        minion_blackout_violation = True
                # use minion_blackout_whitelist from grains if it exists
                if minion_instance.opts['grains'].get('minion_blackout', False):
                    whitelist = minion_instance.opts['grains'].get('minion_blackout_whitelist', [])
                    if function_name != 'saltutil.refresh_pillar' and function_name not in whitelist:
                        minion_blackout_violation = True
                if minion_blackout_violation:
                    raise SaltInvocationError('Minion in blackout mode. Set \'minion_blackout\' '
                                             'to False in pillar or grains to resume operations. Only '
                                             'saltutil.refresh_pillar allowed in blackout mode.')

                if function_name in minion_instance.functions:
                    func = minion_instance.functions[function_name]
                    args, kwargs = load_args_and_kwargs(
                        func,
                        data['arg'],
                        data)
                else:
                    # only run if function_name is not in minion_instance.functions and allow_missing_funcs is True
                    func = function_name
                    args, kwargs = data['arg'], data
                minion_instance.functions.pack['__context__']['retcode'] = 0
                if isinstance(executors, six.string_types):
                    executors = [executors]
                elif not isinstance(executors, list) or not executors:
                    raise SaltInvocationError("Wrong executors specification: {0}. String or non-empty list expected".
                        format(executors))
                if opts.get('sudo_user', '') and executors[-1] != 'sudo':
                    executors[-1] = 'sudo'  # replace the last one with sudo
                log.trace('Executors list %s', executors)  # pylint: disable=no-member

                for name in executors:
                    fname = '{0}.execute'.format(name)
                    if fname not in minion_instance.executors:
                        raise SaltInvocationError("Executor '{0}' is not available".format(name))
                    return_data = minion_instance.executors[fname](opts, data, func, args, kwargs)
                    if return_data is not None:
                        break

                if isinstance(return_data, types.GeneratorType):
                    ind = 0
                    iret = {}
                    for single in return_data:
                        if isinstance(single, dict) and isinstance(iret, dict):
                            iret.update(single)
                        else:
                            if not iret:
                                iret = []
                            iret.append(single)
                        tag = tagify([data['jid'], 'prog', opts['id'], six.text_type(ind)], 'job')
                        event_data = {'return': single}
                        minion_instance._fire_master(event_data, tag)
                        ind += 1
                    ret['return'] = iret
                else:
                    ret['return'] = return_data

                retcode = minion_instance.functions.pack['__context__'].get(
                    'retcode',
                    salt.defaults.exitcodes.EX_OK
                )
                if retcode == salt.defaults.exitcodes.EX_OK:
                    # No nonzero retcode in __context__ dunder. Check if return
                    # is a dictionary with a "result" or "success" key.
                    try:
                        func_result = all(return_data.get(x, True)
                                          for x in ('result', 'success'))
                    except Exception:
                        # return data is not a dict
                        func_result = True
                    if not func_result:
                        retcode = salt.defaults.exitcodes.EX_GENERIC

                ret['retcode'] = retcode
                ret['success'] = retcode == salt.defaults.exitcodes.EX_OK
            except CommandNotFoundError as exc:
                msg = 'Command required for \'{0}\' not found'.format(
                    function_name
                )
                log.debug(msg, exc_info=True)
                ret['return'] = '{0}: {1}'.format(msg, exc)
                ret['out'] = 'nested'
                ret['retcode'] = salt.defaults.exitcodes.EX_GENERIC
            except CommandExecutionError as exc:
                log.error(
                    'A command in \'%s\' had a problem: %s',
                    function_name, exc,
                    exc_info_on_loglevel=logging.DEBUG
                )
                ret['return'] = 'ERROR: {0}'.format(exc)
                ret['out'] = 'nested'
                ret['retcode'] = salt.defaults.exitcodes.EX_GENERIC
            except SaltInvocationError as exc:
                log.error(
                    'Problem executing \'%s\': %s',
                    function_name, exc,
                    exc_info_on_loglevel=logging.DEBUG
                )
                ret['return'] = 'ERROR executing \'{0}\': {1}'.format(
                    function_name, exc
                )
                ret['out'] = 'nested'
                ret['retcode'] = salt.defaults.exitcodes.EX_GENERIC
            except TypeError as exc:
                msg = 'Passed invalid arguments to {0}: {1}\n{2}'.format(
                    function_name, exc, func.__doc__ or ''
                )
                log.warning(msg, exc_info_on_loglevel=logging.DEBUG)
                ret['return'] = msg
                ret['out'] = 'nested'
                ret['retcode'] = salt.defaults.exitcodes.EX_GENERIC
            except Exception:
                msg = 'The minion function caused an exception'
                log.warning(msg, exc_info_on_loglevel=True)
                salt.utils.error.fire_exception(salt.exceptions.MinionError(msg), opts, job=data)
                ret['return'] = '{0}: {1}'.format(msg, traceback.format_exc())
                ret['out'] = 'nested'
                ret['retcode'] = salt.defaults.exitcodes.EX_GENERIC
        else:
            docs = minion_instance.functions['sys.doc']('{0}*'.format(function_name))
            if docs:
                docs[function_name] = minion_instance.functions.missing_fun_string(function_name)
                ret['return'] = docs
            else:
                ret['return'] = minion_instance.functions.missing_fun_string(function_name)
                mod_name = function_name.split('.')[0]
                if mod_name in minion_instance.function_errors:
                    ret['return'] += ' Possible reasons: \'{0}\''.format(
                        minion_instance.function_errors[mod_name]
                    )
            ret['success'] = False
            ret['retcode'] = salt.defaults.exitcodes.EX_GENERIC
            ret['out'] = 'nested'

        ret['jid'] = data['jid']
        ret['fun'] = data['fun']
        ret['fun_args'] = data['arg']
        if 'master_id' in data:
            ret['master_id'] = data['master_id']
        if 'metadata' in data:
            if isinstance(data['metadata'], dict):
                ret['metadata'] = data['metadata']
            else:
                log.warning('The metadata parameter must be a dictionary. Ignoring.')
        if minion_instance.connected:
            minion_instance._return_pub(
                ret,
                timeout=minion_instance._return_retry_timer()
            )

        # Add default returners from minion config
        # Should have been coverted to comma-delimited string already
        if isinstance(opts.get('return'), six.string_types):
            if data['ret']:
                data['ret'] = ','.join((data['ret'], opts['return']))
            else:
                data['ret'] = opts['return']

        log.debug('minion return: %s', ret)
        # TODO: make a list? Seems odd to split it this late :/
        if data['ret'] and isinstance(data['ret'], six.string_types):
            if 'ret_config' in data:
                ret['ret_config'] = data['ret_config']
            if 'ret_kwargs' in data:
                ret['ret_kwargs'] = data['ret_kwargs']
            ret['id'] = opts['id']
            for returner in set(data['ret'].split(',')):
                try:
                    returner_str = '{0}.returner'.format(returner)
                    if returner_str in minion_instance.returners:
                        minion_instance.returners[returner_str](ret)
                    else:
                        returner_err = minion_instance.returners.missing_fun_string(returner_str)
                        log.error(
                            'Returner %s could not be loaded: %s',
                            returner_str, returner_err
                        )
                except Exception as exc:
                    log.exception(
                        'The return failed for job %s: %s', data['jid'], exc
                    )

    @classmethod
    def _thread_multi_return(cls, minion_instance, opts, data):
        '''
        This method should be used as a threading target, start the actual
        minion side execution.
        '''
        fn_ = os.path.join(minion_instance.proc_dir, data['jid'])

        if opts['multiprocessing'] and not salt.utils.platform.is_windows():
            # Shutdown the multiprocessing before daemonizing
            salt.log.setup.shutdown_multiprocessing_logging()

            salt.utils.process.daemonize_if(opts)

            # Reconfigure multiprocessing logging after daemonizing
            salt.log.setup.setup_multiprocessing_logging()

        salt.utils.process.appendproctitle('{0}._thread_multi_return {1}'.format(cls.__name__, data['jid']))

        sdata = {'pid': os.getpid()}
        sdata.update(data)
        log.info('Starting a new job with PID %s', sdata['pid'])
        with salt.utils.files.fopen(fn_, 'w+b') as fp_:
            fp_.write(minion_instance.serial.dumps(sdata))

        multifunc_ordered = opts.get('multifunc_ordered', False)
        num_funcs = len(data['fun'])
        if multifunc_ordered:
            ret = {
                'return': [None] * num_funcs,
                'retcode': [None] * num_funcs,
                'success': [False] * num_funcs
            }
        else:
            ret = {
                'return': {},
                'retcode': {},
                'success': {}
            }

        for ind in range(0, num_funcs):
            if not multifunc_ordered:
                ret['success'][data['fun'][ind]] = False
            try:
                minion_blackout_violation = False
                if minion_instance.connected and minion_instance.opts['pillar'].get('minion_blackout', False):
                    whitelist = minion_instance.opts['pillar'].get('minion_blackout_whitelist', [])
                    # this minion is blacked out. Only allow saltutil.refresh_pillar and the whitelist
                    if data['fun'][ind] != 'saltutil.refresh_pillar' and data['fun'][ind] not in whitelist:
                        minion_blackout_violation = True
                elif minion_instance.opts['grains'].get('minion_blackout', False):
                    whitelist = minion_instance.opts['grains'].get('minion_blackout_whitelist', [])
                    if data['fun'][ind] != 'saltutil.refresh_pillar' and data['fun'][ind] not in whitelist:
                        minion_blackout_violation = True
                if minion_blackout_violation:
                    raise SaltInvocationError('Minion in blackout mode. Set \'minion_blackout\' '
                                             'to False in pillar or grains to resume operations. Only '
                                             'saltutil.refresh_pillar allowed in blackout mode.')

                func = minion_instance.functions[data['fun'][ind]]

                args, kwargs = load_args_and_kwargs(
                    func,
                    data['arg'][ind],
                    data)
                minion_instance.functions.pack['__context__']['retcode'] = 0
                key = ind if multifunc_ordered else data['fun'][ind]
                ret['return'][key] = func(*args, **kwargs)
                retcode = minion_instance.functions.pack['__context__'].get(
                    'retcode',
                    0
                )
                if retcode == 0:
                    # No nonzero retcode in __context__ dunder. Check if return
                    # is a dictionary with a "result" or "success" key.
                    try:
                        func_result = all(ret['return'][key].get(x, True)
                                          for x in ('result', 'success'))
                    except Exception:
                        # return data is not a dict
                        func_result = True
                    if not func_result:
                        retcode = 1

                ret['retcode'][key] = retcode
                ret['success'][key] = retcode == 0
            except Exception as exc:
                trb = traceback.format_exc()
                log.warning('The minion function caused an exception: %s', exc)
                if multifunc_ordered:
                    ret['return'][ind] = trb
                else:
                    ret['return'][data['fun'][ind]] = trb
            ret['jid'] = data['jid']
            ret['fun'] = data['fun']
            ret['fun_args'] = data['arg']
        if 'metadata' in data:
            ret['metadata'] = data['metadata']
        if minion_instance.connected:
            minion_instance._return_pub(
                ret,
                timeout=minion_instance._return_retry_timer()
            )
        if data['ret']:
            if 'ret_config' in data:
                ret['ret_config'] = data['ret_config']
            if 'ret_kwargs' in data:
                ret['ret_kwargs'] = data['ret_kwargs']
            for returner in set(data['ret'].split(',')):
                ret['id'] = opts['id']
                try:
                    minion_instance.returners['{0}.returner'.format(
                        returner
                    )](ret)
                except Exception as exc:
                    log.error(
                        'The return failed for job %s: %s',
                        data['jid'], exc
                    )

    def _return_pub(self, ret, ret_cmd='_return', timeout=60, sync=True):
        '''
        Return the data from the executed command to the master server
        '''
        jid = ret.get('jid', ret.get('__jid__'))
        fun = ret.get('fun', ret.get('__fun__'))
        if self.opts['multiprocessing']:
            fn_ = os.path.join(self.proc_dir, jid)
            if os.path.isfile(fn_):
                try:
                    os.remove(fn_)
                except (OSError, IOError):
                    # The file is gone already
                    pass
        log.info('Returning information for job: %s', jid)
        log.trace('Return data: %s', ret)
        if ret_cmd == '_syndic_return':
            load = {'cmd': ret_cmd,
                    'id': self.opts['uid'],
                    'jid': jid,
                    'fun': fun,
                    'arg': ret.get('arg'),
                    'tgt': ret.get('tgt'),
                    'tgt_type': ret.get('tgt_type'),
                    'load': ret.get('__load__')}
            if '__master_id__' in ret:
                load['master_id'] = ret['__master_id__']
            load['return'] = {}
            for key, value in six.iteritems(ret):
                if key.startswith('__'):
                    continue
                load['return'][key] = value
        else:
            load = {'cmd': ret_cmd,
                    'id': self.opts['id']}
            for key, value in six.iteritems(ret):
                load[key] = value

        if 'out' in ret:
            if isinstance(ret['out'], six.string_types):
                load['out'] = ret['out']
            else:
                log.error(
                    'Invalid outputter %s. This is likely a bug.',
                    ret['out']
                )
        else:
            try:
                oput = self.functions[fun].__outputter__
            except (KeyError, AttributeError, TypeError):
                pass
            else:
                if isinstance(oput, six.string_types):
                    load['out'] = oput
        if self.opts['cache_jobs']:
            # Local job cache has been enabled
            if ret['jid'] == 'req':
                ret['jid'] = salt.utils.jid.gen_jid(self.opts)
            salt.utils.minion.cache_jobs(self.opts, ret['jid'], ret)

        if not self.opts['pub_ret']:
            return ''

        def timeout_handler(*_):
            log.warning(
               'The minion failed to return the job information for job %s. '
               'This is often due to the master being shut down or '
               'overloaded. If the master is running, consider increasing '
               'the worker_threads value.', jid
            )
            return True

        if sync:
            try:
                ret_val = self._send_req_sync(load, timeout=timeout)
            except SaltReqTimeoutError:
                timeout_handler()
                return ''
        else:
            with tornado.stack_context.ExceptionStackContext(timeout_handler):
                ret_val = self._send_req_async(load, timeout=timeout, callback=lambda f: None)  # pylint: disable=unexpected-keyword-arg

        log.trace('ret_val = %s', ret_val)  # pylint: disable=no-member
        return ret_val

    def _return_pub_multi(self, rets, ret_cmd='_return', timeout=60, sync=True):
        '''
        Return the data from the executed command to the master server
        '''
        if not isinstance(rets, list):
            rets = [rets]
        jids = {}
        for ret in rets:
            jid = ret.get('jid', ret.get('__jid__'))
            fun = ret.get('fun', ret.get('__fun__'))
            if self.opts['multiprocessing']:
                fn_ = os.path.join(self.proc_dir, jid)
                if os.path.isfile(fn_):
                    try:
                        os.remove(fn_)
                    except (OSError, IOError):
                        # The file is gone already
                        pass
            log.info('Returning information for job: %s', jid)
            load = jids.setdefault(jid, {})
            if ret_cmd == '_syndic_return':
                if not load:
                    load.update({'id': self.opts['id'],
                                 'jid': jid,
                                 'fun': fun,
                                 'arg': ret.get('arg'),
                                 'tgt': ret.get('tgt'),
                                 'tgt_type': ret.get('tgt_type'),
                                 'load': ret.get('__load__'),
                                 'return': {}})
                if '__master_id__' in ret:
                    load['master_id'] = ret['__master_id__']
                for key, value in six.iteritems(ret):
                    if key.startswith('__'):
                        continue
                    load['return'][key] = value
            else:
                load.update({'id': self.opts['id']})
                for key, value in six.iteritems(ret):
                    load[key] = value

            if 'out' in ret:
                if isinstance(ret['out'], six.string_types):
                    load['out'] = ret['out']
                else:
                    log.error(
                        'Invalid outputter %s. This is likely a bug.',
                        ret['out']
                    )
            else:
                try:
                    oput = self.functions[fun].__outputter__
                except (KeyError, AttributeError, TypeError):
                    pass
                else:
                    if isinstance(oput, six.string_types):
                        load['out'] = oput
            if self.opts['cache_jobs']:
                # Local job cache has been enabled
                salt.utils.minion.cache_jobs(self.opts, load['jid'], ret)

        load = {'cmd': ret_cmd,
                'load': list(six.itervalues(jids))}

        def timeout_handler(*_):
            log.warning(
               'The minion failed to return the job information for job %s. '
               'This is often due to the master being shut down or '
               'overloaded. If the master is running, consider increasing '
               'the worker_threads value.', jid
            )
            return True

        if sync:
            try:
                ret_val = self._send_req_sync(load, timeout=timeout)
            except SaltReqTimeoutError:
                timeout_handler()
                return ''
        else:
            with tornado.stack_context.ExceptionStackContext(timeout_handler):
                ret_val = self._send_req_async(load, timeout=timeout, callback=lambda f: None)  # pylint: disable=unexpected-keyword-arg

        log.trace('ret_val = %s', ret_val)  # pylint: disable=no-member
        return ret_val

    def _state_run(self):
        '''
        Execute a state run based on information set in the minion config file
        '''
        if self.opts['startup_states']:
            if self.opts.get('master_type', 'str') == 'disable' and \
                        self.opts.get('file_client', 'remote') == 'remote':
                log.warning(
                    'Cannot run startup_states when \'master_type\' is set '
                    'to \'disable\' and \'file_client\' is set to '
                    '\'remote\'. Skipping.'
                )
            else:
                data = {'jid': 'req', 'ret': self.opts.get('ext_job_cache', '')}
                if self.opts['startup_states'] == 'sls':
                    data['fun'] = 'state.sls'
                    data['arg'] = [self.opts['sls_list']]
                elif self.opts['startup_states'] == 'top':
                    data['fun'] = 'state.top'
                    data['arg'] = [self.opts['top_file']]
                else:
                    data['fun'] = 'state.highstate'
                    data['arg'] = []
                self._handle_decoded_payload(data)

    def _refresh_grains_watcher(self, refresh_interval_in_minutes):
        '''
        Create a loop that will fire a pillar refresh to inform a master about a change in the grains of this minion
        :param refresh_interval_in_minutes:
        :return: None
        '''
        if '__update_grains' not in self.opts.get('schedule', {}):
            if 'schedule' not in self.opts:
                self.opts['schedule'] = {}
            self.opts['schedule'].update({
                '__update_grains':
                    {
                        'function': 'event.fire',
                        'args': [{}, 'grains_refresh'],
                        'minutes': refresh_interval_in_minutes
                    }
            })

    def _fire_master_minion_start(self):
        # Send an event to the master that the minion is live
        if self.opts['enable_legacy_startup_events']:
            # Old style event. Defaults to False in Sodium release.
            self._fire_master(
                'Minion {0} started at {1}'.format(
                self.opts['id'],
                time.asctime()
                ),
                'minion_start'
            )
        # send name spaced event
        self._fire_master(
            'Minion {0} started at {1}'.format(
            self.opts['id'],
            time.asctime()
            ),
            tagify([self.opts['id'], 'start'], 'minion'),
        )

    def module_refresh(self, force_refresh=False, notify=False):
        '''
        Refresh the functions and returners.
        '''
        log.debug('Refreshing modules. Notify=%s', notify)
        self.functions, self.returners, _, self.executors = self._load_modules(force_refresh, notify=notify)

        self.schedule.functions = self.functions
        self.schedule.returners = self.returners

    def beacons_refresh(self):
        '''
        Refresh the functions and returners.
        '''
        log.debug('Refreshing beacons.')
        self.beacons = salt.beacons.Beacon(self.opts, self.functions)

    def matchers_refresh(self):
        '''
        Refresh the matchers
        '''
        log.debug('Refreshing matchers.')
        self.matchers = salt.loader.matchers(self.opts)

    # TODO: only allow one future in flight at a time?
    @tornado.gen.coroutine
    def pillar_refresh(self, force_refresh=False, notify=False):
        '''
        Refresh the pillar
        '''
        if self.connected:
            log.debug('Refreshing pillar. Notify: %s', notify)
            async_pillar = salt.pillar.get_async_pillar(
                self.opts,
                self.opts['grains'],
                self.opts['id'],
                self.opts['saltenv'],
                pillarenv=self.opts.get('pillarenv'),
            )
            try:
                self.opts['pillar'] = yield async_pillar.compile_pillar()
                if notify:
                    evt = salt.utils.event.get_event('minion', opts=self.opts, listen=False)
                    evt.fire_event({'complete': True}, tag=salt.defaults.events.MINION_PILLAR_COMPLETE)
            except SaltClientError:
                # Do not exit if a pillar refresh fails.
                log.error('Pillar data could not be refreshed. '
                          'One or more masters may be down!')
            finally:
                async_pillar.destroy()
        self.module_refresh(force_refresh, notify)

    def manage_schedule(self, tag, data):
        '''
        Refresh the functions and returners.
        '''
        func = data.get('func', None)
        name = data.get('name', None)
        schedule = data.get('schedule', None)
        where = data.get('where', None)
        persist = data.get('persist', None)

        funcs = {'delete': ('delete_job', (name, persist)),
                 'add': ('add_job', (schedule, persist)),
                 'modify': ('modify_job',
                            (name, schedule, persist)),
                 'enable': ('enable_schedule', ()),
                 'disable': ('disable_schedule', ()),
                 'enable_job': ('enable_job', (name, persist)),
                 'disable_job': ('disable_job', (name, persist)),
                 'postpone_job': ('postpone_job', (name, data)),
                 'skip_job': ('skip_job', (name, data)),
                 'reload': ('reload', (schedule)),
                 'list': ('list', (where)),
                 'save_schedule': ('save_schedule', ()),
                 'get_next_fire_time': ('get_next_fire_time',
                                        (name))}

        # Call the appropriate schedule function
        try:
            alias, params = funcs.get(func)
            getattr(self.schedule, alias)(*params)
        except TypeError:
            log.error('Function "%s" is unavailable in salt.utils.scheduler',
                      func)

    def manage_beacons(self, tag, data):
        '''
        Manage Beacons
        '''
        func = data.get('func', None)
        name = data.get('name', None)
        beacon_data = data.get('beacon_data', None)
        include_pillar = data.get('include_pillar', None)
        include_opts = data.get('include_opts', None)

        funcs = {'add': ('add_beacon', (name, beacon_data)),
                 'modify': ('modify_beacon', (name, beacon_data)),
                 'delete': ('delete_beacon', (name,)),
                 'enable': ('enable_beacons', ()),
                 'disable': ('disable_beacons', ()),
                 'enable_beacon': ('enable_beacon', (name,)),
                 'disable_beacon': ('disable_beacon', (name,)),
                 'list': ('list_beacons', (include_opts,
                                           include_pillar)),
                 'list_available': ('list_available_beacons', ()),
                 'validate_beacon': ('validate_beacon', (name,
                                                         beacon_data)),
                 'reset': ('reset', ())}

        # Call the appropriate beacon function
        try:
            alias, params = funcs.get(func)
            getattr(self.beacons, alias)(*params)
        except AttributeError:
            log.error('Function "%s" is unavailable in salt.beacons', func)
        except TypeError as exc:
            log.info(
                'Failed to handle %s with data(%s). Error: %s',
                tag, data, exc,
                exc_info_on_loglevel=logging.DEBUG
            )

    def environ_setenv(self, tag, data):
        '''
        Set the salt-minion main process environment according to
        the data contained in the minion event data
        '''
        environ = data.get('environ', None)
        if environ is None:
            return False
        false_unsets = data.get('false_unsets', False)
        clear_all = data.get('clear_all', False)
        import salt.modules.environ as mod_environ
        return mod_environ.setenv(environ, false_unsets, clear_all)

    def _pre_tune(self):
        '''
        Set the minion running flag and issue the appropriate warnings if
        the minion cannot be started or is already running
        '''
        if self._running is None:
            self._running = True
        elif self._running is False:
            log.error(
                'This %s was scheduled to stop. Not running %s.tune_in()',
                self.__class__.__name__, self.__class__.__name__
            )
            return
        elif self._running is True:
            log.error(
                'This %s is already running. Not running %s.tune_in()',
                self.__class__.__name__, self.__class__.__name__
            )
            return

        try:
            log.info(
                '%s is starting as user \'%s\'',
                self.__class__.__name__, salt.utils.user.get_user()
            )
        except Exception as err:
            # Only windows is allowed to fail here. See #3189. Log as debug in
            # that case. Else, error.
            log.log(
                salt.utils.platform.is_windows() and logging.DEBUG or logging.ERROR,
                'Failed to get the user who is starting %s',
                self.__class__.__name__,
                exc_info=err
            )

    def _mine_send(self, tag, data):
        '''
        Send mine data to the master
        '''
        channel = salt.transport.client.ReqChannel.factory(self.opts)
        data['tok'] = self.tok
        try:
            ret = channel.send(data)
            return ret
        except SaltReqTimeoutError:
            log.warning('Unable to send mine data to master.')
            return None
        finally:
            channel.close()

    def _handle_tag_module_refresh(self, tag, data):
        '''
        Handle a module_refresh event
        '''
        self.module_refresh(
            force_refresh=data.get('force_refresh', False),
            notify=data.get('notify', False)
        )

    @tornado.gen.coroutine
    def _handle_tag_pillar_refresh(self, tag, data):
        '''
        Handle a pillar_refresh event
        '''
        yield self.pillar_refresh(
            force_refresh=data.get('force_refresh', False),
            notify=data.get('notify', False)
        )

    def _handle_tag_beacons_refresh(self, tag, data):
        '''
        Handle a beacon_refresh event
        '''
        self.beacons_refresh()

    def _handle_tag_matchers_refresh(self, tag, data):
        '''
        Handle a matchers_refresh event
        '''
        self.matchers_refresh()

    def _handle_tag_manage_schedule(self, tag, data):
        '''
        Handle a manage_schedule event
        '''
        self.manage_schedule(tag, data)

    def _handle_tag_manage_beacons(self, tag, data):
        '''
        Handle a manage_beacons event
        '''
        self.manage_beacons(tag, data)

    def _handle_tag_grains_refresh(self, tag, data):
        '''
        Handle a grains_refresh event
        '''
        if (data.get('force_refresh', False) or
                self.grains_cache != self.opts['grains']):
            self.pillar_refresh(force_refresh=True)
            self.grains_cache = self.opts['grains']

    def _handle_tag_environ_setenv(self, tag, data):
        '''
        Handle a environ_setenv event
        '''
        self.environ_setenv(tag, data)

    def _handle_tag_minion_mine(self, tag, data):
        '''
        Handle a _minion_mine event
        '''
        self._mine_send(tag, data)

    def _handle_tag_fire_master(self, tag, data):
        '''
        Handle a fire_master event
        '''
        if self.connected:
            log.debug('Forwarding master event tag=%s', data['tag'])
            self._fire_master(data['data'], data['tag'], data['events'], data['pretag'])

    def _handle_tag_master_disconnected_failback(self, tag, data):
        '''
        Handle a master_disconnected_failback event
        '''
        # if the master disconnect event is for a different master, raise an exception
        if tag.startswith(master_event(type='disconnected')) and data['master'] != self.opts['master']:
            # not mine master, ignore
            return
        if tag.startswith(master_event(type='failback')):
            # if the master failback event is not for the top master, raise an exception
            if data['master'] != self.opts['master_list'][0]:
                raise SaltException('Bad master \'{0}\' when mine failback is \'{1}\''.format(
                    data['master'], self.opts['master']))
            # if the master failback event is for the current master, raise an exception
            elif data['master'] == self.opts['master'][0]:
                raise SaltException('Already connected to \'{0}\''.format(data['master']))

        if self.connected:
            # we are not connected anymore
            self.connected = False
            log.info('Connection to master %s lost', self.opts['master'])

            # we can't use the config default here because the default '0' value is overloaded
            # to mean 'if 0 disable the job', but when salt detects a timeout it also sets up
            # these jobs
            master_alive_interval = self.opts['master_alive_interval'] or 60

            if self.opts['master_type'] != 'failover':
                # modify the scheduled job to fire on reconnect
                if self.opts['transport'] != 'tcp':
                    schedule = {
                       'function': 'status.master',
                       'seconds': master_alive_interval,
                       'jid_include': True,
                       'maxrunning': 1,
                       'return_job': False,
                       'kwargs': {'master': self.opts['master'],
                                   'connected': False}
                    }
                    self.schedule.modify_job(name=master_event(type='alive', master=self.opts['master']),
                                             schedule=schedule)
            else:
                # delete the scheduled job to don't interfere with the failover process
                if self.opts['transport'] != 'tcp':
                    self.schedule.delete_job(name=master_event(type='alive', master=self.opts['master']),
                                             persist=True)

                log.info('Trying to tune in to next master from master-list')

                if hasattr(self, 'pub_channel'):
                    self.pub_channel.on_recv(None)
                    if hasattr(self.pub_channel, 'auth'):
                        self.pub_channel.auth.invalidate()
                    if hasattr(self.pub_channel, 'close'):
                        self.pub_channel.close()
                    del self.pub_channel

                # if eval_master finds a new master for us, self.connected
                # will be True again on successful master authentication
                try:
                    master, self.pub_channel = yield self.eval_master(
                                                        opts=self.opts,
                                                        failed=True,
                                                        failback=tag.startswith(master_event(type='failback')))
                except SaltClientError:
                    pass

                if self.connected:
                    self.opts['master'] = master

                    # re-init the subsystems to work with the new master
                    log.info(
                        'Re-initialising subsystems for new master %s',
                        self.opts['master']
                    )
                    # put the current schedule into the new loaders
                    self.opts['schedule'] = self.schedule.option('schedule')
                    self.functions, self.returners, self.function_errors, self.executors = self._load_modules()
                    # make the schedule to use the new 'functions' loader
                    self.schedule.functions = self.functions
                    self.pub_channel.on_recv(self._handle_payload)
                    self._fire_master_minion_start()
                    log.info('Minion is ready to receive requests!')

                    # update scheduled job to run with the new master addr
                    if self.opts['transport'] != 'tcp':
                        schedule = {
                           'function': 'status.master',
                           'seconds': master_alive_interval,
                           'jid_include': True,
                           'maxrunning': 1,
                           'return_job': False,
                           'kwargs': {'master': self.opts['master'],
                                       'connected': True}
                        }
                        self.schedule.modify_job(name=master_event(type='alive', master=self.opts['master']),
                                                 schedule=schedule)

                        if self.opts['master_failback'] and 'master_list' in self.opts:
                            if self.opts['master'] != self.opts['master_list'][0]:
                                schedule = {
                                   'function': 'status.ping_master',
                                   'seconds': self.opts['master_failback_interval'],
                                   'jid_include': True,
                                   'maxrunning': 1,
                                   'return_job': False,
                                   'kwargs': {'master': self.opts['master_list'][0]}
                                }
                                self.schedule.modify_job(name=master_event(type='failback'),
                                                         schedule=schedule)
                            else:
                                self.schedule.delete_job(name=master_event(type='failback'), persist=True)
                else:
                    self.restart = True
                    self.io_loop.stop()

    def _handle_tag_master_connected(self, tag, data):
        '''
        Handle a master_connected event
        '''
        # handle this event only once. otherwise it will pollute the log
        # also if master type is failover all the reconnection work is done
        # by `disconnected` event handler and this event must never happen,
        # anyway check it to be sure
        if not self.connected and self.opts['master_type'] != 'failover':
            log.info('Connection to master %s re-established', self.opts['master'])
            self.connected = True
            # modify the __master_alive job to only fire,
            # if the connection is lost again
            if self.opts['transport'] != 'tcp':
                if self.opts['master_alive_interval'] > 0:
                    schedule = {
                       'function': 'status.master',
                       'seconds': self.opts['master_alive_interval'],
                       'jid_include': True,
                       'maxrunning': 1,
                       'return_job': False,
                       'kwargs': {'master': self.opts['master'],
                                   'connected': True}
                    }

                    self.schedule.modify_job(name=master_event(type='alive', master=self.opts['master']),
                                             schedule=schedule)
                else:
                    self.schedule.delete_job(name=master_event(type='alive', master=self.opts['master']), persist=True)

    def _handle_tag_schedule_return(self, tag, data):
        '''
        Handle a _schedule_return event
        '''
        # reporting current connection with master
        if data['schedule'].startswith(master_event(type='alive', master='')):
            if data['return']:
                log.debug(
                    'Connected to master %s',
                    data['schedule'].split(master_event(type='alive', master=''))[1]
                )
        self._return_pub(data, ret_cmd='_return', sync=False)

    def _handle_tag_salt_error(self, tag, data):
        '''
        Handle a _salt_error event
        '''
        if self.connected:
            log.debug('Forwarding salt error event tag=%s', tag)
            self._fire_master(data, tag)

    def _handle_tag_salt_auth_creds(self, tag, data):
        '''
        Handle a salt_auth_creds event
        '''
        key = tuple(data['key'])
        log.debug(
            'Updating auth data for %s: %s -> %s',
            key, salt.crypt.AsyncAuth.creds_map.get(key), data['creds']
        )
        salt.crypt.AsyncAuth.creds_map[tuple(data['key'])] = data['creds']

    @tornado.gen.coroutine
    def handle_event(self, package):
        '''
        Handle an event from the epull_sock (all local minion events)
        '''
        if not self.ready:
            raise tornado.gen.Return()
        tag, data = salt.utils.event.SaltEvent.unpack(package)
        log.debug(
            'Minion of \'%s\' is handling event tag \'%s\'',
            self.opts['master'], tag
        )
        tag_functions = {
                         'beacons_refresh': self._handle_tag_beacons_refresh,
                         'environ_setenv': self._handle_tag_environ_setenv,
                         'fire_master': self._handle_tag_fire_master,
                         'grains_refresh': self._handle_tag_grains_refresh,
                         'matchers_refresh': self._handle_tag_matchers_refresh,
                         'manage_schedule': self._handle_tag_manage_schedule,
                         'manage_beacons': self._handle_tag_manage_beacons,
                         '_minion_mine': self._handle_tag_minion_mine,
                         'module_refresh': self._handle_tag_module_refresh,
                         'pillar_refresh': self._handle_tag_pillar_refresh,
                         'salt/auth/creds': self._handle_tag_salt_auth_creds,
                         '_salt_error': self._handle_tag_salt_error,
                         '__schedule_return': self._handle_tag_schedule_return,
                         master_event(type='disconnected'): self._handle_tag_master_disconnected_failback,
                         master_event(type='failback'): self._handle_tag_master_disconnected_failback,
                         master_event(type='connected'): self._handle_tag_master_connected,
                         }

        # Run the appropriate function
        for tag_function in tag_functions:
            if tag.startswith(tag_function):
                tag_functions[tag_function](tag, data)

    def _fallback_cleanups(self):
        '''
        Fallback cleanup routines, attempting to fix leaked processes, threads, etc.
        '''
        # Add an extra fallback in case a forked process leaks through
        multiprocessing.active_children()

        # Cleanup Windows threads
        if not salt.utils.platform.is_windows():
            return
        for thread in self.win_proc:
            if not thread.is_alive():
                thread.join()
                try:
                    self.win_proc.remove(thread)
                    del thread
                except (ValueError, NameError):
                    pass

    def _setup_core(self):
        '''
        Set up the core minion attributes.
        This is safe to call multiple times.
        '''
        if not self.ready:
            # First call. Initialize.
            self.functions, self.returners, self.function_errors, self.executors = self._load_modules()
            self.serial = salt.payload.Serial(self.opts)
            self.mod_opts = self._prep_mod_opts()
#            self.matcher = Matcher(self.opts, self.functions)
            self.matchers = salt.loader.matchers(self.opts)
            self.beacons = salt.beacons.Beacon(self.opts, self.functions)
            uid = salt.utils.user.get_uid(user=self.opts.get('user', None))
            self.proc_dir = get_proc_dir(self.opts['cachedir'], uid=uid)
            self.grains_cache = self.opts['grains']
            self.ready = True

    def setup_beacons(self, before_connect=False):
        '''
        Set up the beacons.
        This is safe to call multiple times.
        '''
        self._setup_core()

        loop_interval = self.opts['loop_interval']
        new_periodic_callbacks = {}

        if 'beacons' not in self.periodic_callbacks:
            self.beacons = salt.beacons.Beacon(self.opts, self.functions)

            def handle_beacons():
                # Process Beacons
                beacons = None
                try:
                    beacons = self.process_beacons(self.functions)
                except Exception:
                    log.critical('The beacon errored: ', exc_info=True)
                if beacons and self.connected:
                    self._fire_master(events=beacons)

            new_periodic_callbacks['beacons'] = tornado.ioloop.PeriodicCallback(
                    handle_beacons, loop_interval * 1000)
            if before_connect:
                # Make sure there is a chance for one iteration to occur before connect
                handle_beacons()

        if 'cleanup' not in self.periodic_callbacks:
            new_periodic_callbacks['cleanup'] = tornado.ioloop.PeriodicCallback(
                    self._fallback_cleanups, loop_interval * 1000)

        # start all the other callbacks
        for periodic_cb in six.itervalues(new_periodic_callbacks):
            periodic_cb.start()

        self.periodic_callbacks.update(new_periodic_callbacks)

    def setup_scheduler(self, before_connect=False):
        '''
        Set up the scheduler.
        This is safe to call multiple times.
        '''
        self._setup_core()

        loop_interval = self.opts['loop_interval']
        new_periodic_callbacks = {}

        if 'schedule' not in self.periodic_callbacks:
            if 'schedule' not in self.opts:
                self.opts['schedule'] = {}
            if not hasattr(self, 'schedule'):
                self.schedule = salt.utils.schedule.Schedule(
                    self.opts,
                    self.functions,
                    self.returners,
                    utils=self.utils,
                    cleanup=[master_event(type='alive')])

            try:
                if self.opts['grains_refresh_every']:  # In minutes, not seconds!
                    log.debug(
                        'Enabling the grains refresher. Will run every %d minute(s).',
                        self.opts['grains_refresh_every']
                    )
                    self._refresh_grains_watcher(abs(self.opts['grains_refresh_every']))
            except Exception as exc:
                log.error(
                    'Exception occurred in attempt to initialize grain refresh '
                    'routine during minion tune-in: %s', exc
                )

            # TODO: actually listen to the return and change period
            def handle_schedule():
                self.process_schedule(self, loop_interval)
            new_periodic_callbacks['schedule'] = tornado.ioloop.PeriodicCallback(handle_schedule, 1000)

            if before_connect:
                # Make sure there is a chance for one iteration to occur before connect
                handle_schedule()

        if 'cleanup' not in self.periodic_callbacks:
            new_periodic_callbacks['cleanup'] = tornado.ioloop.PeriodicCallback(
                    self._fallback_cleanups, loop_interval * 1000)

        # start all the other callbacks
        for periodic_cb in six.itervalues(new_periodic_callbacks):
            periodic_cb.start()

        self.periodic_callbacks.update(new_periodic_callbacks)

    # Main Minion Tune In
    def tune_in(self, start=True):
        '''
        Lock onto the publisher. This is the main event loop for the minion
        :rtype : None
        '''
        self._pre_tune()

        log.debug('Minion \'%s\' trying to tune in', self.opts['id'])

        if start:
            if self.opts.get('beacons_before_connect', False):
                self.setup_beacons(before_connect=True)
            if self.opts.get('scheduler_before_connect', False):
                self.setup_scheduler(before_connect=True)
            self.sync_connect_master()
        if self.connected:
            self._fire_master_minion_start()
            log.info('Minion is ready to receive requests!')

        # Make sure to gracefully handle SIGUSR1
        enable_sigusr1_handler()

        # Make sure to gracefully handle CTRL_LOGOFF_EVENT
        if HAS_WIN_FUNCTIONS:
            salt.utils.win_functions.enable_ctrl_logoff_handler()

        # On first startup execute a state run if configured to do so
        self._state_run()

        self.setup_beacons()
        self.setup_scheduler()

        # schedule the stuff that runs every interval
        ping_interval = self.opts.get('ping_interval', 0) * 60
        if ping_interval > 0 and self.connected:
            def ping_master():
                try:
                    def ping_timeout_handler(*_):
                        if self.opts.get('auth_safemode', False):
                            log.error('** Master Ping failed. Attempting to restart minion**')
                            delay = self.opts.get('random_reauth_delay', 5)
                            log.info('delaying random_reauth_delay %ss', delay)
                            try:
                                self.functions['service.restart'](service_name())
                            except KeyError:
                                # Probably no init system (running in docker?)
                                log.warning(
                                    'ping_interval reached without response '
                                    'from the master, but service.restart '
                                    'could not be run to restart the minion '
                                    'daemon. ping_interval requires that the '
                                    'minion is running under an init system.'
                                )

                    self._fire_master('ping', 'minion_ping', sync=False, timeout_handler=ping_timeout_handler)
                except Exception:
                    log.warning('Attempt to ping master failed.', exc_on_loglevel=logging.DEBUG)
            self.periodic_callbacks['ping'] = tornado.ioloop.PeriodicCallback(ping_master, ping_interval * 1000)
            self.periodic_callbacks['ping'].start()

        # add handler to subscriber
        if hasattr(self, 'pub_channel') and self.pub_channel is not None:
            self.pub_channel.on_recv(self._handle_payload)
        elif self.opts.get('master_type') != 'disable':
            log.error('No connection to master found. Scheduled jobs will not run.')

        if start:
            try:
                self.io_loop.start()
                if self.restart:
                    self.destroy()
            except (KeyboardInterrupt, RuntimeError):  # A RuntimeError can be re-raised by Tornado on shutdown
                self.destroy()

    def _handle_payload(self, payload):
        if payload is not None and payload['enc'] == 'aes':
            if self._target_load(payload['load']):
                self._handle_decoded_payload(payload['load'])
            elif self.opts['zmq_filtering']:
                # In the filtering enabled case, we'd like to know when minion sees something it shouldnt
                log.trace(
                    'Broadcast message received not for this minion, Load: %s',
                    payload['load']
                )
        # If it's not AES, and thus has not been verified, we do nothing.
        # In the future, we could add support for some clearfuncs, but
        # the minion currently has no need.

    def _target_load(self, load):
        # Verify that the publication is valid
        if 'tgt' not in load or 'jid' not in load or 'fun' not in load \
           or 'arg' not in load:
            return False
        # Verify that the publication applies to this minion

        # It's important to note that the master does some pre-processing
        # to determine which minions to send a request to. So for example,
        # a "salt -G 'grain_key:grain_val' test.ping" will invoke some
        # pre-processing on the master and this minion should not see the
        # publication if the master does not determine that it should.

        if 'tgt_type' in load:
            match_func = self.matchers.get('{0}_match.match'.format(load['tgt_type']), None)
            if match_func is None:
                return False
            if load['tgt_type'] in ('grain', 'grain_pcre', 'pillar'):
                delimiter = load.get('delimiter', DEFAULT_TARGET_DELIM)
                if not match_func(load['tgt'], delimiter=delimiter):
                    return False
            elif not match_func(load['tgt']):
                return False
        else:
            if not self.matchers['glob_match.match'](load['tgt']):
                return False

        return True

    def destroy(self):
        '''
        Tear down the minion
        '''
        if self._running is False:
            return

        self._running = False
        if hasattr(self, 'schedule'):
            del self.schedule
        if hasattr(self, 'pub_channel') and self.pub_channel is not None:
            self.pub_channel.on_recv(None)
            if hasattr(self.pub_channel, 'close'):
                self.pub_channel.close()
            del self.pub_channel
        if hasattr(self, 'periodic_callbacks'):
            for cb in six.itervalues(self.periodic_callbacks):
                cb.stop()

    def __del__(self):
        self.destroy()


class Syndic(Minion):
    '''
    Make a Syndic minion, this minion will use the minion keys on the
    master to authenticate with a higher level master.
    '''
    def __init__(self, opts, **kwargs):
        self._syndic_interface = opts.get('interface')
        self._syndic = True
        # force auth_safemode True because Syndic don't support autorestart
        opts['auth_safemode'] = True
        opts['loop_interval'] = 1
        super(Syndic, self).__init__(opts, **kwargs)
        self.mminion = salt.minion.MasterMinion(opts)
        self.jid_forward_cache = set()
        self.jids = {}
        self.raw_events = []
        self.pub_future = None

    def _handle_decoded_payload(self, data):
        '''
        Override this method if you wish to handle the decoded data
        differently.
        '''
        # TODO: even do this??
        data['to'] = int(data.get('to', self.opts['timeout'])) - 1
        # Only forward the command if it didn't originate from ourselves
        if data.get('master_id', 0) != self.opts.get('master_id', 1):
            self.syndic_cmd(data)

    def syndic_cmd(self, data):
        '''
        Take the now clear load and forward it on to the client cmd
        '''
        # Set up default tgt_type
        if 'tgt_type' not in data:
            data['tgt_type'] = 'glob'
        kwargs = {}

        # optionally add a few fields to the publish data
        for field in ('master_id',  # which master the job came from
                      'user',  # which user ran the job
                      ):
            if field in data:
                kwargs[field] = data[field]

        def timeout_handler(*args):
            log.warning('Unable to forward pub data: %s', args[1])
            return True

        with tornado.stack_context.ExceptionStackContext(timeout_handler):
            self.local.pub_async(data['tgt'],
                                 data['fun'],
                                 data['arg'],
                                 data['tgt_type'],
                                 data['ret'],
                                 data['jid'],
                                 data['to'],
                                 io_loop=self.io_loop,
                                 callback=lambda _: None,
                                 **kwargs)

    def fire_master_syndic_start(self):
        # Send an event to the master that the minion is live
        if self.opts['enable_legacy_startup_events']:
            # Old style event. Defaults to false in Sodium release.
            self._fire_master(
                'Syndic {0} started at {1}'.format(
                    self.opts['id'],
                    time.asctime()
                ),
                'syndic_start',
                sync=False,
            )
        self._fire_master(
            'Syndic {0} started at {1}'.format(
                self.opts['id'],
                time.asctime()
            ),
            tagify([self.opts['id'], 'start'], 'syndic'),
            sync=False,
        )

    # TODO: clean up docs
    def tune_in_no_block(self):
        '''
        Executes the tune_in sequence but omits extra logging and the
        management of the event bus assuming that these are handled outside
        the tune_in sequence
        '''
        # Instantiate the local client
        self.local = salt.client.get_local_client(
                self.opts['_minion_conf_file'], io_loop=self.io_loop)

        # add handler to subscriber
        self.pub_channel.on_recv(self._process_cmd_socket)

    def _process_cmd_socket(self, payload):
        if payload is not None and payload['enc'] == 'aes':
            log.trace('Handling payload')
            self._handle_decoded_payload(payload['load'])
        # If it's not AES, and thus has not been verified, we do nothing.
        # In the future, we could add support for some clearfuncs, but
        # the syndic currently has no need.

    @tornado.gen.coroutine
    def reconnect(self):
        if hasattr(self, 'pub_channel'):
            self.pub_channel.on_recv(None)
            if hasattr(self.pub_channel, 'close'):
                self.pub_channel.close()
            del self.pub_channel

        # if eval_master finds a new master for us, self.connected
        # will be True again on successful master authentication
        master, self.pub_channel = yield self.eval_master(opts=self.opts)

        if self.connected:
            self.opts['master'] = master
            self.pub_channel.on_recv(self._process_cmd_socket)
            log.info('Minion is ready to receive requests!')

        raise tornado.gen.Return(self)

    def destroy(self):
        '''
        Tear down the syndic minion
        '''
        # We borrowed the local clients poller so give it back before
        # it's destroyed. Reset the local poller reference.
        super(Syndic, self).destroy()
        if hasattr(self, 'local'):
            del self.local

        if hasattr(self, 'forward_events'):
            self.forward_events.stop()


# TODO: need a way of knowing if the syndic connection is busted
class SyndicManager(MinionBase):
    '''
    Make a MultiMaster syndic minion, this minion will handle relaying jobs and returns from
    all minions connected to it to the list of masters it is connected to.

    Modes (controlled by `syndic_mode`:
        sync: This mode will synchronize all events and publishes from higher level masters
        cluster: This mode will only sync job publishes and returns

    Note: jobs will be returned best-effort to the requesting master. This also means
    (since we are using zmq) that if a job was fired and the master disconnects
    between the publish and return, that the return will end up in a zmq buffer
    in this Syndic headed to that original master.

    In addition, since these classes all seem to use a mix of blocking and non-blocking
    calls (with varying timeouts along the way) this daemon does not handle failure well,
    it will (under most circumstances) stall the daemon for ~15s trying to forward events
    to the down master
    '''
    # time to connect to upstream master
    SYNDIC_CONNECT_TIMEOUT = 5
    SYNDIC_EVENT_TIMEOUT = 5

    def __init__(self, opts, io_loop=None):
        opts['loop_interval'] = 1
        super(SyndicManager, self).__init__(opts)
        self.mminion = salt.minion.MasterMinion(opts)
        # sync (old behavior), cluster (only returns and publishes)
        self.syndic_mode = self.opts.get('syndic_mode', 'sync')
        self.syndic_failover = self.opts.get('syndic_failover', 'random')

        self.auth_wait = self.opts['acceptance_wait_time']
        self.max_auth_wait = self.opts['acceptance_wait_time_max']

        self._has_master = threading.Event()
        self.jid_forward_cache = set()

        if io_loop is None:
            install_zmq()
            self.io_loop = ZMQDefaultLoop.current()
        else:
            self.io_loop = io_loop

        # List of events
        self.raw_events = []
        # Dict of rets: {master_id: {event_tag: job_ret, ...}, ...}
        self.job_rets = {}
        # List of delayed job_rets which was unable to send for some reason and will be resend to
        # any available master
        self.delayed = []
        # Active pub futures: {master_id: (future, [job_ret, ...]), ...}
        self.pub_futures = {}

    def _spawn_syndics(self):
        '''
        Spawn all the coroutines which will sign in the syndics
        '''
        self._syndics = OrderedDict()  # mapping of opts['master'] -> syndic
        masters = self.opts['master']
        if not isinstance(masters, list):
            masters = [masters]
        for master in masters:
            s_opts = copy.copy(self.opts)
            s_opts['master'] = master
            self._syndics[master] = self._connect_syndic(s_opts)

    @tornado.gen.coroutine
    def _connect_syndic(self, opts):
        '''
        Create a syndic, and asynchronously connect it to a master
        '''
        auth_wait = opts['acceptance_wait_time']
        failed = False
        while True:
            if failed:
                if auth_wait < self.max_auth_wait:
                    auth_wait += self.auth_wait
                log.debug(
                    "sleeping before reconnect attempt to %s [%d/%d]",
                    opts['master'],
                    auth_wait,
                    self.max_auth_wait,
                )
                yield tornado.gen.sleep(auth_wait)  # TODO: log?
            log.debug(
                'Syndic attempting to connect to %s',
                opts['master']
            )
            try:
                syndic = Syndic(opts,
                                timeout=self.SYNDIC_CONNECT_TIMEOUT,
                                safe=False,
                                io_loop=self.io_loop,
                                )
                yield syndic.connect_master(failed=failed)
                # set up the syndic to handle publishes (specifically not event forwarding)
                syndic.tune_in_no_block()

                # Send an event to the master that the minion is live
                syndic.fire_master_syndic_start()

                log.info(
                    'Syndic successfully connected to %s',
                    opts['master']
                )
                break
            except SaltClientError as exc:
                failed = True
                log.error(
                    'Error while bringing up syndic for multi-syndic. Is the '
                    'master at %s responding?', opts['master']
                )
            except (KeyboardInterrupt, SystemExit):
                raise
            except Exception:
                failed = True
                log.critical(
                    'Unexpected error while connecting to %s',
                    opts['master'], exc_info=True
                )

        raise tornado.gen.Return(syndic)

    def _mark_master_dead(self, master):
        '''
        Mark a master as dead. This will start the sign-in routine
        '''
        # if its connected, mark it dead
        if self._syndics[master].done():
            syndic = self._syndics[master].result()  # pylint: disable=no-member
            self._syndics[master] = syndic.reconnect()
        else:
            # TODO: debug?
            log.info(
                'Attempting to mark %s as dead, although it is already '
                'marked dead', master
            )

    def _call_syndic(self, func, args=(), kwargs=None, master_id=None):
        '''
        Wrapper to call a given func on a syndic, best effort to get the one you asked for
        '''
        if kwargs is None:
            kwargs = {}
        successful = False
        # Call for each master
        for master, syndic_future in self.iter_master_options(master_id):
            if not syndic_future.done() or syndic_future.exception():
                log.error(
                    'Unable to call %s on %s, that syndic is not connected',
                    func, master
                )
                continue

            try:
                getattr(syndic_future.result(), func)(*args, **kwargs)
                successful = True
            except SaltClientError:
                log.error(
                    'Unable to call %s on %s, trying another...',
                    func, master
                )
                self._mark_master_dead(master)
        if not successful:
            log.critical('Unable to call %s on any masters!', func)

    def _return_pub_syndic(self, values, master_id=None):
        '''
        Wrapper to call the '_return_pub_multi' a syndic, best effort to get the one you asked for
        '''
        func = '_return_pub_multi'
        for master, syndic_future in self.iter_master_options(master_id):
            if not syndic_future.done() or syndic_future.exception():
                log.error(
                    'Unable to call %s on %s, that syndic is not connected',
                    func, master
                )
                continue

            future, data = self.pub_futures.get(master, (None, None))
            if future is not None:
                if not future.done():
                    if master == master_id:
                        # Targeted master previous send not done yet, call again later
                        return False
                    else:
                        # Fallback master is busy, try the next one
                        continue
                elif future.exception():
                    # Previous execution on this master returned an error
                    log.error(
                        'Unable to call %s on %s, trying another...',
                        func, master
                    )
                    self._mark_master_dead(master)
                    del self.pub_futures[master]
                    # Add not sent data to the delayed list and try the next master
                    self.delayed.extend(data)
                    continue
            future = getattr(syndic_future.result(), func)(values,
                                                           '_syndic_return',
                                                           timeout=self._return_retry_timer(),
                                                           sync=False)
            self.pub_futures[master] = (future, values)
            return True
        # Loop done and didn't exit: wasn't sent, try again later
        return False

    def iter_master_options(self, master_id=None):
        '''
        Iterate (in order) over your options for master
        '''
        masters = list(self._syndics.keys())
        if self.opts['syndic_failover'] == 'random':
            shuffle(masters)
        if master_id not in self._syndics:
            master_id = masters.pop(0)
        else:
            masters.remove(master_id)

        while True:
            yield master_id, self._syndics[master_id]
            if not masters:
                break
            master_id = masters.pop(0)

    def _reset_event_aggregation(self):
        self.job_rets = {}
        self.raw_events = []

    def reconnect_event_bus(self, something):
        future = self.local.event.set_event_handler(self._process_event)
        self.io_loop.add_future(future, self.reconnect_event_bus)

    # Syndic Tune In
    def tune_in(self):
        '''
        Lock onto the publisher. This is the main event loop for the syndic
        '''
        self._spawn_syndics()
        # Instantiate the local client
        self.local = salt.client.get_local_client(
            self.opts['_minion_conf_file'], io_loop=self.io_loop)
        self.local.event.subscribe('')

        log.debug('SyndicManager \'%s\' trying to tune in', self.opts['id'])

        # register the event sub to the poller
        self.job_rets = {}
        self.raw_events = []
        self._reset_event_aggregation()
        future = self.local.event.set_event_handler(self._process_event)
        self.io_loop.add_future(future, self.reconnect_event_bus)

        # forward events every syndic_event_forward_timeout
        self.forward_events = tornado.ioloop.PeriodicCallback(self._forward_events,
                                                              self.opts['syndic_event_forward_timeout'] * 1000,
                                                              )
        self.forward_events.start()

        # Make sure to gracefully handle SIGUSR1
        enable_sigusr1_handler()

        self.io_loop.start()

    def _process_event(self, raw):
        # TODO: cleanup: Move down into event class
        mtag, data = self.local.event.unpack(raw, self.local.event.serial)
        log.trace('Got event %s', mtag)  # pylint: disable=no-member

        tag_parts = mtag.split('/')
        if len(tag_parts) >= 4 and tag_parts[1] == 'job' and \
            salt.utils.jid.is_jid(tag_parts[2]) and tag_parts[3] == 'ret' and \
            'return' in data:
            if 'jid' not in data:
                # Not a job return
                return
            if self.syndic_mode == 'cluster' and data.get('master_id', 0) == self.opts.get('master_id', 1):
                log.debug('Return received with matching master_id, not forwarding')
                return

            master = data.get('master_id')
            jdict = self.job_rets.setdefault(master, {}).setdefault(mtag, {})
            if not jdict:
                jdict['__fun__'] = data.get('fun')
                jdict['__jid__'] = data['jid']
                jdict['__load__'] = {}
                fstr = '{0}.get_load'.format(self.opts['master_job_cache'])
                # Only need to forward each load once. Don't hit the disk
                # for every minion return!
                if data['jid'] not in self.jid_forward_cache:
                    jdict['__load__'].update(
                        self.mminion.returners[fstr](data['jid'])
                        )
                    self.jid_forward_cache.add(data['jid'])
                    if len(self.jid_forward_cache) > self.opts['syndic_jid_forward_cache_hwm']:
                        # Pop the oldest jid from the cache
                        tmp = sorted(list(self.jid_forward_cache))
                        tmp.pop(0)
                        self.jid_forward_cache = set(tmp)
            if master is not None:
                # __'s to make sure it doesn't print out on the master cli
                jdict['__master_id__'] = master
            ret = {}
            for key in 'return', 'retcode', 'success':
                if key in data:
                    ret[key] = data[key]
            jdict[data['id']] = ret
        else:
            # TODO: config to forward these? If so we'll have to keep track of who
            # has seen them
            # if we are the top level masters-- don't forward all the minion events
            if self.syndic_mode == 'sync':
                # Add generic event aggregation here
                if 'retcode' not in data:
                    self.raw_events.append({'data': data, 'tag': mtag})

    def _forward_events(self):
        log.trace('Forwarding events')  # pylint: disable=no-member
        if self.raw_events:
            events = self.raw_events
            self.raw_events = []
            self._call_syndic('_fire_master',
                              kwargs={'events': events,
                                      'pretag': tagify(self.opts['id'], base='syndic'),
                                      'timeout': self._return_retry_timer(),
                                      'sync': False,
                                      },
                              )
        if self.delayed:
            res = self._return_pub_syndic(self.delayed)
            if res:
                self.delayed = []
        for master in list(six.iterkeys(self.job_rets)):
            values = list(six.itervalues(self.job_rets[master]))
            res = self._return_pub_syndic(values, master_id=master)
            if res:
                del self.job_rets[master]


class ProxyMinionManager(MinionManager):
    '''
    Create the multi-minion interface but for proxy minions
    '''
    def _create_minion_object(self, opts, timeout, safe,
                              io_loop=None, loaded_base_name=None,
                              jid_queue=None):
        '''
        Helper function to return the correct type of object
        '''
        return ProxyMinion(opts,
                           timeout,
                           safe,
                           io_loop=io_loop,
                           loaded_base_name=loaded_base_name,
                           jid_queue=jid_queue)


def _metaproxy_call(opts, fn_name):
    metaproxy = salt.loader.metaproxy(opts)
    try:
        metaproxy_name = opts['metaproxy']
    except KeyError:
        metaproxy_name = 'proxy'
        log.trace(
            'No metaproxy key found in opts for id %s. '
            'Defaulting to standard proxy minion.',
            opts['id']
        )

    metaproxy_fn = metaproxy_name + '.' + fn_name
    return metaproxy[metaproxy_fn]


class ProxyMinion(Minion):
    '''
    This class instantiates a 'proxy' minion--a minion that does not manipulate
    the host it runs on, but instead manipulates a device that cannot run a minion.
    '''

    # TODO: better name...
    @tornado.gen.coroutine
    def _post_master_init(self, master):
        '''
        Function to finish init after connecting to a master

        This is primarily loading modules, pillars, etc. (since they need
        to know which master they connected to)

        If this function is changed, please check Minion._post_master_init
        to see if those changes need to be propagated.

        ProxyMinions need a significantly different post master setup,
        which is why the differences are not factored out into separate helper
        functions.
        '''
        mp_call = _metaproxy_call(self.opts, 'post_master_init')
        return mp_call(self, master)

    def _target_load(self, load):
        '''
        Verify that the publication is valid and applies to this minion
        '''
        mp_call = _metaproxy_call(self.opts, 'target_load')
        return mp_call(self, load)

    def _handle_payload(self, payload):
        mp_call = _metaproxy_call(self.opts, 'handle_payload')
        return mp_call(self, payload)

    @tornado.gen.coroutine
    def _handle_decoded_payload(self, data):
        mp_call = _metaproxy_call(self.opts, 'handle_decoded_payload')
        return mp_call(self, data)

    @classmethod
    def _target(cls, minion_instance, opts, data, connected):

        mp_call = _metaproxy_call(opts, 'target')
        return mp_call(cls, minion_instance, opts, data, connected)

    @classmethod
    def _thread_return(cls, minion_instance, opts, data):
        mp_call = _metaproxy_call(opts, 'thread_return')
        return mp_call(cls, minion_instance, opts, data)

    @classmethod
    def _thread_multi_return(cls, minion_instance, opts, data):
        mp_call = _metaproxy_call(opts, 'thread_multi_return')
        return mp_call(cls, minion_instance, opts, data)


class SProxyMinion(SMinion):
    '''
    Create an object that has loaded all of the minion module functions,
    grains, modules, returners etc.  The SProxyMinion allows developers to
    generate all of the salt minion functions and present them with these
    functions for general use.
    '''
    def gen_modules(self, initial_load=False):
        '''
        Tell the minion to reload the execution modules

        CLI Example:

        .. code-block:: bash

            salt '*' sys.reload_modules
        '''
        self.opts['grains'] = salt.loader.grains(self.opts)
        self.opts['pillar'] = salt.pillar.get_pillar(
            self.opts,
            self.opts['grains'],
            self.opts['id'],
            saltenv=self.opts['saltenv'],
            pillarenv=self.opts.get('pillarenv'),
        ).compile_pillar()

        if 'proxy' not in self.opts['pillar'] and 'proxy' not in self.opts:
            errmsg = (
                'No "proxy" configuration key found in pillar or opts '
                'dictionaries for id {id}. Check your pillar/options '
                'configuration and contents. Salt-proxy aborted.'
            ).format(id=self.opts['id'])
            log.error(errmsg)
            self._running = False
            raise SaltSystemExit(code=salt.defaults.exitcodes.EX_GENERIC, msg=errmsg)

        if 'proxy' not in self.opts:
            self.opts['proxy'] = self.opts['pillar']['proxy']

        # Then load the proxy module
        self.proxy = salt.loader.proxy(self.opts)

        self.utils = salt.loader.utils(self.opts, proxy=self.proxy)

        self.functions = salt.loader.minion_mods(self.opts, utils=self.utils, notify=False, proxy=self.proxy)
        self.returners = salt.loader.returners(self.opts, self.functions, proxy=self.proxy)
        self.matchers = salt.loader.matchers(self.opts)
        self.functions['sys.reload_modules'] = self.gen_modules
        self.executors = salt.loader.executors(self.opts, self.functions, proxy=self.proxy)

        fq_proxyname = self.opts['proxy']['proxytype']

        # we can then sync any proxymodules down from the master
        # we do a sync_all here in case proxy code was installed by
        # SPM or was manually placed in /srv/salt/_modules etc.
        self.functions['saltutil.sync_all'](saltenv=self.opts['saltenv'])

        self.functions.pack['__proxy__'] = self.proxy
        self.proxy.pack['__salt__'] = self.functions
        self.proxy.pack['__ret__'] = self.returners
        self.proxy.pack['__pillar__'] = self.opts['pillar']

        # Reload utils as well (chicken and egg, __utils__ needs __proxy__ and __proxy__ needs __utils__
        self.utils = salt.loader.utils(self.opts, proxy=self.proxy)
        self.proxy.pack['__utils__'] = self.utils

        # Reload all modules so all dunder variables are injected
        self.proxy.reload_modules()

        if ('{0}.init'.format(fq_proxyname) not in self.proxy
                or '{0}.shutdown'.format(fq_proxyname) not in self.proxy):
            errmsg = 'Proxymodule {0} is missing an init() or a shutdown() or both. '.format(fq_proxyname) + \
                     'Check your proxymodule.  Salt-proxy aborted.'
            log.error(errmsg)
            self._running = False
            raise SaltSystemExit(code=salt.defaults.exitcodes.EX_GENERIC, msg=errmsg)

        self.module_executors = self.proxy.get('{0}.module_executors'.format(fq_proxyname), lambda: [])()
        proxy_init_fn = self.proxy[fq_proxyname + '.init']
        proxy_init_fn(self.opts)

        self.opts['grains'] = salt.loader.grains(self.opts, proxy=self.proxy)

        #  Sync the grains here so the proxy can communicate them to the master
        self.functions['saltutil.sync_grains'](saltenv='base')
        self.grains_cache = self.opts['grains']
        self.ready = True<|MERGE_RESOLUTION|>--- conflicted
+++ resolved
@@ -1533,17 +1533,12 @@
         if process_count_max > 0:
             process_count = len(salt.utils.minion.running(self.opts))
             while process_count >= process_count_max:
-<<<<<<< HEAD
                 log.warning('Maximum number of processes (%s) reached while '
                             'executing jid %s, waiting %s seconds...',
                             process_count_max,
                             data['jid'],
                             process_count_max_sleep_secs)
                 yield tornado.gen.sleep(process_count_max_sleep_secs)
-=======
-                log.warning("Maximum number of processes reached while executing jid %s, waiting...", data['jid'])
-                yield tornado.gen.sleep(10)
->>>>>>> 377cbdae
                 process_count = len(salt.utils.minion.running(self.opts))
 
         # We stash an instance references to allow for the socket
