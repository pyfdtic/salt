--- conflicted
+++ resolved
@@ -239,65 +239,4 @@
             self.worker.setup()
             self.created = True
             log.info('Started ZMQ worker')
-<<<<<<< HEAD
-        self.worker.handle_request()
-=======
-        self.worker.handle_request()
-
-
-class FloMWorker(salt.master.MWorker):
-    '''
-    Change the run and bind to be ioflo friendly
-    '''
-    def __init__(self,
-                 opts,
-                 mkey,
-                 key,
-                 crypticle):
-        salt.master.MWorker.__init__(self, opts, mkey, key, crypticle)
-
-    def setup(self):
-        '''
-        Prepare the needed objects and socket for iteration within ioflo
-        '''
-        salt.utils.appendproctitle(self.__class__.__name__)
-        self.clear_funcs = salt.master.ClearFuncs(
-                self.opts,
-                self.key,
-                self.mkey,
-                self.crypticle)
-        self.aes_funcs = salt.master.AESFuncs(self.opts, self.crypticle)
-        self.context = zmq.Context(1)
-        self.socket = self.context.socket(zmq.REP)
-        self.w_uri = 'ipc://{0}'.format(
-                os.path.join(self.opts['sock_dir'], 'workers.ipc')
-                )
-        log.info('ZMQ Worker binding to socket {0}'.format(self.w_uri))
-        self.poller = zmq.Poller()
-        self.poller.register(self.socket, zmq.POLLIN)
-        self.socket.connect(self.w_uri)
-
-    def handle_request(self):
-        '''
-        Handle a single request
-        '''
-        try:
-            polled = self.poller.poll(1)
-            if polled:
-                package = self.socket.recv()
-                self._update_aes()
-                payload = self.serial.loads(package)
-                ret = self.serial.dumps(self._handle_payload(payload))
-                self.socket.send(ret)
-        except KeyboardInterrupt:
-            raise
-        except Exception as exc:
-            # Properly handle EINTR from SIGUSR1
-            if isinstance(exc, zmq.ZMQError) and exc.errno == errno.EINTR:
-                return
-            log.critical('Unexpected Error in Mworker',
-                    exc_info=True)
-            del self.socket
-            self.socket = self.context.socket(zmq.REP)
-            self.socket.connect(self.w_uri)
->>>>>>> d244624a
+        self.worker.handle_request()