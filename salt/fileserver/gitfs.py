'''
The backend for the git based file server system.

After enabling this backend, branches and tags in a remote git repository
are exposed to salt as different environments. This feature is managed by
the fileserver_backend option in the salt master config.

:depends:   - gitpython Python module
'''

# Import python libs
import glob
import os
import time
import hashlib
import logging
import distutils.version  # pylint: disable=E0611

# Import third party libs
HAS_GIT = False
try:
    import git
    HAS_GIT = True
except ImportError:
    pass

# Import salt libs
import salt.utils
import salt.fileserver


log = logging.getLogger(__name__)


def __virtual__():
    '''
    Only load if gitpython is available
    '''
    if not isinstance(__opts__['gitfs_remotes'], list):
        return False
    if not isinstance(__opts__['gitfs_root'], str):
        return False
    if not 'git' in __opts__['fileserver_backend']:
        return False
    if not HAS_GIT:
        log.error('Git fileserver backend is enabled in configuration but '
                  'could not be loaded, is GitPython installed?')
        return False
    gitver = distutils.version.LooseVersion(git.__version__)
    minver = distutils.version.LooseVersion('0.3.0')
    if gitver < minver:
        log.error('Git fileserver backend is enabled in configuration but '
                  'GitPython version is not greater than 0.3.0, '
                  'version {0} detected'.format(git.__version__))
        return False
    return 'git'


def _get_ref(repo, short):
    '''
    Return bool if the short ref is in the repo
    '''
    for ref in repo.refs:
        if isinstance(ref, git.RemoteReference):
            parted = ref.name.partition('/')
            refname = parted[2] if parted[2] else parted[0]
            if short == refname:
                return ref
    return False


def _wait_lock(lk_fn, dest):
    '''
    If the write lock is there, check to see if the file is actually being
    written. If there is no change in the file size after a short sleep,
    remove the lock and move forward.
    '''
    if not os.path.isfile(lk_fn):
        return False
    if not os.path.isfile(dest):
        # The dest is not here, sleep for a bit, if the dest is not here yet
        # kill the lockfile and start the write
        time.sleep(1)
        if not os.path.isfile(dest):
            try:
                os.remove(lk_fn)
            except (OSError, IOError):
                pass
            return False
    # There is a lock file, the dest is there, stat the dest, sleep and check
    # that the dest is being written, if it is not being written kill the lock
    # file and continue. Also check if the lock file is gone.
    s_count = 0
    s_size = os.stat(dest).st_size
    while True:
        time.sleep(1)
        if not os.path.isfile(lk_fn):
            return False
        size = os.stat(dest).st_size
        if size == s_size:
            s_count += 1
            if s_count >= 3:
                # The file is not being written to, kill the lock and proceed
                try:
                    os.remove(lk_fn)
                except (OSError, IOError):
                    pass
                return False
        else:
            s_size = size
    return False


def init():
    '''
    Return the git repo object for this session
    '''
    bp_ = os.path.join(__opts__['cachedir'], 'gitfs')
    repos = []
    for ind in range(len(__opts__['gitfs_remotes'])):
        rp_ = os.path.join(bp_, str(ind))
        if not os.path.isdir(rp_):
            os.makedirs(rp_)
        repo = git.Repo.init(rp_)
        if not repo.remotes:
            try:
                repo.create_remote('origin', __opts__['gitfs_remotes'][ind])
            except Exception:
                # This exception occurs when two processes are trying to write
                # to the git config at once, go ahead and pass over it since
                # this is the only write
                # This should place a lock down
                pass
        if repo.remotes:
            repos.append(repo)
    return repos


def update():
    '''
    Execute a git pull on all of the repos
    '''
    # data for the fileserver event
    data = {'changed': False,
            'backend': 'gitfs'}
    pid = os.getpid()
    repos = init()
    for repo in repos:
        origin = repo.remotes[0]
        lk_fn = os.path.join(repo.working_dir, 'update.lk')
        with salt.utils.fopen(lk_fn, 'w+') as fp_:
            fp_.write(str(pid))
<<<<<<< HEAD
        for fetch in origin.fetch():
            if fetch.old_commit is not None:
                data['changed'] = True
=======
        try:
            origin.fetch()
        except Exception as exc:
            log.warning('GitPython exception caught while fetching: '
                        '{0}'.format(exc))
>>>>>>> 0f458d7d
        try:
            os.remove(lk_fn)
        except (OSError, IOError):
            pass

<<<<<<< HEAD
    # if there is a change, fire an event
    event = salt.utils.event.MasterEvent(__opts__['sock_dir'])
    event.fire_event(data, 'salt.fileserver.gitfs.update ')
    salt.fileserver.reap_fileserver_cache_dir(os.path.join(__opts__['cachedir'], 'gitfs/hash'), find_file)
=======
    try:
        salt.fileserver.reap_fileserver_cache_dir(
            os.path.join(__opts__['cachedir'], 'gitfs/hash'),
            find_file
        )
    except os.error:
        # Hash file won't exist if no files have yet been served up
        pass

>>>>>>> 0f458d7d

def envs():
    '''
    Return a list of refs that can be used as environments
    '''
    ret = set()
    repos = init()
    for repo in repos:
        remote = repo.remote()
        for ref in repo.refs:
            parted = ref.name.partition('/')
            short = parted[2] if parted[2] else parted[0]
            if isinstance(ref, git.Head):
                if short == 'master':
                    short = 'base'
                if ref not in remote.stale_refs:
                    ret.add(short)
            elif isinstance(ref, git.Tag):
                ret.add(short)
    return list(ret)


def find_file(path, short='base', **kwargs):
    '''
    Find the first file to match the path and ref, read the file out of git
    and send the path to the newly cached file
    '''
    fnd = {'path': '',
           'rel': ''}
    if os.path.isabs(path):
        return fnd

    local_path = path
    if __opts__['gitfs_root']:
        path = os.path.join(__opts__['gitfs_root'], local_path)

    if short == 'base':
        short = 'master'
    dest = os.path.join(__opts__['cachedir'], 'gitfs/refs', short, path)
    hashes_glob = os.path.join(__opts__['cachedir'],
                               'gitfs/hash',
                               short,
                               '{0}.hash.*'.format(path))
    blobshadest = os.path.join(__opts__['cachedir'],
                               'gitfs/hash',
                               short,
                               '{0}.hash.blob_sha1'.format(path))
    lk_fn = os.path.join(__opts__['cachedir'],
                         'gitfs/hash',
                         short,
                         '{0}.lk'.format(path))
    destdir = os.path.dirname(dest)
    hashdir = os.path.dirname(blobshadest)
    if not os.path.isdir(destdir):
        os.makedirs(destdir)
    if not os.path.isdir(hashdir):
        os.makedirs(hashdir)
    repos = init()
    if 'index' in kwargs:
        try:
            repos = [repos[int(kwargs['index'])]]
        except IndexError:
            # Invalid index param
            return fnd
        except ValueError:
            # Invalid index option
            return fnd
    for repo in repos:
        ref = _get_ref(repo, short)
        if not ref:
            # Branch or tag not found in repo, try the next
            continue
        tree = ref.commit.tree
        try:
            blob = tree / path
        except KeyError:
            continue
        _wait_lock(lk_fn, dest)
        if os.path.isfile(blobshadest) and os.path.isfile(dest):
            with salt.utils.fopen(blobshadest, 'r') as fp_:
                sha = fp_.read()
                if sha == blob.hexsha:
                    fnd['rel'] = local_path
                    fnd['path'] = dest
                    return fnd
        with salt.utils.fopen(lk_fn, 'w+') as fp_:
            fp_.write('')
        for filename in glob.glob(hashes_glob):
            try:
                os.remove(filename)
            except Exception:
                pass
        with salt.utils.fopen(dest, 'w+') as fp_:
            blob.stream_data(fp_)
        with salt.utils.fopen(blobshadest, 'w+') as fp_:
            fp_.write(blob.hexsha)
        try:
            os.remove(lk_fn)
        except (OSError, IOError):
            pass
        fnd['rel'] = local_path
        fnd['path'] = dest
        return fnd
    return fnd


def serve_file(load, fnd):
    '''
    Return a chunk from a file based on the data received
    '''
    ret = {'data': '',
           'dest': ''}
    if 'path' not in load or 'loc' not in load or 'env' not in load:
        return ret
    if not fnd['path']:
        return ret
    ret['dest'] = fnd['rel']
    gzip = load.get('gzip', None)
    with salt.utils.fopen(fnd['path'], 'rb') as fp_:
        fp_.seek(load['loc'])
        data = fp_.read(__opts__['file_buffer_size'])
        if gzip and data:
            data = salt.utils.gzip_util.compress(data, gzip)
            ret['gzip'] = gzip
        ret['data'] = data
    return ret


def file_hash(load, fnd):
    '''
    Return a file hash, the hash type is set in the master config file
    '''
    if 'path' not in load or 'env' not in load:
        return ''
    ret = {'hash_type': __opts__['hash_type']}
    short = load['env']
    if short == 'base':
        short = 'master'
    relpath = fnd['rel']
    path = fnd['path']
    hashdest = os.path.join(__opts__['cachedir'],
                            'gitfs/hash',
                            short,
                            '{0}.hash.{1}'.format(relpath,
                                                  __opts__['hash_type']))
    if not os.path.isfile(hashdest):
        with salt.utils.fopen(path, 'rb') as fp_:
            ret['hsum'] = getattr(hashlib, __opts__['hash_type'])(
                fp_.read()).hexdigest()
        with salt.utils.fopen(hashdest, 'w+') as fp_:
            fp_.write(ret['hsum'])
        return ret
    else:
        with salt.utils.fopen(hashdest, 'rb') as fp_:
            ret['hsum'] = fp_.read()
        return ret


def file_list(load):
    '''
    Return a list of all files on the file server in a specified
    environment
    '''
    ret = []
    if 'env' not in load:
        return ret
    if load['env'] == 'base':
        load['env'] = 'master'
    repos = init()
    for repo in repos:
        ref = _get_ref(repo, load['env'])
        if not ref:
            continue
        tree = ref.commit.tree
        if __opts__['gitfs_root']:
            try:
                tree = tree / __opts__['gitfs_root']
            except KeyError:
                continue
        for blob in tree.traverse():
            if not isinstance(blob, git.Blob):
                continue
            if __opts__['gitfs_root']:
                ret.append(os.path.relpath(blob.path, __opts__['gitfs_root']))
                continue
            ret.append(blob.path)
    return ret


def file_list_emptydirs(load):
    '''
    Return a list of all empty directories on the master
    '''
    ret = []
    if 'env' not in load:
        return ret
    if load['env'] == 'base':
        load['env'] = 'master'
    repos = init()
    for repo in repos:
        ref = _get_ref(repo, load['env'])
        if not ref:
            continue

        tree = ref.commit.tree
        if __opts__['gitfs_root']:
            try:
                tree = tree / __opts__['gitfs_root']
            except KeyError:
                continue
        for blob in tree.traverse():
            if not isinstance(blob, git.Tree):
                continue
            if not blob.blobs:
                if __opts__['gitfs_root']:
                    ret.append(
                        os.path.relpath(blob.path, __opts__['gitfs_root'])
                    )
                    continue
                ret.append(blob.path)
    return ret


def dir_list(load):
    '''
    Return a list of all directories on the master
    '''
    ret = []
    if 'env' not in load:
        return ret
    if load['env'] == 'base':
        load['env'] = 'master'
    repos = init()
    for repo in repos:
        ref = _get_ref(repo, load['env'])
        if not ref:
            continue

        tree = ref.commit.tree
        if __opts__['gitfs_root']:
            try:
                tree = tree / __opts__['gitfs_root']
            except KeyError:
                continue
        for blob in tree.traverse():
            if not isinstance(blob, git.Tree):
                continue
            if __opts__['gitfs_root']:
                ret.append(os.path.relpath(blob.path, __opts__['gitfs_root']))
                continue
            ret.append(blob.path)
    return ret<|MERGE_RESOLUTION|>--- conflicted
+++ resolved
@@ -150,28 +150,21 @@
         lk_fn = os.path.join(repo.working_dir, 'update.lk')
         with salt.utils.fopen(lk_fn, 'w+') as fp_:
             fp_.write(str(pid))
-<<<<<<< HEAD
-        for fetch in origin.fetch():
-            if fetch.old_commit is not None:
-                data['changed'] = True
-=======
         try:
-            origin.fetch()
+            for fetch in origin.fetch():
+                if fetch.old_commit is not None:
+                    data['changed'] = True
         except Exception as exc:
             log.warning('GitPython exception caught while fetching: '
                         '{0}'.format(exc))
->>>>>>> 0f458d7d
         try:
             os.remove(lk_fn)
         except (OSError, IOError):
             pass
 
-<<<<<<< HEAD
     # if there is a change, fire an event
     event = salt.utils.event.MasterEvent(__opts__['sock_dir'])
     event.fire_event(data, 'salt.fileserver.gitfs.update ')
-    salt.fileserver.reap_fileserver_cache_dir(os.path.join(__opts__['cachedir'], 'gitfs/hash'), find_file)
-=======
     try:
         salt.fileserver.reap_fileserver_cache_dir(
             os.path.join(__opts__['cachedir'], 'gitfs/hash'),
@@ -181,7 +174,6 @@
         # Hash file won't exist if no files have yet been served up
         pass
 
->>>>>>> 0f458d7d
 
 def envs():
     '''
