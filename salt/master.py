--- conflicted
+++ resolved
@@ -719,13 +719,8 @@
 
             log.info('Creating master request server process')
             kwargs = {}
-<<<<<<< HEAD
             if salt.utils.platform.is_windows():
-                kwargs['log_queue'] = salt.log.setup.get_multiprocessing_logging_queue()
-=======
-            if salt.utils.is_windows():
                 kwargs['log_queue'] = log_queue
->>>>>>> cd7c95f2
                 kwargs['secrets'] = SMaster.secrets
 
             self.process_manager.add_process(
