--- conflicted
+++ resolved
@@ -679,11 +679,8 @@
             mine=False,
             minion_opts=None,
             identities_only=False,
-<<<<<<< HEAD
+            sudo_user=None,
             remote_port_forwards=None,
-=======
-            sudo_user=None,
->>>>>>> 959a00e4
             **kwargs):
         # Get mine setting and mine_functions if defined in kwargs (from roster)
         self.mine = mine
@@ -739,11 +736,8 @@
                 'tty': tty,
                 'mods': self.mods,
                 'identities_only': identities_only,
-<<<<<<< HEAD
+                'sudo_user': sudo_user,
                 'remote_port_forwards': remote_port_forwards}
-=======
-                'sudo_user': sudo_user}
->>>>>>> 959a00e4
         # Pre apply changeable defaults
         self.minion_opts = {
                     'grains_cache': True,
