# -*- coding: utf-8 -*-
'''
The module used to execute states in salt. A state is unlike a module
execution in that instead of just executing a command it ensure that a
certain state is present on the system.

The data sent to the state calls is as follows:
    { 'state': '<state module name>',
      'fun': '<state function name>',
      'name': '<the name argument passed to all states>'
      'argn': '<arbitrary argument, can have many of these>'
      }
'''

# Import python libs
from __future__ import absolute_import, print_function, unicode_literals
import os
import sys
import copy
import site
import fnmatch
import logging
import datetime
import traceback
import re
import time
import random

# Import salt libs
import salt.loader
import salt.minion
import salt.pillar
import salt.fileclient
import salt.utils.args
import salt.utils.crypt
import salt.utils.decorators.state
import salt.utils.dictupdate
import salt.utils.event
import salt.utils.files
import salt.utils.immutabletypes as immutabletypes
import salt.utils.platform
import salt.utils.process
import salt.utils.url
import salt.syspaths as syspaths
from salt.template import compile_template, compile_template_str
from salt.exceptions import (
    SaltRenderError,
    SaltReqTimeoutError
)
from salt.utils.odict import OrderedDict, DefaultOrderedDict
from salt.utils.locales import sdecode
# Explicit late import to avoid circular import. DO NOT MOVE THIS.
import salt.utils.yamlloader as yamlloader

# Import third party libs
# pylint: disable=import-error,no-name-in-module,redefined-builtin
from salt.ext import six
from salt.ext.six.moves import map, range, reload_module
# pylint: enable=import-error,no-name-in-module,redefined-builtin
import msgpack

log = logging.getLogger(__name__)


# These are keywords passed to state module functions which are to be used
# by salt in this state module and not on the actual state module function
STATE_REQUISITE_KEYWORDS = frozenset([
    'onchanges',
    'onchanges_any',
    'onfail',
    'onfail_any',
    'onfail_stop',
    'prereq',
    'prerequired',
    'watch',
    'watch_any',
    'require',
    'require_any',
    'listen',
    ])
STATE_REQUISITE_IN_KEYWORDS = frozenset([
    'onchanges_in',
    'onfail_in',
    'prereq_in',
    'watch_in',
    'require_in',
    'listen_in',
    ])
STATE_RUNTIME_KEYWORDS = frozenset([
    'fun',
    'state',
    'check_cmd',
    'failhard',
    'onlyif',
    'unless',
    'retry',
    'order',
    'parallel',
    'prereq',
    'prereq_in',
    'prerequired',
    'reload_modules',
    'reload_grains',
    'reload_pillar',
    'runas',
    'runas_password',
    'fire_event',
    'saltenv',
    'use',
    'use_in',
    '__env__',
    '__sls__',
    '__id__',
    '__orchestration_jid__',
    '__pub_user',
    '__pub_arg',
    '__pub_jid',
    '__pub_fun',
    '__pub_tgt',
    '__pub_ret',
    '__pub_pid',
    '__pub_tgt_type',
    '__prereq__',
    ])

STATE_INTERNAL_KEYWORDS = STATE_REQUISITE_KEYWORDS.union(STATE_REQUISITE_IN_KEYWORDS).union(STATE_RUNTIME_KEYWORDS)


def _odict_hashable(self):
    return id(self)


OrderedDict.__hash__ = _odict_hashable


def split_low_tag(tag):
    '''
    Take a low tag and split it back into the low dict that it came from
    '''
    state, id_, name, fun = tag.split('_|-')

    return {'state': state,
            '__id__': id_,
            'name': name,
            'fun': fun}


def _gen_tag(low):
    '''
    Generate the running dict tag string from the low data structure
    '''
    return '{0[state]}_|-{0[__id__]}_|-{0[name]}_|-{0[fun]}'.format(low)


def _clean_tag(tag):
    '''
    Make tag name safe for filenames
    '''
    return salt.utils.files.safe_filename_leaf(tag)


def _l_tag(name, id_):
    low = {'name': 'listen_{0}'.format(name),
           '__id__': 'listen_{0}'.format(id_),
           'state': 'Listen_Error',
           'fun': 'Listen_Error'}
    return _gen_tag(low)


<<<<<<< HEAD
def get_accumulator_dir(cachedir):
    '''
    Return the directory that accumulator data is stored in, creating it if it
    doesn't exist.
    '''
    fn_ = os.path.join(cachedir, 'accumulator')
    if not os.path.isdir(fn_):
        # accumulator_dir is not present, create it
        os.makedirs(fn_)
    return fn_
=======
def _calculate_fake_duration():
    '''
    Generate a NULL duration for when states do not run
    but we want the results to be consistent.
    '''
    utc_start_time = datetime.datetime.utcnow()
    local_start_time = utc_start_time - \
        (datetime.datetime.utcnow() - datetime.datetime.now())
    utc_finish_time = datetime.datetime.utcnow()
    start_time = local_start_time.time().isoformat()
    delta = (utc_finish_time - utc_start_time)
    # duration in milliseconds.microseconds
    duration = (delta.seconds * 1000000 + delta.microseconds)/1000.0

    return start_time, duration
>>>>>>> 0cbe93cd


def trim_req(req):
    '''
    Trim any function off of a requisite
    '''
    reqfirst = next(iter(req))
    if '.' in reqfirst:
        return {reqfirst.split('.')[0]: req[reqfirst]}
    return req


def state_args(id_, state, high):
    '''
    Return a set of the arguments passed to the named state
    '''
    args = set()
    if id_ not in high:
        return args
    if state not in high[id_]:
        return args
    for item in high[id_][state]:
        if not isinstance(item, dict):
            continue
        if len(item) != 1:
            continue
        args.add(next(iter(item)))
    return args


def find_name(name, state, high):
    '''
    Scan high data for the id referencing the given name and return a list of (IDs, state) tuples that match

    Note: if `state` is sls, then we are looking for all IDs that match the given SLS
    '''
    ext_id = []
    if name in high:
        ext_id.append((name, state))
    # if we are requiring an entire SLS, then we need to add ourselves to everything in that SLS
    elif state == 'sls':
        for nid, item in six.iteritems(high):
            if item['__sls__'] == name:
                ext_id.append((nid, next(iter(item))))
    # otherwise we are requiring a single state, lets find it
    else:
        # We need to scan for the name
        for nid in high:
            if state in high[nid]:
                if isinstance(high[nid][state], list):
                    for arg in high[nid][state]:
                        if not isinstance(arg, dict):
                            continue
                        if len(arg) != 1:
                            continue
                        if arg[next(iter(arg))] == name:
                            ext_id.append((nid, state))
    return ext_id


def find_sls_ids(sls, high):
    '''
    Scan for all ids in the given sls and return them in a dict; {name: state}
    '''
    ret = []
    for nid, item in six.iteritems(high):
        if item['__sls__'] == sls:
            for st_ in item:
                if st_.startswith('__'):
                    continue
                ret.append((nid, st_))
    return ret


def format_log(ret):
    '''
    Format the state into a log message
    '''
    msg = ''
    if isinstance(ret, dict):
        # Looks like the ret may be a valid state return
        if 'changes' in ret:
            # Yep, looks like a valid state return
            chg = ret['changes']
            if not chg:
                if ret['comment']:
                    msg = ret['comment']
                else:
                    msg = 'No changes made for {0[name]}'.format(ret)
            elif isinstance(chg, dict):
                if 'diff' in chg:
                    if isinstance(chg['diff'], six.string_types):
                        msg = 'File changed:\n{0}'.format(chg['diff'])
                if all([isinstance(x, dict) for x in six.itervalues(chg)]):
                    if all([('old' in x and 'new' in x)
                            for x in six.itervalues(chg)]):
                        msg = 'Made the following changes:\n'
                        for pkg in chg:
                            old = chg[pkg]['old']
                            if not old and old not in (False, None):
                                old = 'absent'
                            new = chg[pkg]['new']
                            if not new and new not in (False, None):
                                new = 'absent'
                            # This must be able to handle unicode as some package names contain
                            # non-ascii characters like "Français" or "Español". See Issue #33605.
                            msg += '\'{0}\' changed from \'{1}\' to \'{2}\'\n'.format(pkg, old, new)
            if not msg:
                msg = six.text_type(ret['changes'])
            if ret['result'] is True or ret['result'] is None:
                log.info(msg)
            else:
                log.error(msg)
    else:
        # catch unhandled data
        log.info(six.text_type(ret))


def master_compile(master_opts, minion_opts, grains, id_, saltenv):
    '''
    Compile the master side low state data, and build the hidden state file
    '''
    st_ = MasterHighState(master_opts, minion_opts, grains, id_, saltenv)
    return st_.compile_highstate()


def ishashable(obj):
    try:
        hash(obj)
    except TypeError:
        return False
    return True


def mock_ret(cdata):
    '''
    Returns a mocked return dict with information about the run, without
    executing the state function
    '''
    # As this is expanded it should be sent into the execution module
    # layer or it should be turned into a standalone loader system
    if cdata['args']:
        name = cdata['args'][0]
    else:
        name = cdata['kwargs']['name']
    return {'name': name,
            'comment': 'Not called, mocked',
            'changes': {},
            'result': True}


class StateError(Exception):
    '''
    Custom exception class.
    '''
    pass


class Compiler(object):
    '''
    Class used to compile and manage the High Data structure
    '''
    def __init__(self, opts, renderers):
        self.opts = opts
        self.rend = renderers

    def render_template(self, template, **kwargs):
        '''
        Enforce the states in a template
        '''
        high = compile_template(template,
                                self.rend,
                                self.opts['renderer'],
                                self.opts['renderer_blacklist'],
                                self.opts['renderer_whitelist'],
                                **kwargs)
        if not high:
            return high
        return self.pad_funcs(high)

    def pad_funcs(self, high):
        '''
        Turns dot delimited function refs into function strings
        '''
        for name in high:
            if not isinstance(high[name], dict):
                if isinstance(high[name], six.string_types):
                    # Is this is a short state? It needs to be padded!
                    if '.' in high[name]:
                        comps = high[name].split('.')
                        if len(comps) >= 2:
                            # Merge the comps
                            comps[1] = '.'.join(comps[1:len(comps)])
                        high[name] = {
                            # '__sls__': template,
                            # '__env__': None,
                            comps[0]: [comps[1]]
                        }
                        continue
                    continue
            skeys = set()
            for key in sorted(high[name]):
                if key.startswith('_'):
                    continue
                if not isinstance(high[name][key], list):
                    continue
                if '.' in key:
                    comps = key.split('.')
                    if len(comps) >= 2:
                        # Merge the comps
                        comps[1] = '.'.join(comps[1:len(comps)])
                    # Salt doesn't support state files such as:
                    #
                    # /etc/redis/redis.conf:
                    #   file.managed:
                    #     - user: redis
                    #     - group: redis
                    #     - mode: 644
                    #   file.comment:
                    #     - regex: ^requirepass
                    if comps[0] in skeys:
                        continue
                    high[name][comps[0]] = high[name].pop(key)
                    high[name][comps[0]].append(comps[1])
                    skeys.add(comps[0])
                    continue
                skeys.add(key)
        return high

    def verify_high(self, high):
        '''
        Verify that the high data is viable and follows the data structure
        '''
        errors = []
        if not isinstance(high, dict):
            errors.append('High data is not a dictionary and is invalid')
        reqs = OrderedDict()
        for name, body in six.iteritems(high):
            if name.startswith('__'):
                continue
            if not isinstance(name, six.string_types):
                errors.append(
                    'ID \'{0}\' in SLS \'{1}\' is not formed as a string, but '
                    'is a {2}'.format(
                        name,
                        body['__sls__'],
                        type(name).__name__
                    )
                )
            if not isinstance(body, dict):
                err = ('The type {0} in {1} is not formatted as a dictionary'
                       .format(name, body))
                errors.append(err)
                continue
            for state in body:
                if state.startswith('__'):
                    continue
                if not isinstance(body[state], list):
                    errors.append(
                        'State \'{0}\' in SLS \'{1}\' is not formed as a list'
                        .format(name, body['__sls__'])
                    )
                else:
                    fun = 0
                    if '.' in state:
                        fun += 1
                    for arg in body[state]:
                        if isinstance(arg, six.string_types):
                            fun += 1
                            if ' ' in arg.strip():
                                errors.append(('The function "{0}" in state '
                                '"{1}" in SLS "{2}" has '
                                'whitespace, a function with whitespace is '
                                'not supported, perhaps this is an argument '
                                'that is missing a ":"').format(
                                    arg,
                                    name,
                                    body['__sls__']))
                        elif isinstance(arg, dict):
                            # The arg is a dict, if the arg is require or
                            # watch, it must be a list.
                            #
                            # Add the requires to the reqs dict and check them
                            # all for recursive requisites.
                            argfirst = next(iter(arg))
                            if argfirst in ('require', 'watch', 'prereq', 'onchanges'):
                                if not isinstance(arg[argfirst], list):
                                    errors.append(('The {0}'
                                    ' statement in state \'{1}\' in SLS \'{2}\' '
                                    'needs to be formed as a list').format(
                                        argfirst,
                                        name,
                                        body['__sls__']
                                        ))
                                # It is a list, verify that the members of the
                                # list are all single key dicts.
                                else:
                                    reqs[name] = {'state': state}
                                    for req in arg[argfirst]:
                                        if isinstance(req, six.string_types):
                                            req = {'id': req}
                                        if not isinstance(req, dict):
                                            err = ('Requisite declaration {0}'
                                            ' in SLS {1} is not formed as a'
                                            ' single key dictionary').format(
                                                req,
                                                body['__sls__'])
                                            errors.append(err)
                                            continue
                                        req_key = next(iter(req))
                                        req_val = req[req_key]
                                        if '.' in req_key:
                                            errors.append((
                                                'Invalid requisite type \'{0}\' '
                                                'in state \'{1}\', in SLS '
                                                '\'{2}\'. Requisite types must '
                                                'not contain dots, did you '
                                                'mean \'{3}\'?'.format(
                                                    req_key,
                                                    name,
                                                    body['__sls__'],
                                                    req_key[:req_key.find('.')]
                                                )
                                            ))
                                        if not ishashable(req_val):
                                            errors.append((
                                                'Illegal requisite "{0}", '
                                                'is SLS {1}\n'
                                                ).format(
                                                    six.text_type(req_val),
                                                    body['__sls__']))
                                            continue

                                        # Check for global recursive requisites
                                        reqs[name][req_val] = req_key
                                        # I am going beyond 80 chars on
                                        # purpose, this is just too much
                                        # of a pain to deal with otherwise
                                        if req_val in reqs:
                                            if name in reqs[req_val]:
                                                if reqs[req_val][name] == state:
                                                    if reqs[req_val]['state'] == reqs[name][req_val]:
                                                        err = ('A recursive '
                                                        'requisite was found, SLS '
                                                        '"{0}" ID "{1}" ID "{2}"'
                                                        ).format(
                                                                body['__sls__'],
                                                                name,
                                                                req_val
                                                                )
                                                        errors.append(err)
                                # Make sure that there is only one key in the
                                # dict
                                if len(list(arg)) != 1:
                                    errors.append(('Multiple dictionaries '
                                    'defined in argument of state \'{0}\' in SLS'
                                    ' \'{1}\'').format(
                                        name,
                                        body['__sls__']))
                    if not fun:
                        if state == 'require' or state == 'watch':
                            continue
                        errors.append(('No function declared in state \'{0}\' in'
                            ' SLS \'{1}\'').format(state, body['__sls__']))
                    elif fun > 1:
                        errors.append(
                            'Too many functions declared in state \'{0}\' in '
                            'SLS \'{1}\''.format(state, body['__sls__'])
                        )
        return errors

    def order_chunks(self, chunks):
        '''
        Sort the chunk list verifying that the chunks follow the order
        specified in the order options.
        '''
        cap = 1
        for chunk in chunks:
            if 'order' in chunk:
                if not isinstance(chunk['order'], int):
                    continue

                chunk_order = chunk['order']
                if chunk_order > cap - 1 and chunk_order > 0:
                    cap = chunk_order + 100
        for chunk in chunks:
            if 'order' not in chunk:
                chunk['order'] = cap
                continue

            if not isinstance(chunk['order'], (int, float)):
                if chunk['order'] == 'last':
                    chunk['order'] = cap + 1000000
                elif chunk['order'] == 'first':
                    chunk['order'] = 0
                else:
                    chunk['order'] = cap
            if 'name_order' in chunk:
                chunk['order'] = chunk['order'] + chunk.pop('name_order') / 10000.0
            if chunk['order'] < 0:
                chunk['order'] = cap + 1000000 + chunk['order']
            chunk['name'] = sdecode(chunk['name'])
        chunks.sort(key=lambda chunk: (chunk['order'], '{0[state]}{0[name]}{0[fun]}'.format(chunk)))
        return chunks

    def compile_high_data(self, high):
        '''
        "Compile" the high data as it is retrieved from the CLI or YAML into
        the individual state executor structures
        '''
        chunks = []
        for name, body in six.iteritems(high):
            if name.startswith('__'):
                continue
            for state, run in six.iteritems(body):
                funcs = set()
                names = []
                if state.startswith('__'):
                    continue
                chunk = {'state': state,
                         'name': name}
                if '__sls__' in body:
                    chunk['__sls__'] = body['__sls__']
                if '__env__' in body:
                    chunk['__env__'] = body['__env__']
                chunk['__id__'] = name
                for arg in run:
                    if isinstance(arg, six.string_types):
                        funcs.add(arg)
                        continue
                    if isinstance(arg, dict):
                        for key, val in six.iteritems(arg):
                            if key == 'names':
                                for _name in val:
                                    if _name not in names:
                                        names.append(_name)
                                continue
                            else:
                                chunk.update(arg)
                if names:
                    name_order = 1
                    for entry in names:
                        live = copy.deepcopy(chunk)
                        if isinstance(entry, dict):
                            low_name = next(six.iterkeys(entry))
                            live['name'] = low_name
                            list(map(live.update, entry[low_name]))
                        else:
                            live['name'] = entry
                        live['name_order'] = name_order
                        name_order = name_order + 1
                        for fun in funcs:
                            live['fun'] = fun
                            chunks.append(live)
                else:
                    live = copy.deepcopy(chunk)
                    for fun in funcs:
                        live['fun'] = fun
                        chunks.append(live)
        chunks = self.order_chunks(chunks)
        return chunks

    def apply_exclude(self, high):
        '''
        Read in the __exclude__ list and remove all excluded objects from the
        high data
        '''
        if '__exclude__' not in high:
            return high
        ex_sls = set()
        ex_id = set()
        exclude = high.pop('__exclude__')
        for exc in exclude:
            if isinstance(exc, six.string_types):
                # The exclude statement is a string, assume it is an sls
                ex_sls.add(exc)
            if isinstance(exc, dict):
                # Explicitly declared exclude
                if len(exc) != 1:
                    continue
                key = next(six.iterkeys(exc))
                if key == 'sls':
                    ex_sls.add(exc['sls'])
                elif key == 'id':
                    ex_id.add(exc['id'])
        # Now the excludes have been simplified, use them
        if ex_sls:
            # There are sls excludes, find the associtaed ids
            for name, body in six.iteritems(high):
                if name.startswith('__'):
                    continue
                if body.get('__sls__', '') in ex_sls:
                    ex_id.add(name)
        for id_ in ex_id:
            if id_ in high:
                high.pop(id_)
        return high


class State(object):
    '''
    Class used to execute salt states
    '''
    def __init__(
            self,
            opts,
            pillar_override=None,
            jid=None,
            pillar_enc=None,
            proxy=None,
            context=None,
            mocked=False,
            loader='states',
            initial_pillar=None):
        self.states_loader = loader
        if 'grains' not in opts:
            opts['grains'] = salt.loader.grains(opts)
        self.opts = opts
        self.proxy = proxy
        self._pillar_override = pillar_override
        if pillar_enc is not None:
            try:
                pillar_enc = pillar_enc.lower()
            except AttributeError:
                pillar_enc = six.text_type(pillar_enc).lower()
        self._pillar_enc = pillar_enc
        if initial_pillar:
            self.opts['pillar'] = initial_pillar
            if self._pillar_override:
                self.opts['pillar'] = salt.utils.dictupdate.merge(
                    self.opts['pillar'],
                    self._pillar_override,
                    self.opts.get('pillar_source_merging_strategy', 'smart'),
                    self.opts.get('renderer', 'yaml'),
                    self.opts.get('pillar_merge_lists', False))
        else:
            self.opts['pillar'] = self._gather_pillar()
        self.state_con = context or {}
        self.load_modules()
        self.active = set()
        self.mod_init = set()
        self.pre = {}
        self.__run_num = 0
        self.jid = jid
        self.instance_id = six.text_type(id(self))
        self.inject_globals = {}
        self.mocked = mocked

    def _gather_pillar(self):
        '''
        Whenever a state run starts, gather the pillar data fresh
        '''
        if self._pillar_override:
            if self._pillar_enc:
                try:
                    self._pillar_override = salt.utils.crypt.decrypt(
                        self._pillar_override,
                        self._pillar_enc,
                        translate_newlines=True,
                        renderers=getattr(self, 'rend', None),
                        opts=self.opts,
                        valid_rend=self.opts['decrypt_pillar_renderers'])
                except Exception as exc:
                    log.error('Failed to decrypt pillar override: %s', exc)

            if isinstance(self._pillar_override, six.string_types):
                # This can happen if an entire pillar dictionary was passed as
                # a single encrypted string. The override will have been
                # decrypted above, and should now be a stringified dictionary.
                # Use the YAML loader to convert that to a Python dictionary.
                try:
                    self._pillar_override = yamlloader.load(
                        self._pillar_override,
                        Loader=yamlloader.SaltYamlSafeLoader)
                except Exception as exc:
                    log.error('Failed to load CLI pillar override')
                    log.exception(exc)

            if not isinstance(self._pillar_override, dict):
                log.error('Pillar override was not passed as a dictionary')
                self._pillar_override = None

        pillar = salt.pillar.get_pillar(
                self.opts,
                self.opts['grains'],
                self.opts['id'],
                self.opts['saltenv'],
                pillar_override=self._pillar_override,
                pillarenv=self.opts.get('pillarenv'))
        return pillar.compile_pillar()

    def _mod_init(self, low):
        '''
        Check the module initialization function, if this is the first run
        of a state package that has a mod_init function, then execute the
        mod_init function in the state module.
        '''
        # ensure that the module is loaded
        try:
            self.states['{0}.{1}'.format(low['state'], low['fun'])]  # pylint: disable=W0106
        except KeyError:
            return
        minit = '{0}.mod_init'.format(low['state'])
        if low['state'] not in self.mod_init:
            if minit in self.states._dict:
                mret = self.states[minit](low)
                if not mret:
                    return
                self.mod_init.add(low['state'])

    def _mod_aggregate(self, low, running, chunks):
        '''
        Execute the aggregation systems to runtime modify the low chunk
        '''
        agg_opt = self.functions['config.option']('state_aggregate')
        if 'aggregate' in low:
            agg_opt = low['aggregate']
        if agg_opt is True:
            agg_opt = [low['state']]
        elif not isinstance(agg_opt, list):
            return low
        if low['state'] in agg_opt and not low.get('__agg__'):
            agg_fun = '{0}.mod_aggregate'.format(low['state'])
            if agg_fun in self.states:
                try:
                    low = self.states[agg_fun](low, chunks, running)
                    low['__agg__'] = True
                except TypeError:
                    log.error('Failed to execute aggregate for state %s', low['state'])
        return low

    def _run_check(self, low_data):
        '''
        Check that unless doesn't return 0, and that onlyif returns a 0.
        '''
        ret = {'result': False}
        cmd_opts = {}

        if 'shell' in self.opts['grains']:
            cmd_opts['shell'] = self.opts['grains'].get('shell')
        if 'onlyif' in low_data:
            if not isinstance(low_data['onlyif'], list):
                low_data_onlyif = [low_data['onlyif']]
            else:
                low_data_onlyif = low_data['onlyif']
            for entry in low_data_onlyif:
                if not isinstance(entry, six.string_types):
                    ret.update({'comment': 'onlyif execution failed, bad type passed', 'result': False})
                    return ret
                cmd = self.functions['cmd.retcode'](
                    entry, ignore_retcode=True, python_shell=True, **cmd_opts)
                log.debug('Last command return code: %s', cmd)
                if cmd != 0 and ret['result'] is False:
                    ret.update({'comment': 'onlyif condition is false',
                                'skip_watch': True,
                                'result': True})
                    return ret
                elif cmd == 0:
                    ret.update({'comment': 'onlyif condition is true', 'result': False})
            return ret

        if 'unless' in low_data:
            if not isinstance(low_data['unless'], list):
                low_data_unless = [low_data['unless']]
            else:
                low_data_unless = low_data['unless']
            for entry in low_data_unless:
                if not isinstance(entry, six.string_types):
                    ret.update({'comment': 'unless condition is false, bad type passed', 'result': False})
                    return ret
                cmd = self.functions['cmd.retcode'](
                    entry, ignore_retcode=True, python_shell=True, **cmd_opts)
                log.debug('Last command return code: %s', cmd)
                if cmd == 0 and ret['result'] is False:
                    ret.update({'comment': 'unless condition is true',
                                'skip_watch': True,
                                'result': True})
                elif cmd != 0:
                    ret.update({'comment': 'unless condition is false', 'result': False})
                    return ret

        # No reason to stop, return ret
        return ret

    def _run_check_cmd(self, low_data):
        '''
        Alter the way a successful state run is determined
        '''
        ret = {'result': False}
        cmd_opts = {}
        if 'shell' in self.opts['grains']:
            cmd_opts['shell'] = self.opts['grains'].get('shell')
        for entry in low_data['check_cmd']:
            cmd = self.functions['cmd.retcode'](
                entry, ignore_retcode=True, python_shell=True, **cmd_opts)
            log.debug('Last command return code: %s', cmd)
            if cmd == 0 and ret['result'] is False:
                ret.update({'comment': 'check_cmd determined the state succeeded', 'result': True})
            elif cmd != 0:
                ret.update({'comment': 'check_cmd determined the state failed', 'result': False})
                return ret
        return ret

    def reset_run_num(self):
        '''
        Rest the run_num value to 0
        '''
        self.__run_num = 0

    def _load_states(self):
        '''
        Read the state loader value and loadup the correct states subsystem
        '''
        if self.states_loader == 'thorium':
            self.states = salt.loader.thorium(self.opts, self.functions, {})  # TODO: Add runners, proxy?
        else:
            self.states = salt.loader.states(self.opts, self.functions, self.utils,
                                             self.serializers, proxy=self.proxy)

    def load_modules(self, data=None, proxy=None):
        '''
        Load the modules into the state
        '''
        log.info('Loading fresh modules for state activity')
        self.utils = salt.loader.utils(self.opts)
        self.functions = salt.loader.minion_mods(self.opts, self.state_con,
                                                 utils=self.utils,
                                                 proxy=self.proxy)
        if isinstance(data, dict):
            if data.get('provider', False):
                if isinstance(data['provider'], six.string_types):
                    providers = [{data['state']: data['provider']}]
                elif isinstance(data['provider'], list):
                    providers = data['provider']
                else:
                    providers = {}
                for provider in providers:
                    for mod in provider:
                        funcs = salt.loader.raw_mod(self.opts,
                                provider[mod],
                                self.functions)
                        if funcs:
                            for func in funcs:
                                f_key = '{0}{1}'.format(
                                        mod,
                                        func[func.rindex('.'):]
                                        )
                                self.functions[f_key] = funcs[func]
        self.serializers = salt.loader.serializers(self.opts)
        self._load_states()
        self.rend = salt.loader.render(self.opts, self.functions,
                                       states=self.states, proxy=self.proxy)

    def module_refresh(self):
        '''
        Refresh all the modules
        '''
        log.debug('Refreshing modules...')
        if self.opts['grains'].get('os') != 'MacOS':
            # In case a package has been installed into the current python
            # process 'site-packages', the 'site' module needs to be reloaded in
            # order for the newly installed package to be importable.
            try:
                reload_module(site)
            except RuntimeError:
                log.error('Error encountered during module reload. Modules were not reloaded.')
            except TypeError:
                log.error('Error encountered during module reload. Modules were not reloaded.')
        self.load_modules()
        if not self.opts.get('local', False) and self.opts.get('multiprocessing', True):
            self.functions['saltutil.refresh_modules']()

    def check_refresh(self, data, ret):
        '''
        Check to see if the modules for this state instance need to be updated,
        only update if the state is a file or a package and if it changed
        something. If the file function is managed check to see if the file is a
        possible module type, e.g. a python, pyx, or .so. Always refresh if the
        function is recurse, since that can lay down anything.
        '''
        _reload_modules = False
        if data.get('reload_grains', False):
            log.debug('Refreshing grains...')
            self.opts['grains'] = salt.loader.grains(self.opts)
            _reload_modules = True

        if data.get('reload_pillar', False):
            log.debug('Refreshing pillar...')
            self.opts['pillar'] = self._gather_pillar()
            _reload_modules = True

        if not ret['changes']:
            if data.get('force_reload_modules', False):
                self.module_refresh()
            return

        if data.get('reload_modules', False) or _reload_modules:
            # User explicitly requests a reload
            self.module_refresh()
            return

        if data['state'] == 'file':
            if data['fun'] == 'managed':
                if data['name'].endswith(
                    ('.py', '.pyx', '.pyo', '.pyc', '.so')):
                    self.module_refresh()
            elif data['fun'] == 'recurse':
                self.module_refresh()
            elif data['fun'] == 'symlink':
                if 'bin' in data['name']:
                    self.module_refresh()
        elif data['state'] in ('pkg', 'ports'):
            self.module_refresh()

    def verify_data(self, data):
        '''
        Verify the data, return an error statement if something is wrong
        '''
        errors = []
        if 'state' not in data:
            errors.append('Missing "state" data')
        if 'fun' not in data:
            errors.append('Missing "fun" data')
        if 'name' not in data:
            errors.append('Missing "name" data')
        if data['name'] and not isinstance(data['name'], six.string_types):
            errors.append(
                'ID \'{0}\' {1}is not formed as a string, but is a {2}'.format(
                    data['name'],
                    'in SLS \'{0}\' '.format(data['__sls__'])
                        if '__sls__' in data else '',
                    type(data['name']).__name__
                )
            )
        if errors:
            return errors
        full = data['state'] + '.' + data['fun']
        if full not in self.states:
            if '__sls__' in data:
                errors.append(
                    'State \'{0}\' was not found in SLS \'{1}\''.format(
                        full,
                        data['__sls__']
                        )
                    )
                reason = self.states.missing_fun_string(full)
                if reason:
                    errors.append('Reason: {0}'.format(reason))
            else:
                errors.append(
                        'Specified state \'{0}\' was not found'.format(
                            full
                            )
                        )
        else:
            # First verify that the parameters are met
            aspec = salt.utils.args.get_function_argspec(self.states[full])
            arglen = 0
            deflen = 0
            if isinstance(aspec.args, list):
                arglen = len(aspec.args)
            if isinstance(aspec.defaults, tuple):
                deflen = len(aspec.defaults)
            for ind in range(arglen - deflen):
                if aspec.args[ind] not in data:
                    errors.append(
                        'Missing parameter {0} for state {1}'.format(
                            aspec.args[ind],
                            full
                        )
                    )
        # If this chunk has a recursive require, then it will cause a
        # recursive loop when executing, check for it
        reqdec = ''
        if 'require' in data:
            reqdec = 'require'
        if 'watch' in data:
            # Check to see if the service has a mod_watch function, if it does
            # not, then just require
            # to just require extend the require statement with the contents
            # of watch so that the mod_watch function is not called and the
            # requisite capability is still used
            if '{0}.mod_watch'.format(data['state']) not in self.states:
                if 'require' in data:
                    data['require'].extend(data.pop('watch'))
                else:
                    data['require'] = data.pop('watch')
                reqdec = 'require'
            else:
                reqdec = 'watch'
        if reqdec:
            for req in data[reqdec]:
                reqfirst = next(iter(req))
                if data['state'] == reqfirst:
                    if (fnmatch.fnmatch(data['name'], req[reqfirst])
                            or fnmatch.fnmatch(data['__id__'], req[reqfirst])):
                        err = ('Recursive require detected in SLS {0} for'
                               ' require {1} in ID {2}').format(
                                   data['__sls__'],
                                   req,
                                   data['__id__'])
                        errors.append(err)
        return errors

    def verify_high(self, high):
        '''
        Verify that the high data is viable and follows the data structure
        '''
        errors = []
        if not isinstance(high, dict):
            errors.append('High data is not a dictionary and is invalid')
        reqs = OrderedDict()
        for name, body in six.iteritems(high):
            try:
                if name.startswith('__'):
                    continue
            except AttributeError:
                pass
            if not isinstance(name, six.string_types):
                errors.append(
                    'ID \'{0}\' in SLS \'{1}\' is not formed as a string, but '
                    'is a {2}. It may need to be quoted.'.format(
                        name, body['__sls__'], type(name).__name__)
                )
            if not isinstance(body, dict):
                err = ('The type {0} in {1} is not formatted as a dictionary'
                       .format(name, body))
                errors.append(err)
                continue
            for state in body:
                if state.startswith('__'):
                    continue
                if body[state] is None:
                    errors.append(
                        'ID \'{0}\' in SLS \'{1}\' contains a short declaration '
                        '({2}) with a trailing colon. When not passing any '
                        'arguments to a state, the colon must be omitted.'
                        .format(name, body['__sls__'], state)
                    )
                    continue
                if not isinstance(body[state], list):
                    errors.append(
                        'State \'{0}\' in SLS \'{1}\' is not formed as a list'
                        .format(name, body['__sls__'])
                    )
                else:
                    fun = 0
                    if '.' in state:
                        fun += 1
                    for arg in body[state]:
                        if isinstance(arg, six.string_types):
                            fun += 1
                            if ' ' in arg.strip():
                                errors.append(('The function "{0}" in state '
                                '"{1}" in SLS "{2}" has '
                                'whitespace, a function with whitespace is '
                                'not supported, perhaps this is an argument '
                                'that is missing a ":"').format(
                                    arg,
                                    name,
                                    body['__sls__']))
                        elif isinstance(arg, dict):
                            # The arg is a dict, if the arg is require or
                            # watch, it must be a list.
                            #
                            # Add the requires to the reqs dict and check them
                            # all for recursive requisites.
                            argfirst = next(iter(arg))
                            if argfirst == 'names':
                                if not isinstance(arg[argfirst], list):
                                    errors.append(
                                        'The \'names\' argument in state '
                                        '\'{0}\' in SLS \'{1}\' needs to be '
                                        'formed as a list'
                                        .format(name, body['__sls__'])
                                    )
                            if argfirst in ('require', 'watch', 'prereq', 'onchanges'):
                                if not isinstance(arg[argfirst], list):
                                    errors.append(
                                        'The {0} statement in state \'{1}\' in '
                                        'SLS \'{2}\' needs to be formed as a '
                                        'list'.format(argfirst,
                                                      name,
                                                      body['__sls__'])
                                    )
                                # It is a list, verify that the members of the
                                # list are all single key dicts.
                                else:
                                    reqs[name] = OrderedDict(state=state)
                                    for req in arg[argfirst]:
                                        if isinstance(req, six.string_types):
                                            req = {'id': req}
                                        if not isinstance(req, dict):
                                            err = ('Requisite declaration {0}'
                                            ' in SLS {1} is not formed as a'
                                            ' single key dictionary').format(
                                                req,
                                                body['__sls__'])
                                            errors.append(err)
                                            continue
                                        req_key = next(iter(req))
                                        req_val = req[req_key]
                                        if '.' in req_key:
                                            errors.append(
                                                'Invalid requisite type \'{0}\' '
                                                'in state \'{1}\', in SLS '
                                                '\'{2}\'. Requisite types must '
                                                'not contain dots, did you '
                                                'mean \'{3}\'?'.format(
                                                    req_key,
                                                    name,
                                                    body['__sls__'],
                                                    req_key[:req_key.find('.')]
                                                )
                                            )
                                        if not ishashable(req_val):
                                            errors.append((
                                                'Illegal requisite "{0}", '
                                                'please check your syntax.\n'
                                                ).format(req_val))
                                            continue

                                        # Check for global recursive requisites
                                        reqs[name][req_val] = req_key
                                        # I am going beyond 80 chars on
                                        # purpose, this is just too much
                                        # of a pain to deal with otherwise
                                        if req_val in reqs:
                                            if name in reqs[req_val]:
                                                if reqs[req_val][name] == state:
                                                    if reqs[req_val]['state'] == reqs[name][req_val]:
                                                        err = ('A recursive '
                                                        'requisite was found, SLS '
                                                        '"{0}" ID "{1}" ID "{2}"'
                                                        ).format(
                                                                body['__sls__'],
                                                                name,
                                                                req_val
                                                                )
                                                        errors.append(err)
                                # Make sure that there is only one key in the
                                # dict
                                if len(list(arg)) != 1:
                                    errors.append(
                                        'Multiple dictionaries defined in '
                                        'argument of state \'{0}\' in SLS \'{1}\''
                                        .format(name, body['__sls__'])
                                    )
                    if not fun:
                        if state == 'require' or state == 'watch':
                            continue
                        errors.append(
                            'No function declared in state \'{0}\' in SLS \'{1}\''
                            .format(state, body['__sls__'])
                        )
                    elif fun > 1:
                        errors.append(
                            'Too many functions declared in state \'{0}\' in '
                            'SLS \'{1}\''.format(state, body['__sls__'])
                        )
        return errors

    def verify_chunks(self, chunks):
        '''
        Verify the chunks in a list of low data structures
        '''
        err = []
        for chunk in chunks:
            err += self.verify_data(chunk)
        return err

    def order_chunks(self, chunks):
        '''
        Sort the chunk list verifying that the chunks follow the order
        specified in the order options.
        '''
        cap = 1
        for chunk in chunks:
            if 'order' in chunk:
                if not isinstance(chunk['order'], int):
                    continue

                chunk_order = chunk['order']
                if chunk_order > cap - 1 and chunk_order > 0:
                    cap = chunk_order + 100
        for chunk in chunks:
            if 'order' not in chunk:
                chunk['order'] = cap
                continue

            if not isinstance(chunk['order'], (int, float)):
                if chunk['order'] == 'last':
                    chunk['order'] = cap + 1000000
                elif chunk['order'] == 'first':
                    chunk['order'] = 0
                else:
                    chunk['order'] = cap
            if 'name_order' in chunk:
                chunk['order'] = chunk['order'] + chunk.pop('name_order') / 10000.0
            if chunk['order'] < 0:
                chunk['order'] = cap + 1000000 + chunk['order']
        chunks.sort(key=lambda chunk: (chunk['order'], '{0[state]}{0[name]}{0[fun]}'.format(chunk)))
        return chunks

    def compile_high_data(self, high, orchestration_jid=None):
        '''
        "Compile" the high data as it is retrieved from the CLI or YAML into
        the individual state executor structures
        '''
        chunks = []
        for name, body in six.iteritems(high):
            if name.startswith('__'):
                continue
            for state, run in six.iteritems(body):
                funcs = set()
                names = []
                if state.startswith('__'):
                    continue
                chunk = {'state': state,
                         'name': name}
                if orchestration_jid is not None:
                    chunk['__orchestration_jid__'] = orchestration_jid
                if '__sls__' in body:
                    chunk['__sls__'] = body['__sls__']
                if '__env__' in body:
                    chunk['__env__'] = body['__env__']
                chunk['__id__'] = name
                for arg in run:
                    if isinstance(arg, six.string_types):
                        funcs.add(arg)
                        continue
                    if isinstance(arg, dict):
                        for key, val in six.iteritems(arg):
                            if key == 'names':
                                for _name in val:
                                    if _name not in names:
                                        names.append(_name)
                            elif key == 'state':
                                # Don't pass down a state override
                                continue
                            elif (key == 'name' and
                                  not isinstance(val, six.string_types)):
                                # Invalid name, fall back to ID
                                chunk[key] = name
                            else:
                                chunk[key] = val
                if names:
                    name_order = 1
                    for entry in names:
                        live = copy.deepcopy(chunk)
                        if isinstance(entry, dict):
                            low_name = next(six.iterkeys(entry))
                            live['name'] = low_name
                            list(map(live.update, entry[low_name]))
                        else:
                            live['name'] = entry
                        live['name_order'] = name_order
                        name_order += 1
                        for fun in funcs:
                            live['fun'] = fun
                            chunks.append(live)
                else:
                    live = copy.deepcopy(chunk)
                    for fun in funcs:
                        live['fun'] = fun
                        chunks.append(live)
        chunks = self.order_chunks(chunks)
        return chunks

    def reconcile_extend(self, high):
        '''
        Pull the extend data and add it to the respective high data
        '''
        errors = []
        if '__extend__' not in high:
            return high, errors
        ext = high.pop('__extend__')
        for ext_chunk in ext:
            for name, body in six.iteritems(ext_chunk):
                if name not in high:
                    state_type = next(
                        x for x in body if not x.startswith('__')
                    )
                    # Check for a matching 'name' override in high data
                    ids = find_name(name, state_type, high)
                    if len(ids) != 1:
                        errors.append(
                            'Cannot extend ID \'{0}\' in \'{1}:{2}\'. It is not '
                            'part of the high state.\n'
                            'This is likely due to a missing include statement '
                            'or an incorrectly typed ID.\nEnsure that a '
                            'state with an ID of \'{0}\' is available\nin '
                            'environment \'{1}\' and to SLS \'{2}\''.format(
                                name,
                                body.get('__env__', 'base'),
                                body.get('__sls__', 'base'))
                            )
                        continue
                    else:
                        name = ids[0][0]

                for state, run in six.iteritems(body):
                    if state.startswith('__'):
                        continue
                    if state not in high[name]:
                        high[name][state] = run
                        continue
                    # high[name][state] is extended by run, both are lists
                    for arg in run:
                        update = False
                        for hind in range(len(high[name][state])):
                            if isinstance(arg, six.string_types) and isinstance(high[name][state][hind], six.string_types):
                                # replacing the function, replace the index
                                high[name][state].pop(hind)
                                high[name][state].insert(hind, arg)
                                update = True
                                continue
                            if isinstance(arg, dict) and isinstance(high[name][state][hind], dict):
                                # It is an option, make sure the options match
                                argfirst = next(iter(arg))
                                if argfirst == next(iter(high[name][state][hind])):
                                    # If argfirst is a requisite then we must merge
                                    # our requisite with that of the target state
                                    if argfirst in STATE_REQUISITE_KEYWORDS:
                                        high[name][state][hind][argfirst].extend(arg[argfirst])
                                    # otherwise, its not a requisite and we are just extending (replacing)
                                    else:
                                        high[name][state][hind] = arg
                                    update = True
                                if (argfirst == 'name' and
                                    next(iter(high[name][state][hind])) == 'names'):
                                    # If names are overwritten by name use the name
                                    high[name][state][hind] = arg
                        if not update:
                            high[name][state].append(arg)
        return high, errors

    def apply_exclude(self, high):
        '''
        Read in the __exclude__ list and remove all excluded objects from the
        high data
        '''
        if '__exclude__' not in high:
            return high
        ex_sls = set()
        ex_id = set()
        exclude = high.pop('__exclude__')
        for exc in exclude:
            if isinstance(exc, six.string_types):
                # The exclude statement is a string, assume it is an sls
                ex_sls.add(exc)
            if isinstance(exc, dict):
                # Explicitly declared exclude
                if len(exc) != 1:
                    continue
                key = next(six.iterkeys(exc))
                if key == 'sls':
                    ex_sls.add(exc['sls'])
                elif key == 'id':
                    ex_id.add(exc['id'])
        # Now the excludes have been simplified, use them
        if ex_sls:
            # There are sls excludes, find the associated ids
            for name, body in six.iteritems(high):
                if name.startswith('__'):
                    continue
                sls = body.get('__sls__', '')
                if not sls:
                    continue
                for ex_ in ex_sls:
                    if fnmatch.fnmatch(sls, ex_):
                        ex_id.add(name)
        for id_ in ex_id:
            if id_ in high:
                high.pop(id_)
        return high

    def requisite_in(self, high):
        '''
        Extend the data reference with requisite_in arguments
        '''
        req_in = set([
            'require_in',
            'watch_in',
            'onfail_in',
            'onchanges_in',
            'use',
            'use_in',
            'prereq',
            'prereq_in',
            ])
        req_in_all = req_in.union(
                set([
                    'require',
                    'watch',
                    'onfail',
                    'onfail_stop',
                    'onchanges',
                    ]))
        extend = {}
        errors = []
        for id_, body in six.iteritems(high):
            if not isinstance(body, dict):
                continue
            for state, run in six.iteritems(body):
                if state.startswith('__'):
                    continue
                for arg in run:
                    if isinstance(arg, dict):
                        # It is not a function, verify that the arg is a
                        # requisite in statement
                        if len(arg) < 1:
                            # Empty arg dict
                            # How did we get this far?
                            continue
                        # Split out the components
                        key = next(iter(arg))
                        if key not in req_in:
                            continue
                        rkey = key.split('_')[0]
                        items = arg[key]
                        if isinstance(items, dict):
                            # Formatted as a single req_in
                            for _state, name in six.iteritems(items):

                                # Not a use requisite_in
                                found = False
                                if name not in extend:
                                    extend[name] = OrderedDict()
                                if '.' in _state:
                                    errors.append(
                                        'Invalid requisite in {0}: {1} for '
                                        '{2}, in SLS \'{3}\'. Requisites must '
                                        'not contain dots, did you mean \'{4}\'?'
                                        .format(
                                            rkey,
                                            _state,
                                            name,
                                            body['__sls__'],
                                            _state[:_state.find('.')]
                                        )
                                    )
                                    _state = _state.split('.')[0]
                                if _state not in extend[name]:
                                    extend[name][_state] = []
                                extend[name]['__env__'] = body['__env__']
                                extend[name]['__sls__'] = body['__sls__']
                                for ind in range(len(extend[name][_state])):
                                    if next(iter(
                                        extend[name][_state][ind])) == rkey:
                                        # Extending again
                                        extend[name][_state][ind][rkey].append(
                                                {state: id_}
                                                )
                                        found = True
                                if found:
                                    continue
                                # The rkey is not present yet, create it
                                extend[name][_state].append(
                                        {rkey: [{state: id_}]}
                                        )

                        if isinstance(items, list):
                            # Formed as a list of requisite additions
                            hinges = []
                            for ind in items:
                                if not isinstance(ind, dict):
                                    # Malformed req_in
                                    if ind in high:
                                        _ind_high = [x for x
                                                     in high[ind]
                                                     if not x.startswith('__')]
                                        ind = {_ind_high[0]: ind}
                                    else:
                                        found = False
                                        for _id in iter(high):
                                            for state in [state for state
                                                          in iter(high[_id])
                                                          if not state.startswith('__')]:
                                                for j in iter(high[_id][state]):
                                                    if isinstance(j, dict) and 'name' in j:
                                                        if j['name'] == ind:
                                                            ind = {state: _id}
                                                            found = True
                                        if not found:
                                            continue
                                if len(ind) < 1:
                                    continue
                                pstate = next(iter(ind))
                                pname = ind[pstate]
                                if pstate == 'sls':
                                    # Expand hinges here
                                    hinges = find_sls_ids(pname, high)
                                else:
                                    hinges.append((pname, pstate))
                                if '.' in pstate:
                                    errors.append(
                                        'Invalid requisite in {0}: {1} for '
                                        '{2}, in SLS \'{3}\'. Requisites must '
                                        'not contain dots, did you mean \'{4}\'?'
                                        .format(
                                            rkey,
                                            pstate,
                                            pname,
                                            body['__sls__'],
                                            pstate[:pstate.find('.')]
                                        )
                                    )
                                    pstate = pstate.split(".")[0]
                                for tup in hinges:
                                    name, _state = tup
                                    if key == 'prereq_in':
                                        # Add prerequired to origin
                                        if id_ not in extend:
                                            extend[id_] = OrderedDict()
                                        if state not in extend[id_]:
                                            extend[id_][state] = []
                                        extend[id_][state].append(
                                                {'prerequired': [{_state: name}]}
                                                )
                                    if key == 'prereq':
                                        # Add prerequired to prereqs
                                        ext_ids = find_name(name, _state, high)
                                        for ext_id, _req_state in ext_ids:
                                            if ext_id not in extend:
                                                extend[ext_id] = OrderedDict()
                                            if _req_state not in extend[ext_id]:
                                                extend[ext_id][_req_state] = []
                                            extend[ext_id][_req_state].append(
                                                    {'prerequired': [{state: id_}]}
                                                    )
                                        continue
                                    if key == 'use_in':
                                        # Add the running states args to the
                                        # use_in states
                                        ext_ids = find_name(name, _state, high)
                                        for ext_id, _req_state in ext_ids:
                                            if not ext_id:
                                                continue
                                            ext_args = state_args(ext_id, _state, high)
                                            if ext_id not in extend:
                                                extend[ext_id] = OrderedDict()
                                            if _req_state not in extend[ext_id]:
                                                extend[ext_id][_req_state] = []
                                            ignore_args = req_in_all.union(ext_args)
                                            for arg in high[id_][state]:
                                                if not isinstance(arg, dict):
                                                    continue
                                                if len(arg) != 1:
                                                    continue
                                                if next(iter(arg)) in ignore_args:
                                                    continue
                                                # Don't use name or names
                                                if next(six.iterkeys(arg)) == 'name':
                                                    continue
                                                if next(six.iterkeys(arg)) == 'names':
                                                    continue
                                                extend[ext_id][_req_state].append(arg)
                                        continue
                                    if key == 'use':
                                        # Add the use state's args to the
                                        # running state
                                        ext_ids = find_name(name, _state, high)
                                        for ext_id, _req_state in ext_ids:
                                            if not ext_id:
                                                continue
                                            loc_args = state_args(id_, state, high)
                                            if id_ not in extend:
                                                extend[id_] = OrderedDict()
                                            if state not in extend[id_]:
                                                extend[id_][state] = []
                                            ignore_args = req_in_all.union(loc_args)
                                            for arg in high[ext_id][_req_state]:
                                                if not isinstance(arg, dict):
                                                    continue
                                                if len(arg) != 1:
                                                    continue
                                                if next(iter(arg)) in ignore_args:
                                                    continue
                                                # Don't use name or names
                                                if next(six.iterkeys(arg)) == 'name':
                                                    continue
                                                if next(six.iterkeys(arg)) == 'names':
                                                    continue
                                                extend[id_][state].append(arg)
                                        continue
                                    found = False
                                    if name not in extend:
                                        extend[name] = OrderedDict()
                                    if _state not in extend[name]:
                                        extend[name][_state] = []
                                    extend[name]['__env__'] = body['__env__']
                                    extend[name]['__sls__'] = body['__sls__']
                                    for ind in range(len(extend[name][_state])):
                                        if next(iter(
                                            extend[name][_state][ind])) == rkey:
                                            # Extending again
                                            extend[name][_state][ind][rkey].append(
                                                    {state: id_}
                                                    )
                                            found = True
                                    if found:
                                        continue
                                    # The rkey is not present yet, create it
                                    extend[name][_state].append(
                                            {rkey: [{state: id_}]}
                                            )
        high['__extend__'] = []
        for key, val in six.iteritems(extend):
            high['__extend__'].append({key: val})
        req_in_high, req_in_errors = self.reconcile_extend(high)
        errors.extend(req_in_errors)
        return req_in_high, errors

    def _call_parallel_target(self, cdata, low):
        '''
        The target function to call that will create the parallel thread/process
        '''
        tag = _gen_tag(low)
        try:
            ret = self.states[cdata['full']](*cdata['args'],
                                             **cdata['kwargs'])
        except Exception:
            trb = traceback.format_exc()
            # There are a number of possibilities to not have the cdata
            # populated with what we might have expected, so just be smart
            # enough to not raise another KeyError as the name is easily
            # guessable and fallback in all cases to present the real
            # exception to the user
            if len(cdata['args']) > 0:
                name = cdata['args'][0]
            elif 'name' in cdata['kwargs']:
                name = cdata['kwargs']['name']
            else:
                name = low.get('name', low.get('__id__'))
            ret = {
                'result': False,
                'name': name,
                'changes': {},
                'comment': 'An exception occurred in this state: {0}'.format(
                    trb)
            }
        troot = os.path.join(self.opts['cachedir'], self.jid)
        tfile = os.path.join(troot, _clean_tag(tag))
        if not os.path.isdir(troot):
            try:
                os.makedirs(troot)
            except OSError:
                # Looks like the directory was created between the check
                # and the attempt, we are safe to pass
                pass
        with salt.utils.files.fopen(tfile, 'wb+') as fp_:
            fp_.write(msgpack.dumps(ret))

    def call_parallel(self, cdata, low):
        '''
        Call the state defined in the given cdata in parallel
        '''
        proc = salt.utils.process.MultiprocessingProcess(
                target=self._call_parallel_target,
                args=(cdata, low))
        proc.start()
        ret = {'name': cdata['args'][0],
                'result': None,
                'changes': {},
                'comment': 'Started in a seperate process',
                'proc': proc}
        return ret

    @salt.utils.decorators.state.OutputUnifier('content_check', 'unify')
    def call(self, low, chunks=None, running=None, retries=1):
        '''
        Call a state directly with the low data structure, verify data
        before processing.
        '''
        utc_start_time = datetime.datetime.utcnow()
        local_start_time = utc_start_time - (datetime.datetime.utcnow() - datetime.datetime.now())
        log.info('Running state [%s] at time %s',
            low['name'].strip() if isinstance(low['name'], six.string_types)
                else low['name'],
            local_start_time.time().isoformat()
        )
        errors = self.verify_data(low)
        if errors:
            ret = {
                'result': False,
                'name': low['name'],
                'changes': {},
                'comment': '',
                }
            for err in errors:
                ret['comment'] += '{0}\n'.format(err)
            ret['__run_num__'] = self.__run_num
            self.__run_num += 1
            format_log(ret)
            self.check_refresh(low, ret)
            return ret
        else:
            ret = {'result': False, 'name': low['name'], 'changes': {}}

        self.state_con['runas'] = low.get('runas', None)

        if low['state'] == 'cmd' and 'password' in low:
            self.state_con['runas_password'] = low['password']
        else:
            self.state_con['runas_password'] = low.get('runas_password', None)

        if not low.get('__prereq__'):
            log.info(
                'Executing state %s.%s for [%s]',
                low['state'],
                low['fun'],
                low['name'].strip() if isinstance(low['name'], six.string_types)
                    else low['name']
            )

        if 'provider' in low:
            self.load_modules(low)

        state_func_name = '{0[state]}.{0[fun]}'.format(low)
        cdata = salt.utils.args.format_call(
            self.states[state_func_name],
            low,
            initial_ret={'full': state_func_name},
            expected_extra_kws=STATE_INTERNAL_KEYWORDS
        )
        inject_globals = {
            # Pass a copy of the running dictionary, the low state chunks and
            # the current state dictionaries.
            # We pass deep copies here because we don't want any misbehaving
            # state module to change these at runtime.
            '__low__': immutabletypes.freeze(low),
            '__running__': immutabletypes.freeze(running) if running else {},
            '__instance_id__': self.instance_id,
            '__lowstate__': immutabletypes.freeze(chunks) if chunks else {}
        }

        if self.inject_globals:
            inject_globals.update(self.inject_globals)

        if low.get('__prereq__'):
            test = sys.modules[self.states[cdata['full']].__module__].__opts__['test']
            sys.modules[self.states[cdata['full']].__module__].__opts__['test'] = True
        try:
            # Let's get a reference to the salt environment to use within this
            # state call.
            #
            # If the state function accepts an 'env' keyword argument, it
            # allows the state to be overridden(we look for that in cdata). If
            # that's not found in cdata, we look for what we're being passed in
            # the original data, namely, the special dunder __env__. If that's
            # not found we default to 'base'
            if ('unless' in low and '{0[state]}.mod_run_check'.format(low) not in self.states) or \
                    ('onlyif' in low and '{0[state]}.mod_run_check'.format(low) not in self.states):
                ret.update(self._run_check(low))

            if not self.opts.get('lock_saltenv', False):
                # NOTE: Overriding the saltenv when lock_saltenv is blocked in
                # salt/modules/state.py, before we ever get here, but this
                # additional check keeps use of the State class outside of the
                # salt/modules/state.py from getting around this setting.
                if 'saltenv' in low:
                    inject_globals['__env__'] = six.text_type(low['saltenv'])
                elif isinstance(cdata['kwargs'].get('env', None), six.string_types):
                    # User is using a deprecated env setting which was parsed by
                    # format_call.
                    # We check for a string type since module functions which
                    # allow setting the OS environ also make use of the "env"
                    # keyword argument, which is not a string
                    inject_globals['__env__'] = six.text_type(cdata['kwargs']['env'])
                elif '__env__' in low:
                    # The user is passing an alternative environment using
                    # __env__ which is also not the appropriate choice, still,
                    # handle it
                    inject_globals['__env__'] = six.text_type(low['__env__'])

            if '__env__' not in inject_globals:
                # Let's use the default environment
                inject_globals['__env__'] = 'base'

            if '__orchestration_jid__' in low:
                inject_globals['__orchestration_jid__'] = \
                    low['__orchestration_jid__']

            if 'result' not in ret or ret['result'] is False:
                self.states.inject_globals = inject_globals
                if self.mocked:
                    ret = mock_ret(cdata)
                else:
                    # Execute the state function
                    if not low.get('__prereq__') and low.get('parallel'):
                        # run the state call in parallel, but only if not in a prereq
                        ret = self.call_parallel(cdata, low)
                    else:
                        self.format_slots(cdata)
                        ret = self.states[cdata['full']](*cdata['args'],
                                                         **cdata['kwargs'])
                self.states.inject_globals = {}
            if 'check_cmd' in low and '{0[state]}.mod_run_check_cmd'.format(low) not in self.states:
                ret.update(self._run_check_cmd(low))
        except Exception:
            trb = traceback.format_exc()
            # There are a number of possibilities to not have the cdata
            # populated with what we might have expected, so just be smart
            # enough to not raise another KeyError as the name is easily
            # guessable and fallback in all cases to present the real
            # exception to the user
            if len(cdata['args']) > 0:
                name = cdata['args'][0]
            elif 'name' in cdata['kwargs']:
                name = cdata['kwargs']['name']
            else:
                name = low.get('name', low.get('__id__'))
            ret = {
                'result': False,
                'name': name,
                'changes': {},
                'comment': 'An exception occurred in this state: {0}'.format(
                    trb)
            }
        finally:
            if low.get('__prereq__'):
                sys.modules[self.states[cdata['full']].__module__].__opts__['test'] = test

            self.state_con.pop('runas', None)
            self.state_con.pop('runas_password', None)

        if not isinstance(ret, dict):
            return ret

        # If format_call got any warnings, let's show them to the user
        if 'warnings' in cdata:
            ret.setdefault('warnings', []).extend(cdata['warnings'])

        if 'provider' in low:
            self.load_modules()

        if low.get('__prereq__'):
            low['__prereq__'] = False
            return ret

        ret['__sls__'] = low.get('__sls__')
        ret['__run_num__'] = self.__run_num
        self.__run_num += 1
        format_log(ret)
        self.check_refresh(low, ret)
        utc_finish_time = datetime.datetime.utcnow()
        timezone_delta = datetime.datetime.utcnow() - datetime.datetime.now()
        local_finish_time = utc_finish_time - timezone_delta
        local_start_time = utc_start_time - timezone_delta
        ret['start_time'] = local_start_time.time().isoformat()
        delta = (utc_finish_time - utc_start_time)
        # duration in milliseconds.microseconds
        duration = (delta.seconds * 1000000 + delta.microseconds)/1000.0
        ret['duration'] = duration
        ret['__id__'] = low['__id__']
        log.info(
            'Completed state [%s] at time %s (duration_in_ms=%s)',
            low['name'].strip() if isinstance(low['name'], six.string_types)
                else low['name'],
            local_finish_time.time().isoformat(),
            duration
        )
        if 'retry' in low:
            low['retry'] = self.verify_retry_data(low['retry'])
            if not sys.modules[self.states[cdata['full']].__module__].__opts__['test']:
                if low['retry']['until'] != ret['result']:
                    if low['retry']['attempts'] > retries:
                        interval = low['retry']['interval']
                        if low['retry']['splay'] != 0:
                            interval = interval + random.randint(0, low['retry']['splay'])
                        log.info(
                            'State result does not match retry until value, '
                            'state will be re-run in %s seconds', interval
                        )
                        self.functions['test.sleep'](interval)
                        retry_ret = self.call(low, chunks, running, retries=retries+1)
                        orig_ret = ret
                        ret = retry_ret
                        ret['comment'] = '\n'.join(
                                [(
                                     'Attempt {0}: Returned a result of "{1}", '
                                     'with the following comment: "{2}"'.format(
                                         retries,
                                         orig_ret['result'],
                                         orig_ret['comment'])
                                 ),
                                 '' if not ret['comment'] else ret['comment']])
                        ret['duration'] = ret['duration'] + orig_ret['duration'] + (interval * 1000)
                        if retries == 1:
                            ret['start_time'] = orig_ret['start_time']
            else:
                ret['comment'] = '  '.join(
                        ['' if not ret['comment'] else ret['comment'],
                         ('The state would be retried every {1} seconds '
                          '(with a splay of up to {3} seconds) '
                          'a maximum of {0} times or until a result of {2} '
                          'is returned').format(low['retry']['attempts'],
                                                low['retry']['interval'],
                                                low['retry']['until'],
                                                low['retry']['splay'])])
        return ret

    def __eval_slot(self, slot):
        log.debug('Evaluating slot: %s', slot)
        fmt = slot.split(':', 2)
        if len(fmt) != 3:
            log.warning('Malformed slot: %s', slot)
            return slot
        if fmt[1] != 'salt':
            log.warning('Malformed slot: %s', slot)
            log.warning('Only execution modules are currently supported in slots. This means slot '
                        'should start with "__slot__:salt:"')
            return slot
        fun, args, kwargs = salt.utils.args.parse_function(fmt[2])
        if not fun or fun not in self.functions:
            log.warning('Malformed slot: %s', slot)
            log.warning('Execution module should be specified in a function call format: '
                        'test.arg(\'arg\', kw=\'kwarg\')')
            return slot
        log.debug('Calling slot: %s(%s, %s)', fun, args, kwargs)
        return self.functions[fun](*args, **kwargs)

    def format_slots(self, cdata):
        '''
        Read in the arguments from the low level slot syntax to make a last
        minute runtime call to gather relevant data for the specific routine
        '''
        # __slot__:salt.cmd.run(foo, bar, baz=qux)
        ctx = (('args', enumerate(cdata['args'])),
               ('kwargs', cdata['kwargs'].items()))
        for atype, avalues in ctx:
            for ind, arg in avalues:
                arg = sdecode(arg)
                if not isinstance(arg, six.string_types) or not arg.startswith('__slot__:'):
                    # Not a slot, skip it
                    continue
                cdata[atype][ind] = self.__eval_slot(arg)

    def verify_retry_data(self, retry_data):
        '''
        verifies the specified retry data
        '''
        retry_defaults = {
                'until': True,
                'attempts': 2,
                'splay': 0,
                'interval': 30,
        }
        expected_data = {
            'until': bool,
            'attempts': int,
            'interval': int,
            'splay': int,
        }
        validated_retry_data = {}
        if isinstance(retry_data, dict):
            for expected_key, value_type in six.iteritems(expected_data):
                if expected_key in retry_data:
                    if isinstance(retry_data[expected_key], value_type):
                        validated_retry_data[expected_key] = retry_data[expected_key]
                    else:
                        log.warning(
                            'An invalid value was passed for the retry %s, '
                            'using default value \'%s\'',
                            expected_key, retry_defaults[expected_key]
                        )
                        validated_retry_data[expected_key] = retry_defaults[expected_key]
                else:
                    validated_retry_data[expected_key] = retry_defaults[expected_key]
        else:
            log.warning(('State is set to retry, but a valid dict for retry '
                         'configuration was not found.  Using retry defaults'))
            validated_retry_data = retry_defaults
        return validated_retry_data

    def call_chunks(self, chunks):
        '''
        Iterate over a list of chunks and call them, checking for requires.
        '''
        # Check for any disabled states
        disabled = {}
        if 'state_runs_disabled' in self.opts['grains']:
            for low in chunks[:]:
                state_ = '{0}.{1}'.format(low['state'], low['fun'])
                for pat in self.opts['grains']['state_runs_disabled']:
                    if fnmatch.fnmatch(state_, pat):
                        comment = (
                                    'The state function "{0}" is currently disabled by "{1}", '
                                    'to re-enable, run state.enable {1}.'
                                  ).format(
                                    state_,
                                    pat,
                                  )
                        _tag = _gen_tag(low)
                        disabled[_tag] = {'changes': {},
                                          'result': False,
                                          'comment': comment,
                                          '__run_num__': self.__run_num,
                                          '__sls__': low['__sls__']}
                        self.__run_num += 1
                        chunks.remove(low)
                        break
        running = {}
        for low in chunks:
            if '__FAILHARD__' in running:
                running.pop('__FAILHARD__')
                return running
            tag = _gen_tag(low)
            if tag not in running:
                # Check if this low chunk is paused
                action = self.check_pause(low)
                if action == 'kill':
                    break
                running = self.call_chunk(low, running, chunks)
                if self.check_failhard(low, running):
                    return running
            self.active = set()
        while True:
            if self.reconcile_procs(running):
                break
            time.sleep(0.01)
        ret = dict(list(disabled.items()) + list(running.items()))
        return ret

    def check_failhard(self, low, running):
        '''
        Check if the low data chunk should send a failhard signal
        '''
        tag = _gen_tag(low)
        if self.opts.get('test', False):
            return False
        if (low.get('failhard', False) or self.opts['failhard']) and tag in running:
            if running[tag]['result'] is None:
                return False
            return not running[tag]['result']
        return False

    def check_pause(self, low):
        '''
        Check to see if this low chunk has been paused
        '''
        if not self.jid:
            # Can't pause on salt-ssh since we can't track continuous state
            return
        pause_path = os.path.join(self.opts['cachedir'], 'state_pause', self.jid)
        start = time.time()
        if os.path.isfile(pause_path):
            try:
                while True:
                    tries = 0
                    with salt.utils.files.fopen(pause_path, 'rb') as fp_:
                        try:
                            pdat = msgpack.loads(fp_.read())
                        except msgpack.UnpackValueError:
                            # Reading race condition
                            if tries > 10:
                                # Break out if there are a ton of read errors
                                return
                            tries += 1
                            time.sleep(1)
                            continue
                        id_ = low['__id__']
                        key = ''
                        if id_ in pdat:
                            key = id_
                        elif '__all__' in pdat:
                            key = '__all__'
                        if key:
                            if 'duration' in pdat[key]:
                                now = time.time()
                                if now - start > pdat[key]['duration']:
                                    return 'run'
                            if 'kill' in pdat[key]:
                                return 'kill'
                        else:
                            return 'run'
                        time.sleep(1)
            except Exception as exc:
                log.error('Failed to read in pause data for file located at: %s', pause_path)
                return 'run'
        return 'run'

    def reconcile_procs(self, running):
        '''
        Check the running dict for processes and resolve them
        '''
        retset = set()
        for tag in running:
            proc = running[tag].get('proc')
            if proc:
                if not proc.is_alive():
                    ret_cache = os.path.join(self.opts['cachedir'], self.jid, _clean_tag(tag))
                    if not os.path.isfile(ret_cache):
                        ret = {'result': False,
                               'comment': 'Parallel process failed to return',
                               'name': running[tag]['name'],
                               'changes': {}}
                    try:
                        with salt.utils.files.fopen(ret_cache, 'rb') as fp_:
                            ret = msgpack.loads(fp_.read())
                    except (OSError, IOError):
                        ret = {'result': False,
                               'comment': 'Parallel cache failure',
                               'name': running[tag]['name'],
                               'changes': {}}
                    running[tag].update(ret)
                    running[tag].pop('proc')
                else:
                    retset.add(False)
        return False not in retset

    def check_requisite(self, low, running, chunks, pre=False):
        '''
        Look into the running data to check the status of all requisite
        states
        '''
        present = False
        # If mod_watch is not available make it a require
        if 'watch' in low:
            if '{0}.mod_watch'.format(low['state']) not in self.states:
                if 'require' in low:
                    low['require'].extend(low.pop('watch'))
                else:
                    low['require'] = low.pop('watch')
            else:
                present = True
        if 'watch_any' in low:
            if '{0}.mod_watch'.format(low['state']) not in self.states:
                if 'require_any' in low:
                    low['require_any'].extend(low.pop('watch_any'))
                else:
                    low['require_any'] = low.pop('watch_any')
            else:
                present = True
        if 'require' in low:
            present = True
        if 'require_any' in low:
            present = True
        if 'prerequired' in low:
            present = True
        if 'prereq' in low:
            present = True
        if 'onfail' in low:
            present = True
        if 'onfail_any' in low:
            present = True
        if 'onchanges' in low:
            present = True
        if 'onchanges_any' in low:
            present = True
        if not present:
            return 'met', ()
        self.reconcile_procs(running)
        reqs = {
                'require': [],
                'require_any': [],
                'watch': [],
                'watch_any': [],
                'prereq': [],
                'onfail': [],
                'onfail_any': [],
                'onchanges': [],
                'onchanges_any': []}
        if pre:
            reqs['prerequired'] = []
        for r_state in reqs:
            if r_state in low and low[r_state] is not None:
                for req in low[r_state]:
                    if isinstance(req, six.string_types):
                        req = {'id': req}
                    req = trim_req(req)
                    found = False
                    for chunk in chunks:
                        req_key = next(iter(req))
                        req_val = req[req_key]
                        if req_val is None:
                            continue
                        if req_key == 'sls':
                            # Allow requisite tracking of entire sls files
                            if fnmatch.fnmatch(chunk['__sls__'], req_val):
                                found = True
                                reqs[r_state].append(chunk)
                            continue
                        try:
                            if isinstance(req_val, six.string_types):
                                if (fnmatch.fnmatch(chunk['name'], req_val) or
                                    fnmatch.fnmatch(chunk['__id__'], req_val)):
                                    if req_key == 'id' or chunk['state'] == req_key:
                                        found = True
                                        reqs[r_state].append(chunk)
                            else:
                                raise KeyError
                        except KeyError as exc:
                            raise SaltRenderError(
                                'Could not locate requisite of [{0}] present in state with name [{1}]'.format(
                                    req_key, chunk['name']))
                        except TypeError:
                            # On Python 2, the above req_val, being an OrderedDict, will raise a KeyError,
                            # however on Python 3 it will raise a TypeError
                            # This was found when running tests.unit.test_state.StateCompilerTestCase.test_render_error_on_invalid_requisite
                            raise SaltRenderError(
                                'Could not locate requisite of [{0}] present in state with name [{1}]'.format(
                                    req_key, chunk['name']))
                    if not found:
                        return 'unmet', ()
        fun_stats = set()
        for r_state, chunks in six.iteritems(reqs):
            req_stats = set()
            if r_state.startswith('prereq') and not r_state.startswith('prerequired'):
                run_dict = self.pre
            else:
                run_dict = running
            for chunk in chunks:
                tag = _gen_tag(chunk)
                if tag not in run_dict:
                    req_stats.add('unmet')
                    continue
                if run_dict[tag].get('proc'):
                    # Run in parallel, first wait for a touch and then recheck
                    time.sleep(0.01)
                    return self.check_requisite(low, running, chunks, pre)
                if r_state.startswith('onfail'):
                    if run_dict[tag]['result'] is True:
                        req_stats.add('onfail')  # At least one state is OK
                        continue
                else:
                    if run_dict[tag]['result'] is False:
                        req_stats.add('fail')
                        continue
                if r_state.startswith('onchanges'):
                    if not run_dict[tag]['changes']:
                        req_stats.add('onchanges')
                    else:
                        req_stats.add('onchangesmet')
                    continue
                if r_state.startswith('watch') and run_dict[tag]['changes']:
                    req_stats.add('change')
                    continue
                if r_state.startswith('prereq') and run_dict[tag]['result'] is None:
                    if not r_state.startswith('prerequired'):
                        req_stats.add('premet')
                if r_state.startswith('prereq') and not run_dict[tag]['result'] is None:
                    if not r_state.startswith('prerequired'):
                        req_stats.add('pre')
                else:
                    req_stats.add('met')
            if r_state.endswith('_any'):
                if 'met' in req_stats or 'change' in req_stats:
                    if 'fail' in req_stats:
                        req_stats.remove('fail')
                if 'onchangesmet' in req_stats:
                    if 'onchanges' in req_stats:
                        req_stats.remove('onchanges')
                    if 'fail' in req_stats:
                        req_stats.remove('fail')
                if 'onfail' in req_stats:
                    if 'fail' in req_stats:
                        req_stats.remove('onfail')
            fun_stats.update(req_stats)

        if 'unmet' in fun_stats:
            status = 'unmet'
        elif 'fail' in fun_stats:
            status = 'fail'
        elif 'pre' in fun_stats:
            if 'premet' in fun_stats:
                status = 'met'
            else:
                status = 'pre'
        elif 'onfail' in fun_stats and 'met' not in fun_stats:
            status = 'onfail'  # all onfail states are OK
        elif 'onchanges' in fun_stats and 'onchangesmet' not in fun_stats:
            status = 'onchanges'
        elif 'change' in fun_stats:
            status = 'change'
        else:
            status = 'met'

        return status, reqs

    def event(self, chunk_ret, length, fire_event=False):
        '''
        Fire an event on the master bus

        If `fire_event` is set to True an event will be sent with the
        chunk name in the tag and the chunk result in the event data.

        If `fire_event` is set to a string such as `mystate/is/finished`,
        an event will be sent with the string added to the tag and the chunk
        result in the event data.

        If the `state_events` is set to True in the config, then after the
        chunk is evaluated an event will be set up to the master with the
        results.
        '''
        if not self.opts.get('local') and (self.opts.get('state_events', True) or fire_event):
            if not self.opts.get('master_uri'):
                ev_func = lambda ret, tag, preload=None: salt.utils.event.get_master_event(
                    self.opts, self.opts['sock_dir'], listen=False).fire_event(ret, tag)
            else:
                ev_func = self.functions['event.fire_master']

            ret = {'ret': chunk_ret}
            if fire_event is True:
                tag = salt.utils.event.tagify(
                        [self.jid, self.opts['id'], six.text_type(chunk_ret['name'])], 'state_result'
                        )
            elif isinstance(fire_event, six.string_types):
                tag = salt.utils.event.tagify(
                        [self.jid, self.opts['id'], six.text_type(fire_event)], 'state_result'
                        )
            else:
                tag = salt.utils.event.tagify(
                        [self.jid, 'prog', self.opts['id'], six.text_type(chunk_ret['__run_num__'])], 'job'
                        )
                ret['len'] = length
            preload = {'jid': self.jid}
            ev_func(ret, tag, preload=preload)

    def call_chunk(self, low, running, chunks):
        '''
        Check if a chunk has any requires, execute the requires and then
        the chunk
        '''
        low = self._mod_aggregate(low, running, chunks)
        self._mod_init(low)
        tag = _gen_tag(low)
        if not low.get('prerequired'):
            self.active.add(tag)
        requisites = ['require',
                      'require_any',
                      'watch',
                      'watch_any',
                      'prereq',
                      'onfail',
                      'onfail_any',
                      'onchanges',
                      'onchanges_any']
        if not low.get('__prereq__'):
            requisites.append('prerequired')
            status, reqs = self.check_requisite(low, running, chunks, pre=True)
        else:
            status, reqs = self.check_requisite(low, running, chunks)
        if status == 'unmet':
            lost = {}
            reqs = []
            for requisite in requisites:
                lost[requisite] = []
                if requisite not in low:
                    continue
                for req in low[requisite]:
                    if isinstance(req, six.string_types):
                        req = {'id': req}
                    req = trim_req(req)
                    found = False
                    req_key = next(iter(req))
                    req_val = req[req_key]
                    for chunk in chunks:
                        if req_val is None:
                            continue
                        if req_key == 'sls':
                            # Allow requisite tracking of entire sls files
                            if fnmatch.fnmatch(chunk['__sls__'], req_val):
                                if requisite == 'prereq':
                                    chunk['__prereq__'] = True
                                reqs.append(chunk)
                                found = True
                            continue
                        if (fnmatch.fnmatch(chunk['name'], req_val) or
                            fnmatch.fnmatch(chunk['__id__'], req_val)):
                            if req_key == 'id' or chunk['state'] == req_key:
                                if requisite == 'prereq':
                                    chunk['__prereq__'] = True
                                elif requisite == 'prerequired':
                                    chunk['__prerequired__'] = True
                                reqs.append(chunk)
                                found = True
                    if not found:
                        lost[requisite].append(req)
            if lost['require'] or lost['watch'] or lost['prereq'] \
                        or lost['onfail'] or lost['onchanges'] \
                        or lost.get('prerequired'):
                comment = 'The following requisites were not found:\n'
                for requisite, lreqs in six.iteritems(lost):
                    if not lreqs:
                        continue
                    comment += \
                        '{0}{1}:\n'.format(' ' * 19, requisite)
                    for lreq in lreqs:
                        req_key = next(iter(lreq))
                        req_val = lreq[req_key]
                        comment += \
                            '{0}{1}: {2}\n'.format(' ' * 23, req_key, req_val)
                if low.get('__prereq__'):
                    run_dict = self.pre
                else:
                    run_dict = running
                start_time, duration = _calculate_fake_duration()
                run_dict[tag] = {'changes': {},
                                 'result': False,
                                 'duration': duration,
                                 'start_time': start_time,
                                 'comment': comment,
                                 '__run_num__': self.__run_num,
                                 '__sls__': low['__sls__']}
                self.__run_num += 1
                self.event(run_dict[tag], len(chunks), fire_event=low.get('fire_event'))
                return running
            for chunk in reqs:
                # Check to see if the chunk has been run, only run it if
                # it has not been run already
                ctag = _gen_tag(chunk)
                if ctag not in running:
                    if ctag in self.active:
                        if chunk.get('__prerequired__'):
                            # Prereq recusive, run this chunk with prereq on
                            if tag not in self.pre:
                                low['__prereq__'] = True
                                self.pre[ctag] = self.call(low, chunks, running)
                                return running
                            else:
                                return running
                        elif ctag not in running:
                            log.error('Recursive requisite found')
                            running[tag] = {
                                    'changes': {},
                                    'result': False,
                                    'comment': 'Recursive requisite found',
                                    '__run_num__': self.__run_num,
                                    '__sls__': low['__sls__']}
                        self.__run_num += 1
                        self.event(running[tag], len(chunks), fire_event=low.get('fire_event'))
                        return running
                    running = self.call_chunk(chunk, running, chunks)
                    if self.check_failhard(chunk, running):
                        running['__FAILHARD__'] = True
                        return running
            if low.get('__prereq__'):
                status, reqs = self.check_requisite(low, running, chunks)
                self.pre[tag] = self.call(low, chunks, running)
                if not self.pre[tag]['changes'] and status == 'change':
                    self.pre[tag]['changes'] = {'watch': 'watch'}
                    self.pre[tag]['result'] = None
            else:
                running = self.call_chunk(low, running, chunks)
            if self.check_failhard(chunk, running):
                running['__FAILHARD__'] = True
                return running
        elif status == 'met':
            if low.get('__prereq__'):
                self.pre[tag] = self.call(low, chunks, running)
            else:
                running[tag] = self.call(low, chunks, running)
        elif status == 'fail':
            # if the requisite that failed was due to a prereq on this low state
            # show the normal error
            if tag in self.pre:
                running[tag] = self.pre[tag]
                running[tag]['__run_num__'] = self.__run_num
                running[tag]['__sls__'] = low['__sls__']
            # otherwise the failure was due to a requisite down the chain
            else:
                # determine what the requisite failures where, and return
                # a nice error message
                failed_requisites = set()
                # look at all requisite types for a failure
                for req_lows in six.itervalues(reqs):
                    for req_low in req_lows:
                        req_tag = _gen_tag(req_low)
                        req_ret = self.pre.get(req_tag, running.get(req_tag))
                        # if there is no run output for the requisite it
                        # can't be the failure
                        if req_ret is None:
                            continue
                        # If the result was False (not None) it was a failure
                        if req_ret['result'] is False:
                            # use SLS.ID for the key-- so its easier to find
                            key = '{sls}.{_id}'.format(sls=req_low['__sls__'],
                                                        _id=req_low['__id__'])
                            failed_requisites.add(key)

                _cmt = 'One or more requisite failed: {0}'.format(
                    ', '.join(six.text_type(i) for i in failed_requisites)
                )
                start_time, duration = _calculate_fake_duration()
                running[tag] = {
                    'changes': {},
                    'result': False,
                    'duration': duration,
                    'start_time': start_time,
                    'comment': _cmt,
                    '__run_num__': self.__run_num,
                    '__sls__': low['__sls__']
                }
            self.__run_num += 1
        elif status == 'change' and not low.get('__prereq__'):
            ret = self.call(low, chunks, running)
            if not ret['changes'] and not ret.get('skip_watch', False):
                low = low.copy()
                low['sfun'] = low['fun']
                low['fun'] = 'mod_watch'
                low['__reqs__'] = reqs
                ret = self.call(low, chunks, running)
            running[tag] = ret
        elif status == 'pre':
            start_time, duration = _calculate_fake_duration()
            pre_ret = {'changes': {},
                       'result': True,
                       'duration': duration,
                       'start_time': start_time,
                       'comment': 'No changes detected',
                       '__run_num__': self.__run_num,
                       '__sls__': low['__sls__']}
            running[tag] = pre_ret
            self.pre[tag] = pre_ret
            self.__run_num += 1
        elif status == 'onfail':
            start_time, duration = _calculate_fake_duration()
            running[tag] = {'changes': {},
                            'result': True,
                            'duration': duration,
                            'start_time': start_time,
                            'comment': 'State was not run because onfail req did not change',
                            '__run_num__': self.__run_num,
                            '__sls__': low['__sls__']}
            self.__run_num += 1
        elif status == 'onchanges':
            start_time, duration = _calculate_fake_duration()
            running[tag] = {'changes': {},
                            'result': True,
                            'duration': duration,
                            'start_time': start_time,
                            'comment': 'State was not run because none of the onchanges reqs changed',
                            '__run_num__': self.__run_num,
                            '__sls__': low['__sls__']}
            self.__run_num += 1
        else:
            if low.get('__prereq__'):
                self.pre[tag] = self.call(low, chunks, running)
            else:
                running[tag] = self.call(low, chunks, running)
        if tag in running:
            self.event(running[tag], len(chunks), fire_event=low.get('fire_event'))
        return running

    def call_listen(self, chunks, running):
        '''
        Find all of the listen routines and call the associated mod_watch runs
        '''
        listeners = []
        crefs = {}
        for chunk in chunks:
            crefs[(chunk['state'], chunk['name'])] = chunk
            crefs[(chunk['state'], chunk['__id__'])] = chunk
            if 'listen' in chunk:
                listeners.append({(chunk['state'], chunk['__id__']): chunk['listen']})
            if 'listen_in' in chunk:
                for l_in in chunk['listen_in']:
                    for key, val in six.iteritems(l_in):
                        listeners.append({(key, val): [{chunk['state']: chunk['__id__']}]})
        mod_watchers = []
        errors = {}
        for l_dict in listeners:
            for key, val in six.iteritems(l_dict):
                for listen_to in val:
                    if not isinstance(listen_to, dict):
                        found = False
                        for chunk in chunks:
                            if chunk['__id__'] == listen_to or \
                               chunk['name'] == listen_to:
                                listen_to = {chunk['state']: chunk['__id__']}
                                found = True
                        if not found:
                            continue
                    for lkey, lval in six.iteritems(listen_to):
                        if (lkey, lval) not in crefs:
                            rerror = {_l_tag(lkey, lval):
                                      {
                                          'comment': 'Referenced state {0}: {1} does not exist'.format(lkey, lval),
                                          'name': 'listen_{0}:{1}'.format(lkey, lval),
                                          'result': False,
                                          'changes': {}
                                      }}
                            errors.update(rerror)
                            continue
                        to_tag = _gen_tag(crefs[(lkey, lval)])
                        if to_tag not in running:
                            continue
                        if running[to_tag]['changes']:
                            if key not in crefs:
                                rerror = {_l_tag(key[0], key[1]):
                                             {'comment': 'Referenced state {0}: {1} does not exist'.format(key[0], key[1]),
                                              'name': 'listen_{0}:{1}'.format(key[0], key[1]),
                                              'result': False,
                                              'changes': {}}}
                                errors.update(rerror)
                                continue
                            chunk = crefs[key]
                            low = chunk.copy()
                            low['sfun'] = chunk['fun']
                            low['fun'] = 'mod_watch'
                            low['__id__'] = 'listener_{0}'.format(low['__id__'])
                            for req in STATE_REQUISITE_KEYWORDS:
                                if req in low:
                                    low.pop(req)
                            mod_watchers.append(low)
        ret = self.call_chunks(mod_watchers)
        running.update(ret)
        for err in errors:
            errors[err]['__run_num__'] = self.__run_num
            self.__run_num += 1
        running.update(errors)
        return running

    def call_high(self, high, orchestration_jid=None):
        '''
        Process a high data call and ensure the defined states.
        '''
        errors = []
        # If there is extension data reconcile it
        high, ext_errors = self.reconcile_extend(high)
        errors += ext_errors
        errors += self.verify_high(high)
        if errors:
            return errors
        high, req_in_errors = self.requisite_in(high)
        errors += req_in_errors
        high = self.apply_exclude(high)
        # Verify that the high data is structurally sound
        if errors:
            return errors
        # Compile and verify the raw chunks
        chunks = self.compile_high_data(high, orchestration_jid)

        # If there are extensions in the highstate, process them and update
        # the low data chunks
        if errors:
            return errors
        ret = self.call_chunks(chunks)
        ret = self.call_listen(chunks, ret)

        def _cleanup_accumulator_data():
            accum_data_path = os.path.join(
                get_accumulator_dir(self.opts['cachedir']),
                self.instance_id
            )
            try:
                os.remove(accum_data_path)
                log.debug('Deleted accumulator data file %s', accum_data_path)
            except OSError:
                log.debug('File %s does not exist, no need to cleanup', accum_data_path)
        _cleanup_accumulator_data()
        if self.jid is not None:
            pause_path = os.path.join(self.opts['cachedir'], 'state_pause', self.jid)
            if os.path.isfile(pause_path):
                try:
                    os.remove(pause_path)
                except OSError:
                    # File is not present, all is well
                    pass

        return ret

    def render_template(self, high, template):
        errors = []
        if not high:
            return high, errors

        if not isinstance(high, dict):
            errors.append(
                'Template {0} does not render to a dictionary'.format(template)
            )
            return high, errors

        invalid_items = ('include', 'exclude', 'extends')
        for item in invalid_items:
            if item in high:
                errors.append(
                    'The \'{0}\' declaration found on \'{1}\' is invalid when '
                    'rendering single templates'.format(item, template)
                )
                return high, errors

        for name in high:
            if not isinstance(high[name], dict):
                if isinstance(high[name], six.string_types):
                    # Is this is a short state, it needs to be padded
                    if '.' in high[name]:
                        comps = high[name].split('.')
                        high[name] = {
                            # '__sls__': template,
                            # '__env__': None,
                            comps[0]: [comps[1]]
                        }
                        continue

                    errors.append(
                        'ID {0} in template {1} is not a dictionary'.format(
                            name, template
                        )
                    )
                    continue
            skeys = set()
            for key in sorted(high[name]):
                if key.startswith('_'):
                    continue
                if high[name][key] is None:
                    errors.append(
                        'ID \'{0}\' in template {1} contains a short '
                        'declaration ({2}) with a trailing colon. When not '
                        'passing any arguments to a state, the colon must be '
                        'omitted.'.format(name, template, key)
                    )
                    continue
                if not isinstance(high[name][key], list):
                    continue
                if '.' in key:
                    comps = key.split('.')
                    # Salt doesn't support state files such as:
                    #
                    # /etc/redis/redis.conf:
                    #   file.managed:
                    #     - user: redis
                    #     - group: redis
                    #     - mode: 644
                    #   file.comment:
                    #     - regex: ^requirepass
                    if comps[0] in skeys:
                        errors.append(
                            'ID \'{0}\' in template \'{1}\' contains multiple '
                            'state declarations of the same type'
                            .format(name, template)
                        )
                        continue
                    high[name][comps[0]] = high[name].pop(key)
                    high[name][comps[0]].append(comps[1])
                    skeys.add(comps[0])
                    continue
                skeys.add(key)

        return high, errors

    def call_template(self, template):
        '''
        Enforce the states in a template
        '''
        high = compile_template(template,
                                self.rend,
                                self.opts['renderer'],
                                self.opts['renderer_blacklist'],
                                self.opts['renderer_whitelist'])
        if not high:
            return high
        high, errors = self.render_template(high, template)
        if errors:
            return errors
        return self.call_high(high)

    def call_template_str(self, template):
        '''
        Enforce the states in a template, pass the template as a string
        '''
        high = compile_template_str(template,
                                    self.rend,
                                    self.opts['renderer'],
                                    self.opts['renderer_blacklist'],
                                    self.opts['renderer_whitelist'])
        if not high:
            return high
        high, errors = self.render_template(high, '<template-str>')
        if errors:
            return errors
        return self.call_high(high)


class BaseHighState(object):
    '''
    The BaseHighState is an abstract base class that is the foundation of
    running a highstate, extend it and add a self.state object of type State.

    When extending this class, please note that ``self.client`` and
    ``self.matcher`` should be instantiated and handled.
    '''
    def __init__(self, opts):
        self.opts = self.__gen_opts(opts)
        self.iorder = 10000
        self.avail = self.__gather_avail()
        self.serial = salt.payload.Serial(self.opts)
        self.building_highstate = OrderedDict()

    def __gather_avail(self):
        '''
        Gather the lists of available sls data from the master
        '''
        avail = {}
        for saltenv in self._get_envs():
            avail[saltenv] = self.client.list_states(saltenv)
        return avail

    def __gen_opts(self, opts):
        '''
        The options used by the High State object are derived from options
        on the minion and the master, or just the minion if the high state
        call is entirely local.
        '''
        # If the state is intended to be applied locally, then the local opts
        # should have all of the needed data, otherwise overwrite the local
        # data items with data from the master
        if 'local_state' in opts:
            if opts['local_state']:
                return opts
        mopts = self.client.master_opts()
        if not isinstance(mopts, dict):
            # An error happened on the master
            opts['renderer'] = 'yaml_jinja'
            opts['failhard'] = False
            opts['state_top'] = salt.utils.url.create('top.sls')
            opts['nodegroups'] = {}
            opts['file_roots'] = {'base': [syspaths.BASE_FILE_ROOTS_DIR]}
        else:
            opts['renderer'] = mopts['renderer']
            opts['failhard'] = mopts.get('failhard', False)
            if mopts['state_top'].startswith('salt://'):
                opts['state_top'] = mopts['state_top']
            elif mopts['state_top'].startswith('/'):
                opts['state_top'] = salt.utils.url.create(mopts['state_top'][1:])
            else:
                opts['state_top'] = salt.utils.url.create(mopts['state_top'])
            opts['state_top_saltenv'] = mopts.get('state_top_saltenv', None)
            opts['nodegroups'] = mopts.get('nodegroups', {})
            opts['state_auto_order'] = mopts.get(
                'state_auto_order',
                opts['state_auto_order'])
            opts['file_roots'] = mopts['file_roots']
            opts['top_file_merging_strategy'] = mopts.get('top_file_merging_strategy',
                                                           opts.get('top_file_merging_strategy'))
            opts['env_order'] = mopts.get('env_order', opts.get('env_order', []))
            opts['default_top'] = mopts.get('default_top', opts.get('default_top'))
            opts['state_events'] = mopts.get('state_events')
            opts['state_aggregate'] = mopts.get('state_aggregate', opts.get('state_aggregate', False))
            opts['jinja_env'] = mopts.get('jinja_env', {})
            opts['jinja_sls_env'] = mopts.get('jinja_sls_env', {})
            opts['jinja_lstrip_blocks'] = mopts.get('jinja_lstrip_blocks', False)
            opts['jinja_trim_blocks'] = mopts.get('jinja_trim_blocks', False)
        return opts

    def _get_envs(self):
        '''
        Pull the file server environments out of the master options
        '''
        envs = ['base']
        if 'file_roots' in self.opts:
            envs.extend([x for x in list(self.opts['file_roots'])
                         if x not in envs])
        env_order = self.opts.get('env_order', [])
        # Remove duplicates while preserving the order
        members = set()
        env_order = [env for env in env_order if not (env in members or members.add(env))]
        client_envs = self.client.envs()
        if env_order and client_envs:
            return [env for env in env_order if env in client_envs]

        elif env_order:
            return env_order
        else:
            envs.extend([env for env in client_envs if env not in envs])
            return envs

    def get_tops(self):
        '''
        Gather the top files
        '''
        tops = DefaultOrderedDict(list)
        include = DefaultOrderedDict(list)
        done = DefaultOrderedDict(list)
        found = 0  # did we find any contents in the top files?
        # Gather initial top files
        merging_strategy = self.opts['top_file_merging_strategy']
        if merging_strategy == 'same' and not self.opts['saltenv']:
            if not self.opts['default_top']:
                raise SaltRenderError(
                    'top_file_merging_strategy set to \'same\', but no '
                    'default_top configuration option was set'
                )

        if self.opts['saltenv']:
            contents = self.client.cache_file(
                self.opts['state_top'],
                self.opts['saltenv']
            )
            if contents:
                found = 1
                tops[self.opts['saltenv']] = [
                    compile_template(
                        contents,
                        self.state.rend,
                        self.state.opts['renderer'],
                        self.state.opts['renderer_blacklist'],
                        self.state.opts['renderer_whitelist'],
                        saltenv=self.opts['saltenv']
                    )
                ]
            else:
                tops[self.opts['saltenv']] = [{}]

        else:
            found = 0
            state_top_saltenv = self.opts.get('state_top_saltenv', False)
            if state_top_saltenv \
                    and not isinstance(state_top_saltenv, six.string_types):
                state_top_saltenv = six.text_type(state_top_saltenv)

            for saltenv in [state_top_saltenv] if state_top_saltenv \
                    else self._get_envs():
                contents = self.client.cache_file(
                    self.opts['state_top'],
                    saltenv
                )
                if contents:
                    found = found + 1
                    tops[saltenv].append(
                        compile_template(
                            contents,
                            self.state.rend,
                            self.state.opts['renderer'],
                            self.state.opts['renderer_blacklist'],
                            self.state.opts['renderer_whitelist'],
                            saltenv=saltenv
                        )
                    )
                else:
                    tops[saltenv].append({})
                    log.debug('No contents loaded for saltenv \'%s\'', saltenv)

            if found > 1 and merging_strategy == 'merge' and not self.opts.get('env_order', None):
                log.warning(
                    'top_file_merging_strategy is set to \'%s\' and '
                    'multiple top files were found. Merging order is not '
                    'deterministic, it may be desirable to either set '
                    'top_file_merging_strategy to \'same\' or use the '
                    '\'env_order\' configuration parameter to specify the '
                    'merging order.', merging_strategy
                )

        if found == 0:
            log.debug(
                'No contents found in top file. If this is not expected, '
                'verify that the \'file_roots\' specified in \'etc/master\' '
                'are accessible. The \'file_roots\' configuration is: %s',
                repr(self.state.opts['file_roots'])
            )

        # Search initial top files for includes
        for saltenv, ctops in six.iteritems(tops):
            for ctop in ctops:
                if 'include' not in ctop:
                    continue
                for sls in ctop['include']:
                    include[saltenv].append(sls)
                ctop.pop('include')
        # Go through the includes and pull out the extra tops and add them
        while include:
            pops = []
            for saltenv, states in six.iteritems(include):
                pops.append(saltenv)
                if not states:
                    continue
                for sls_match in states:
                    for sls in fnmatch.filter(self.avail[saltenv], sls_match):
                        if sls in done[saltenv]:
                            continue
                        tops[saltenv].append(
                            compile_template(
                                self.client.get_state(
                                    sls,
                                    saltenv
                                ).get('dest', False),
                                self.state.rend,
                                self.state.opts['renderer'],
                                self.state.opts['renderer_blacklist'],
                                self.state.opts['renderer_whitelist'],
                                saltenv
                            )
                        )
                        done[saltenv].append(sls)
            for saltenv in pops:
                if saltenv in include:
                    include.pop(saltenv)
        return tops

    def merge_tops(self, tops):
        '''
        Cleanly merge the top files
        '''
        merging_strategy = self.opts['top_file_merging_strategy']
        try:
            merge_attr = '_merge_tops_{0}'.format(merging_strategy)
            merge_func = getattr(self, merge_attr)
            if not hasattr(merge_func, '__call__'):
                msg = '\'{0}\' is not callable'.format(merge_attr)
                log.error(msg)
                raise TypeError(msg)
        except (AttributeError, TypeError):
            log.warning(
                'Invalid top_file_merging_strategy \'%s\', falling back to '
                '\'merge\'', merging_strategy
            )
            merge_func = self._merge_tops_merge
        return merge_func(tops)

    def _merge_tops_merge(self, tops):
        '''
        The default merging strategy. The base env is authoritative, so it is
        checked first, followed by the remaining environments. In top files
        from environments other than "base", only the section matching the
        environment from the top file will be considered, and it too will be
        ignored if that environment was defined in the "base" top file.
        '''
        top = DefaultOrderedDict(OrderedDict)

        # Check base env first as it is authoritative
        base_tops = tops.pop('base', DefaultOrderedDict(OrderedDict))
        for ctop in base_tops:
            for saltenv, targets in six.iteritems(ctop):
                if saltenv == 'include':
                    continue
                try:
                    for tgt in targets:
                        top[saltenv][tgt] = ctop[saltenv][tgt]
                except TypeError:
                    raise SaltRenderError('Unable to render top file. No targets found.')

        for cenv, ctops in six.iteritems(tops):
            for ctop in ctops:
                for saltenv, targets in six.iteritems(ctop):
                    if saltenv == 'include':
                        continue
                    elif saltenv != cenv:
                        log.debug(
                            'Section for saltenv \'%s\' in the \'%s\' '
                            'saltenv\'s top file will be ignored, as the '
                            'top_file_merging_strategy is set to \'merge\' '
                            'and the saltenvs do not match',
                            saltenv, cenv
                        )
                        continue
                    elif saltenv in top:
                        log.debug(
                            'Section for saltenv \'%s\' in the \'%s\' '
                            'saltenv\'s top file will be ignored, as this '
                            'saltenv was already defined in the \'base\' top '
                            'file', saltenv, cenv
                        )
                        continue
                    try:
                        for tgt in targets:
                            top[saltenv][tgt] = ctop[saltenv][tgt]
                    except TypeError:
                        raise SaltRenderError('Unable to render top file. No targets found.')
        return top

    def _merge_tops_same(self, tops):
        '''
        For each saltenv, only consider the top file from that saltenv. All
        sections matching a given saltenv, which appear in a different
        saltenv's top file, will be ignored.
        '''
        top = DefaultOrderedDict(OrderedDict)
        for cenv, ctops in six.iteritems(tops):
            if all([x == {} for x in ctops]):
                # No top file found in this env, check the default_top
                default_top = self.opts['default_top']
                fallback_tops = tops.get(default_top, [])
                if all([x == {} for x in fallback_tops]):
                    # Nothing in the fallback top file
                    log.error(
                        'The \'%s\' saltenv has no top file, and the fallback '
                        'saltenv specified by default_top (%s) also has no '
                        'top file', cenv, default_top
                    )
                    continue

                for ctop in fallback_tops:
                    for saltenv, targets in six.iteritems(ctop):
                        if saltenv != cenv:
                            continue
                        log.debug(
                            'The \'%s\' saltenv has no top file, using the '
                            'default_top saltenv (%s)', cenv, default_top
                        )
                        for tgt in targets:
                            top[saltenv][tgt] = ctop[saltenv][tgt]
                        break
                    else:
                        log.error(
                            'The \'%s\' saltenv has no top file, and no '
                            'matches were found in the top file for the '
                            'default_top saltenv (%s)', cenv, default_top
                        )

                continue

            else:
                for ctop in ctops:
                    for saltenv, targets in six.iteritems(ctop):
                        if saltenv == 'include':
                            continue
                        elif saltenv != cenv:
                            log.debug(
                                'Section for saltenv \'%s\' in the \'%s\' '
                                'saltenv\'s top file will be ignored, as the '
                                'top_file_merging_strategy is set to \'same\' '
                                'and the saltenvs do not match',
                                saltenv, cenv
                            )
                            continue

                        try:
                            for tgt in targets:
                                top[saltenv][tgt] = ctop[saltenv][tgt]
                        except TypeError:
                            raise SaltRenderError('Unable to render top file. No targets found.')
        return top

    def _merge_tops_merge_all(self, tops):
        '''
        Merge the top files into a single dictionary
        '''
        def _read_tgt(tgt):
            match_type = None
            states = []
            for item in tgt:
                if isinstance(item, dict):
                    match_type = item
                if isinstance(item, six.string_types):
                    states.append(item)
            return match_type, states

        top = DefaultOrderedDict(OrderedDict)
        for ctops in six.itervalues(tops):
            for ctop in ctops:
                for saltenv, targets in six.iteritems(ctop):
                    if saltenv == 'include':
                        continue
                    try:
                        for tgt in targets:
                            if tgt not in top[saltenv]:
                                top[saltenv][tgt] = ctop[saltenv][tgt]
                                continue
                            m_type1, m_states1 = _read_tgt(top[saltenv][tgt])
                            m_type2, m_states2 = _read_tgt(ctop[saltenv][tgt])
                            merged = []
                            match_type = m_type2 or m_type1
                            if match_type is not None:
                                merged.append(match_type)
                            merged.extend(m_states1)
                            merged.extend([x for x in m_states2 if x not in merged])
                            top[saltenv][tgt] = merged
                    except TypeError:
                        raise SaltRenderError('Unable to render top file. No targets found.')
        return top

    def verify_tops(self, tops):
        '''
        Verify the contents of the top file data
        '''
        errors = []
        if not isinstance(tops, dict):
            errors.append('Top data was not formed as a dict')
            # No further checks will work, bail out
            return errors
        for saltenv, matches in six.iteritems(tops):
            if saltenv == 'include':
                continue
            if not isinstance(saltenv, six.string_types):
                errors.append(
                    'Environment {0} in top file is not formed as a '
                    'string'.format(saltenv)
                )
            if saltenv == '':
                errors.append('Empty saltenv statement in top file')
            if not isinstance(matches, dict):
                errors.append(
                    'The top file matches for saltenv {0} are not '
                    'formatted as a dict'.format(saltenv)
                )
            for slsmods in six.itervalues(matches):
                if not isinstance(slsmods, list):
                    errors.append('Malformed topfile (state declarations not '
                                  'formed as a list)')
                    continue
                for slsmod in slsmods:
                    if isinstance(slsmod, dict):
                        # This value is a match option
                        for val in six.itervalues(slsmod):
                            if not val:
                                errors.append(
                                    'Improperly formatted top file matcher '
                                    'in saltenv {0}: {1} file'.format(
                                        slsmod,
                                        val
                                    )
                                )
                    elif isinstance(slsmod, six.string_types):
                        # This is a sls module
                        if not slsmod:
                            errors.append(
                                'Environment {0} contains an empty sls '
                                'index'.format(saltenv)
                            )

        return errors

    def get_top(self):
        '''
        Returns the high data derived from the top file
        '''
        try:
            tops = self.get_tops()
        except SaltRenderError as err:
            log.error('Unable to render top file: %s', err.error)
            return {}
        return self.merge_tops(tops)

    def top_matches(self, top):
        '''
        Search through the top high data for matches and return the states
        that this minion needs to execute.

        Returns:
        {'saltenv': ['state1', 'state2', ...]}
        '''
        matches = DefaultOrderedDict(OrderedDict)
        # pylint: disable=cell-var-from-loop
        for saltenv, body in six.iteritems(top):
            if self.opts['saltenv']:
                if saltenv != self.opts['saltenv']:
                    continue
            for match, data in six.iteritems(body):
                def _filter_matches(_match, _data, _opts):
                    if isinstance(_data, six.string_types):
                        _data = [_data]
                    if self.matcher.confirm_top(
                            _match,
                            _data,
                            _opts
                            ):
                        if saltenv not in matches:
                            matches[saltenv] = []
                        for item in _data:
                            if 'subfilter' in item:
                                _tmpdata = item.pop('subfilter')
                                for match, data in six.iteritems(_tmpdata):
                                    _filter_matches(match, data, _opts)
                            if isinstance(item, six.string_types):
                                matches[saltenv].append(item)
                            elif isinstance(item, dict):
                                env_key, inc_sls = item.popitem()
                                if env_key not in self.avail:
                                    continue
                                if env_key not in matches:
                                    matches[env_key] = []
                                matches[env_key].append(inc_sls)
                _filter_matches(match, data, self.opts['nodegroups'])
        ext_matches = self._master_tops()
        for saltenv in ext_matches:
            top_file_matches = matches.get(saltenv, [])
            if self.opts['master_tops_first']:
                first = ext_matches[saltenv]
                second = top_file_matches
            else:
                first = top_file_matches
                second = ext_matches[saltenv]
            matches[saltenv] = first + [x for x in second if x not in first]

        # pylint: enable=cell-var-from-loop
        return matches

    def _master_tops(self):
        '''
        Get results from the master_tops system. Override this function if the
        execution of the master_tops needs customization.
        '''
        return self.client.master_tops()

    def load_dynamic(self, matches):
        '''
        If autoload_dynamic_modules is True then automatically load the
        dynamic modules
        '''
        if not self.opts['autoload_dynamic_modules']:
            return
        syncd = self.state.functions['saltutil.sync_all'](list(matches),
                                                          refresh=False)
        if syncd['grains']:
            self.opts['grains'] = salt.loader.grains(self.opts)
            self.state.opts['pillar'] = self.state._gather_pillar()
        self.state.module_refresh()

    def render_state(self, sls, saltenv, mods, matches, local=False):
        '''
        Render a state file and retrieve all of the include states
        '''
        errors = []
        if not local:
            state_data = self.client.get_state(sls, saltenv)
            fn_ = state_data.get('dest', False)
        else:
            fn_ = sls
            if not os.path.isfile(fn_):
                errors.append(
                    'Specified SLS {0} on local filesystem cannot '
                    'be found.'.format(sls)
                )
        if not fn_:
            errors.append(
                'Specified SLS {0} in saltenv {1} is not '
                'available on the salt master or through a configured '
                'fileserver'.format(sls, saltenv)
            )
        state = None
        try:
            state = compile_template(fn_,
                                     self.state.rend,
                                     self.state.opts['renderer'],
                                     self.state.opts['renderer_blacklist'],
                                     self.state.opts['renderer_whitelist'],
                                     saltenv,
                                     sls,
                                     rendered_sls=mods
                                     )
        except SaltRenderError as exc:
            msg = 'Rendering SLS \'{0}:{1}\' failed: {2}'.format(
                saltenv, sls, exc
            )
            log.critical(msg)
            errors.append(msg)
        except Exception as exc:
            msg = 'Rendering SLS {0} failed, render error: {1}'.format(
                sls, exc
            )
            log.critical(
                msg,
                # Show the traceback if the debug logging level is enabled
                exc_info_on_loglevel=logging.DEBUG
            )
            errors.append('{0}\n{1}'.format(msg, traceback.format_exc()))
        try:
            mods.add('{0}:{1}'.format(saltenv, sls))
        except AttributeError:
            pass
        if state:
            if not isinstance(state, dict):
                errors.append(
                    'SLS {0} does not render to a dictionary'.format(sls)
                )
            else:
                include = []
                if 'include' in state:
                    if not isinstance(state['include'], list):
                        err = ('Include Declaration in SLS {0} is not formed '
                               'as a list'.format(sls))
                        errors.append(err)
                    else:
                        include = state.pop('include')

                self._handle_extend(state, sls, saltenv, errors)
                self._handle_exclude(state, sls, saltenv, errors)
                self._handle_state_decls(state, sls, saltenv, errors)

                for inc_sls in include:
                    # inc_sls may take the form of:
                    #   'sls.to.include' <- same as {<saltenv>: 'sls.to.include'}
                    #   {<env_key>: 'sls.to.include'}
                    #   {'_xenv': 'sls.to.resolve'}
                    xenv_key = '_xenv'

                    if isinstance(inc_sls, dict):
                        env_key, inc_sls = inc_sls.popitem()
                    else:
                        env_key = saltenv

                    if env_key not in self.avail:
                        msg = ('Nonexistent saltenv \'{0}\' found in include '
                               'of \'{1}\' within SLS \'{2}:{3}\''
                               .format(env_key, inc_sls, saltenv, sls))
                        log.error(msg)
                        errors.append(msg)
                        continue

                    if inc_sls.startswith('.'):
                        match = re.match(r'^(\.+)(.*)$', inc_sls)
                        if match:
                            levels, include = match.groups()
                        else:
                            msg = ('Badly formatted include {0} found in include '
                                    'in SLS \'{2}:{3}\''
                                    .format(inc_sls, saltenv, sls))
                            log.error(msg)
                            errors.append(msg)
                            continue
                        level_count = len(levels)
                        p_comps = sls.split('.')
                        if state_data.get('source', '').endswith('/init.sls'):
                            p_comps.append('init')
                        if level_count > len(p_comps):
                            msg = ('Attempted relative include of \'{0}\' '
                                   'within SLS \'{1}:{2}\' '
                                   'goes beyond top level package '
                                   .format(inc_sls, saltenv, sls))
                            log.error(msg)
                            errors.append(msg)
                            continue
                        inc_sls = '.'.join(p_comps[:-level_count] + [include])

                    if env_key != xenv_key:
                        if matches is None:
                            matches = []
                        # Resolve inc_sls in the specified environment
                        if env_key in matches or fnmatch.filter(self.avail[env_key], inc_sls):
                            resolved_envs = [env_key]
                        else:
                            resolved_envs = []
                    else:
                        # Resolve inc_sls in the subset of environment matches
                        resolved_envs = [
                            aenv for aenv in matches
                            if fnmatch.filter(self.avail[aenv], inc_sls)
                        ]

                    # An include must be resolved to a single environment, or
                    # the include must exist in the current environment
                    if len(resolved_envs) == 1 or saltenv in resolved_envs:
                        # Match inc_sls against the available states in the
                        # resolved env, matching wildcards in the process. If
                        # there were no matches, then leave inc_sls as the
                        # target so that the next recursion of render_state
                        # will recognize the error.
                        sls_targets = fnmatch.filter(
                            self.avail[saltenv],
                            inc_sls
                        ) or [inc_sls]

                        for sls_target in sls_targets:
                            r_env = resolved_envs[0] if len(resolved_envs) == 1 else saltenv
                            mod_tgt = '{0}:{1}'.format(r_env, sls_target)
                            if mod_tgt not in mods:
                                nstate, err = self.render_state(
                                    sls_target,
                                    r_env,
                                    mods,
                                    matches
                                )
                                if nstate:
                                    self.merge_included_states(state, nstate, errors)
                                    state.update(nstate)
                                if err:
                                    errors.extend(err)
                    else:
                        msg = ''
                        if not resolved_envs:
                            msg = ('Unknown include: Specified SLS {0}: {1} is not available on the salt '
                                   'master in saltenv(s): {2} '
                                   ).format(env_key,
                                            inc_sls,
                                            ', '.join(matches) if env_key == xenv_key else env_key)
                        elif len(resolved_envs) > 1:
                            msg = ('Ambiguous include: Specified SLS {0}: {1} is available on the salt master '
                                   'in multiple available saltenvs: {2}'
                                   ).format(env_key,
                                            inc_sls,
                                            ', '.join(resolved_envs))
                        log.critical(msg)
                        errors.append(msg)
                try:
                    self._handle_iorder(state)
                except TypeError:
                    log.critical('Could not render SLS %s. Syntax error detected.', sls)
        else:
            state = {}
        return state, errors

    def _handle_iorder(self, state):
        '''
        Take a state and apply the iorder system
        '''
        if self.opts['state_auto_order']:
            for name in state:
                for s_dec in state[name]:
                    if not isinstance(s_dec, six.string_types):
                        # PyDSL OrderedDict?
                        continue

                    if not isinstance(state[name], dict):
                        # Include's or excludes as lists?
                        continue
                    if not isinstance(state[name][s_dec], list):
                        # Bad syntax, let the verify seq pick it up later on
                        continue

                    found = False
                    if s_dec.startswith('_'):
                        continue

                    for arg in state[name][s_dec]:
                        if isinstance(arg, dict):
                            if len(arg) > 0:
                                if next(six.iterkeys(arg)) == 'order':
                                    found = True
                    if not found:
                        if not isinstance(state[name][s_dec], list):
                            # quite certainly a syntax error, managed elsewhere
                            continue
                        state[name][s_dec].append(
                                {'order': self.iorder}
                                )
                        self.iorder += 1
        return state

    def _handle_state_decls(self, state, sls, saltenv, errors):
        '''
        Add sls and saltenv components to the state
        '''
        for name in state:
            if not isinstance(state[name], dict):
                if name == '__extend__':
                    continue
                if name == '__exclude__':
                    continue

                if isinstance(state[name], six.string_types):
                    # Is this is a short state, it needs to be padded
                    if '.' in state[name]:
                        comps = state[name].split('.')
                        state[name] = {'__sls__': sls,
                                       '__env__': saltenv,
                                       comps[0]: [comps[1]]}
                        continue
                errors.append(
                    'ID {0} in SLS {1} is not a dictionary'.format(name, sls)
                )
                continue
            skeys = set()
            for key in list(state[name]):
                if key.startswith('_'):
                    continue
                if not isinstance(state[name][key], list):
                    continue
                if '.' in key:
                    comps = key.split('.')
                    # Salt doesn't support state files such as:
                    #
                    #     /etc/redis/redis.conf:
                    #       file.managed:
                    #         - source: salt://redis/redis.conf
                    #         - user: redis
                    #         - group: redis
                    #         - mode: 644
                    #       file.comment:
                    #           - regex: ^requirepass
                    if comps[0] in skeys:
                        errors.append(
                            'ID \'{0}\' in SLS \'{1}\' contains multiple state '
                            'declarations of the same type'.format(name, sls)
                        )
                        continue
                    state[name][comps[0]] = state[name].pop(key)
                    state[name][comps[0]].append(comps[1])
                    skeys.add(comps[0])
                    continue
                skeys.add(key)
            if '__sls__' not in state[name]:
                state[name]['__sls__'] = sls
            if '__env__' not in state[name]:
                state[name]['__env__'] = saltenv

    def _handle_extend(self, state, sls, saltenv, errors):
        '''
        Take the extend dec out of state and apply to the highstate global
        dec
        '''
        if 'extend' in state:
            ext = state.pop('extend')
            if not isinstance(ext, dict):
                errors.append(('Extension value in SLS \'{0}\' is not a '
                               'dictionary').format(sls))
                return
            for name in ext:
                if not isinstance(ext[name], dict):
                    errors.append(('Extension name \'{0}\' in SLS \'{1}\' is '
                                   'not a dictionary'
                                   .format(name, sls)))
                    continue
                if '__sls__' not in ext[name]:
                    ext[name]['__sls__'] = sls
                if '__env__' not in ext[name]:
                    ext[name]['__env__'] = saltenv
                for key in list(ext[name]):
                    if key.startswith('_'):
                        continue
                    if not isinstance(ext[name][key], list):
                        continue
                    if '.' in key:
                        comps = key.split('.')
                        ext[name][comps[0]] = ext[name].pop(key)
                        ext[name][comps[0]].append(comps[1])
            state.setdefault('__extend__', []).append(ext)

    def _handle_exclude(self, state, sls, saltenv, errors):
        '''
        Take the exclude dec out of the state and apply it to the highstate
        global dec
        '''
        if 'exclude' in state:
            exc = state.pop('exclude')
            if not isinstance(exc, list):
                err = ('Exclude Declaration in SLS {0} is not formed '
                       'as a list'.format(sls))
                errors.append(err)
            state.setdefault('__exclude__', []).extend(exc)

    def render_highstate(self, matches):
        '''
        Gather the state files and render them into a single unified salt
        high data structure.
        '''
        highstate = self.building_highstate
        all_errors = []
        mods = set()
        statefiles = []
        for saltenv, states in six.iteritems(matches):
            for sls_match in states:
                try:
                    statefiles = fnmatch.filter(self.avail[saltenv], sls_match)
                except KeyError:
                    all_errors.extend(
                        ['No matching salt environment for environment '
                         '\'{0}\' found'.format(saltenv)]
                    )
                # if we did not found any sls in the fileserver listing, this
                # may be because the sls was generated or added later, we can
                # try to directly execute it, and if it fails, anyway it will
                # return the former error
                if not statefiles:
                    statefiles = [sls_match]

                for sls in statefiles:
                    r_env = '{0}:{1}'.format(saltenv, sls)
                    if r_env in mods:
                        continue
                    state, errors = self.render_state(
                        sls, saltenv, mods, matches)
                    if state:
                        self.merge_included_states(highstate, state, errors)
                    for i, error in enumerate(errors[:]):
                        if 'is not available' in error:
                            # match SLS foobar in environment
                            this_sls = 'SLS {0} in saltenv'.format(
                                sls_match)
                            if this_sls in error:
                                errors[i] = (
                                    'No matching sls found for \'{0}\' '
                                    'in env \'{1}\''.format(sls_match, saltenv))
                    all_errors.extend(errors)

        self.clean_duplicate_extends(highstate)
        return highstate, all_errors

    def clean_duplicate_extends(self, highstate):
        if '__extend__' in highstate:
            highext = []
            for items in (six.iteritems(ext) for ext in highstate['__extend__']):
                for item in items:
                    if item not in highext:
                        highext.append(item)
            highstate['__extend__'] = [{t[0]: t[1]} for t in highext]

    def merge_included_states(self, highstate, state, errors):
        # The extend members can not be treated as globally unique:
        if '__extend__' in state:
            highstate.setdefault('__extend__',
                                 []).extend(state.pop('__extend__'))
        if '__exclude__' in state:
            highstate.setdefault('__exclude__',
                                 []).extend(state.pop('__exclude__'))
        for id_ in state:
            if id_ in highstate:
                if highstate[id_] != state[id_]:
                    errors.append((
                            'Detected conflicting IDs, SLS'
                            ' IDs need to be globally unique.\n    The'
                            ' conflicting ID is \'{0}\' and is found in SLS'
                            ' \'{1}:{2}\' and SLS \'{3}:{4}\'').format(
                                    id_,
                                    highstate[id_]['__env__'],
                                    highstate[id_]['__sls__'],
                                    state[id_]['__env__'],
                                    state[id_]['__sls__'])
                    )
        try:
            highstate.update(state)
        except ValueError:
            errors.append(
                'Error when rendering state with contents: {0}'.format(state)
            )

    def _check_pillar(self, force=False):
        '''
        Check the pillar for errors, refuse to run the state if there are
        errors in the pillar and return the pillar errors
        '''
        if force:
            return True
        if '_errors' in self.state.opts['pillar']:
            return False
        return True

    def matches_whitelist(self, matches, whitelist):
        '''
        Reads over the matches and returns a matches dict with just the ones
        that are in the whitelist
        '''
        if not whitelist:
            return matches
        ret_matches = {}
        if not isinstance(whitelist, list):
            whitelist = whitelist.split(',')
        for env in matches:
            for sls in matches[env]:
                if sls in whitelist:
                    ret_matches[env] = ret_matches[env] if env in ret_matches else []
                    ret_matches[env].append(sls)
        return ret_matches

    def call_highstate(self, exclude=None, cache=None, cache_name='highstate',
                       force=False, whitelist=None, orchestration_jid=None):
        '''
        Run the sequence to execute the salt highstate for this minion
        '''
        # Check that top file exists
        tag_name = 'no_|-states_|-states_|-None'
        ret = {tag_name: {
                'result': False,
                'comment': 'No states found for this minion',
                'name': 'No States',
                'changes': {},
                '__run_num__': 0,
        }}
        cfn = os.path.join(
                self.opts['cachedir'],
                '{0}.cache.p'.format(cache_name)
        )

        if cache:
            if os.path.isfile(cfn):
                with salt.utils.files.fopen(cfn, 'rb') as fp_:
                    high = self.serial.load(fp_)
                    return self.state.call_high(high, orchestration_jid)
        # File exists so continue
        err = []
        try:
            top = self.get_top()
        except SaltRenderError as err:
            ret[tag_name]['comment'] = 'Unable to render top file: '
            ret[tag_name]['comment'] += six.text_type(err.error)
            return ret
        except Exception:
            trb = traceback.format_exc()
            err.append(trb)
            return err
        err += self.verify_tops(top)
        matches = self.top_matches(top)
        if not matches:
            msg = 'No Top file or master_tops data matches found.'
            ret[tag_name]['comment'] = msg
            return ret
        matches = self.matches_whitelist(matches, whitelist)
        self.load_dynamic(matches)
        if not self._check_pillar(force):
            err += ['Pillar failed to render with the following messages:']
            err += self.state.opts['pillar']['_errors']
        else:
            high, errors = self.render_highstate(matches)
            if exclude:
                if isinstance(exclude, six.string_types):
                    exclude = exclude.split(',')
                if '__exclude__' in high:
                    high['__exclude__'].extend(exclude)
                else:
                    high['__exclude__'] = exclude
            err += errors
        if err:
            return err
        if not high:
            return ret
        cumask = os.umask(0o77)
        try:
            if salt.utils.platform.is_windows():
                # Make sure cache file isn't read-only
                self.state.functions['cmd.run'](
                    ['attrib', '-R', cfn],
                    python_shell=False,
                    output_loglevel='quiet')
            with salt.utils.files.fopen(cfn, 'w+b') as fp_:
                try:
                    self.serial.dump(high, fp_)
                except TypeError:
                    # Can't serialize pydsl
                    pass
        except (IOError, OSError):
            log.error('Unable to write to "state.highstate" cache file %s', cfn)

        os.umask(cumask)
        return self.state.call_high(high, orchestration_jid)

    def compile_highstate(self):
        '''
        Return just the highstate or the errors
        '''
        err = []
        top = self.get_top()
        err += self.verify_tops(top)
        matches = self.top_matches(top)
        high, errors = self.render_highstate(matches)
        err += errors

        if err:
            return err

        return high

    def compile_low_chunks(self):
        '''
        Compile the highstate but don't run it, return the low chunks to
        see exactly what the highstate will execute
        '''
        top = self.get_top()
        matches = self.top_matches(top)
        high, errors = self.render_highstate(matches)

        # If there is extension data reconcile it
        high, ext_errors = self.state.reconcile_extend(high)
        errors += ext_errors

        # Verify that the high data is structurally sound
        errors += self.state.verify_high(high)
        high, req_in_errors = self.state.requisite_in(high)
        errors += req_in_errors
        high = self.state.apply_exclude(high)

        if errors:
            return errors

        # Compile and verify the raw chunks
        chunks = self.state.compile_high_data(high)

        return chunks

    def compile_state_usage(self):
        '''
        Return all used and unused states for the minion based on the top match data
        '''
        err = []
        top = self.get_top()
        err += self.verify_tops(top)

        if err:
            return err

        matches = self.top_matches(top)
        state_usage = {}

        for saltenv, states in self.avail.items():
            env_usage = {
                'used': [],
                'unused': [],
                'count_all': 0,
                'count_used': 0,
                'count_unused': 0
            }

            env_matches = matches.get(saltenv)

            for state in states:
                env_usage['count_all'] += 1
                if state in env_matches:
                    env_usage['count_used'] += 1
                    env_usage['used'].append(state)
                else:
                    env_usage['count_unused'] += 1
                    env_usage['unused'].append(state)

            state_usage[saltenv] = env_usage

        return state_usage


class HighState(BaseHighState):
    '''
    Generate and execute the salt "High State". The High State is the
    compound state derived from a group of template files stored on the
    salt master or in the local cache.
    '''
    # a stack of active HighState objects during a state.highstate run
    stack = []

    def __init__(
            self,
            opts,
            pillar_override=None,
            jid=None,
            pillar_enc=None,
            proxy=None,
            context=None,
            mocked=False,
            loader='states',
            initial_pillar=None):
        self.opts = opts
        self.client = salt.fileclient.get_file_client(self.opts)
        BaseHighState.__init__(self, opts)
        self.state = State(self.opts,
                           pillar_override,
                           jid,
                           pillar_enc,
                           proxy=proxy,
                           context=context,
                           mocked=mocked,
                           loader=loader,
                           initial_pillar=initial_pillar)
        self.matcher = salt.minion.Matcher(self.opts)
        self.proxy = proxy

        # tracks all pydsl state declarations globally across sls files
        self._pydsl_all_decls = {}

        # a stack of current rendering Sls objects, maintained and used by the pydsl renderer.
        self._pydsl_render_stack = []

    def push_active(self):
        self.stack.append(self)

    @classmethod
    def clear_active(cls):
        # Nuclear option
        #
        # Blow away the entire stack. Used primarily by the test runner but also
        # useful in custom wrappers of the HighState class, to reset the stack
        # to a fresh state.
        cls.stack = []

    @classmethod
    def pop_active(cls):
        cls.stack.pop()

    @classmethod
    def get_active(cls):
        try:
            return cls.stack[-1]
        except IndexError:
            return None


class MasterState(State):
    '''
    Create a State object for master side compiling
    '''
    def __init__(self, opts, minion):
        State.__init__(self, opts)

    def load_modules(self, data=None, proxy=None):
        '''
        Load the modules into the state
        '''
        log.info('Loading fresh modules for state activity')
        # Load a modified client interface that looks like the interface used
        # from the minion, but uses remote execution
        #
        self.functions = salt.client.FunctionWrapper(
                self.opts,
                self.opts['id']
                )
        # Load the states, but they should not be used in this class apart
        # from inspection
        self.utils = salt.loader.utils(self.opts)
        self.serializers = salt.loader.serializers(self.opts)
        self.states = salt.loader.states(self.opts, self.functions, self.utils, self.serializers)
        self.rend = salt.loader.render(self.opts, self.functions, states=self.states)


class MasterHighState(HighState):
    '''
    Execute highstate compilation from the master
    '''
    def __init__(self, master_opts, minion_opts, grains, id_,
                 saltenv=None):
        # Force the fileclient to be local
        opts = copy.deepcopy(minion_opts)
        opts['file_client'] = 'local'
        opts['file_roots'] = master_opts['master_roots']
        opts['renderer'] = master_opts['renderer']
        opts['state_top'] = master_opts['state_top']
        opts['id'] = id_
        opts['grains'] = grains
        HighState.__init__(self, opts)


class RemoteHighState(object):
    '''
    Manage gathering the data from the master
    '''
    def __init__(self, opts, grains):
        self.opts = opts
        self.grains = grains
        self.serial = salt.payload.Serial(self.opts)
        # self.auth = salt.crypt.SAuth(opts)
        self.channel = salt.transport.Channel.factory(self.opts['master_uri'])

    def compile_master(self):
        '''
        Return the state data from the master
        '''
        load = {'grains': self.grains,
                'opts': self.opts,
                'cmd': '_master_state'}
        try:
            return self.channel.send(load, tries=3, timeout=72000)
        except SaltReqTimeoutError:
            return {}<|MERGE_RESOLUTION|>--- conflicted
+++ resolved
@@ -167,18 +167,6 @@
     return _gen_tag(low)
 
 
-<<<<<<< HEAD
-def get_accumulator_dir(cachedir):
-    '''
-    Return the directory that accumulator data is stored in, creating it if it
-    doesn't exist.
-    '''
-    fn_ = os.path.join(cachedir, 'accumulator')
-    if not os.path.isdir(fn_):
-        # accumulator_dir is not present, create it
-        os.makedirs(fn_)
-    return fn_
-=======
 def _calculate_fake_duration():
     '''
     Generate a NULL duration for when states do not run
@@ -194,7 +182,18 @@
     duration = (delta.seconds * 1000000 + delta.microseconds)/1000.0
 
     return start_time, duration
->>>>>>> 0cbe93cd
+
+
+def get_accumulator_dir(cachedir):
+    '''
+    Return the directory that accumulator data is stored in, creating it if it
+    doesn't exist.
+    '''
+    fn_ = os.path.join(cachedir, 'accumulator')
+    if not os.path.isdir(fn_):
+        # accumulator_dir is not present, create it
+        os.makedirs(fn_)
+    return fn_
 
 
 def trim_req(req):
