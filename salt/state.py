# -*- coding: utf-8 -*-
'''
The module used to execute states in salt. A state is unlike a module
execution in that instead of just executing a command it ensure that a
certain state is present on the system.

The data sent to the state calls is as follows:
    { 'state': '<state module name>',
      'fun': '<state function name>',
      'name': '<the name argument passed to all states>'
      'argn': '<arbitrary argument, can have many of these>'
      }
'''

# Import python libs
from __future__ import absolute_import
import os
import sys
import copy
import site
import fnmatch
import logging
import datetime
import traceback
import re
import time
import random

# Import salt libs
import salt.utils
import salt.loader
import salt.minion
import salt.pillar
import salt.fileclient
import salt.utils.args
import salt.utils.crypt
import salt.utils.dictupdate
import salt.utils.event
import salt.utils.files
import salt.utils.immutabletypes as immutabletypes
import salt.utils.url
import salt.utils.platform
import salt.utils.process
import salt.syspaths as syspaths
from salt.template import compile_template, compile_template_str
from salt.exceptions import (
    SaltException,
    SaltRenderError,
    SaltReqTimeoutError
)
from salt.utils.odict import OrderedDict, DefaultOrderedDict
from salt.utils.locales import sdecode
# Explicit late import to avoid circular import. DO NOT MOVE THIS.
import salt.utils.yamlloader as yamlloader

# Import third party libs
# pylint: disable=import-error,no-name-in-module,redefined-builtin
from salt.ext import six
from salt.ext.six.moves import map, range, reload_module
# pylint: enable=import-error,no-name-in-module,redefined-builtin
import msgpack

log = logging.getLogger(__name__)


# These are keywords passed to state module functions which are to be used
# by salt in this state module and not on the actual state module function
STATE_REQUISITE_KEYWORDS = frozenset([
    u'onchanges',
    u'onfail',
    u'onfail_stop',
    u'prereq',
    u'prerequired',
    u'watch',
    u'require',
    u'listen',
    ])
STATE_REQUISITE_IN_KEYWORDS = frozenset([
    u'onchanges_in',
    u'onfail_in',
    u'prereq_in',
    u'watch_in',
    u'require_in',
    u'listen_in',
    ])
STATE_RUNTIME_KEYWORDS = frozenset([
    u'fun',
    u'state',
    u'check_cmd',
    u'failhard',
    u'onlyif',
    u'unless',
    u'retry',
    u'order',
    u'parallel',
    u'prereq',
    u'prereq_in',
    u'prerequired',
    u'reload_modules',
    u'reload_grains',
    u'reload_pillar',
    u'runas',
    u'runas_password',
    u'fire_event',
    u'saltenv',
    u'use',
    u'use_in',
    u'__env__',
    u'__sls__',
    u'__id__',
    u'__orchestration_jid__',
    u'__pub_user',
    u'__pub_arg',
    u'__pub_jid',
    u'__pub_fun',
    u'__pub_tgt',
    u'__pub_ret',
    u'__pub_pid',
    u'__pub_tgt_type',
    u'__prereq__',
    ])

STATE_INTERNAL_KEYWORDS = STATE_REQUISITE_KEYWORDS.union(STATE_REQUISITE_IN_KEYWORDS).union(STATE_RUNTIME_KEYWORDS)


def _odict_hashable(self):
    return id(self)


OrderedDict.__hash__ = _odict_hashable


def split_low_tag(tag):
    '''
    Take a low tag and split it back into the low dict that it came from
    '''
    state, id_, name, fun = tag.split(u'_|-')

    return {u'state': state,
            u'__id__': id_,
            u'name': name,
            u'fun': fun}


def _gen_tag(low):
    '''
    Generate the running dict tag string from the low data structure
    '''
    return u'{0[state]}_|-{0[__id__]}_|-{0[name]}_|-{0[fun]}'.format(low)


def _l_tag(name, id_):
    low = {u'name': u'listen_{0}'.format(name),
           u'__id__': u'listen_{0}'.format(id_),
           u'state': u'Listen_Error',
           u'fun': u'Listen_Error'}
    return _gen_tag(low)


def trim_req(req):
    '''
    Trim any function off of a requisite
    '''
    reqfirst = next(iter(req))
    if u'.' in reqfirst:
        return {reqfirst.split(u'.')[0]: req[reqfirst]}
    return req


def state_args(id_, state, high):
    '''
    Return a set of the arguments passed to the named state
    '''
    args = set()
    if id_ not in high:
        return args
    if state not in high[id_]:
        return args
    for item in high[id_][state]:
        if not isinstance(item, dict):
            continue
        if len(item) != 1:
            continue
        args.add(next(iter(item)))
    return args


def find_name(name, state, high):
    '''
    Scan high data for the id referencing the given name and return a list of (IDs, state) tuples that match

    Note: if `state` is sls, then we are looking for all IDs that match the given SLS
    '''
    ext_id = []
    if name in high:
        ext_id.append((name, state))
    # if we are requiring an entire SLS, then we need to add ourselves to everything in that SLS
    elif state == u'sls':
        for nid, item in six.iteritems(high):
            if item[u'__sls__'] == name:
                ext_id.append((nid, next(iter(item))))
    # otherwise we are requiring a single state, lets find it
    else:
        # We need to scan for the name
        for nid in high:
            if state in high[nid]:
                if isinstance(high[nid][state], list):
                    for arg in high[nid][state]:
                        if not isinstance(arg, dict):
                            continue
                        if len(arg) != 1:
                            continue
                        if arg[next(iter(arg))] == name:
                            ext_id.append((nid, state))
    return ext_id


def find_sls_ids(sls, high):
    '''
    Scan for all ids in the given sls and return them in a dict; {name: state}
    '''
    ret = []
    for nid, item in six.iteritems(high):
        if item[u'__sls__'] == sls:
            for st_ in item:
                if st_.startswith(u'__'):
                    continue
                ret.append((nid, st_))
    return ret


def format_log(ret):
    '''
    Format the state into a log message
    '''
    msg = u''
    if isinstance(ret, dict):
        # Looks like the ret may be a valid state return
        if u'changes' in ret:
            # Yep, looks like a valid state return
            chg = ret[u'changes']
            if not chg:
                if ret[u'comment']:
                    msg = ret[u'comment']
                else:
                    msg = u'No changes made for {0[name]}'.format(ret)
            elif isinstance(chg, dict):
                if u'diff' in chg:
                    if isinstance(chg[u'diff'], six.string_types):
                        msg = u'File changed:\n{0}'.format(chg[u'diff'])
                if all([isinstance(x, dict) for x in six.itervalues(chg)]):
                    if all([(u'old' in x and u'new' in x)
                            for x in six.itervalues(chg)]):
                        msg = u'Made the following changes:\n'
                        for pkg in chg:
                            old = chg[pkg][u'old']
                            if not old and old not in (False, None):
                                old = u'absent'
                            new = chg[pkg][u'new']
                            if not new and new not in (False, None):
                                new = u'absent'
                            # This must be able to handle unicode as some package names contain
                            # non-ascii characters like "Français" or "Español". See Issue #33605.
                            msg += u'\'{0}\' changed from \'{1}\' to \'{2}\'\n'.format(pkg, old, new)
            if not msg:
                msg = str(ret[u'changes'])
            if ret[u'result'] is True or ret[u'result'] is None:
                log.info(msg)
            else:
                log.error(msg)
    else:
        # catch unhandled data
        log.info(str(ret))


def master_compile(master_opts, minion_opts, grains, id_, saltenv):
    '''
    Compile the master side low state data, and build the hidden state file
    '''
    st_ = MasterHighState(master_opts, minion_opts, grains, id_, saltenv)
    return st_.compile_highstate()


def ishashable(obj):
    try:
        hash(obj)
    except TypeError:
        return False
    return True


def mock_ret(cdata):
    '''
    Returns a mocked return dict with information about the run, without
    executing the state function
    '''
    # As this is expanded it should be sent into the execution module
    # layer or it should be turned into a standalone loader system
    if cdata[u'args']:
        name = cdata[u'args'][0]
    else:
        name = cdata[u'kwargs'][u'name']
    return {u'name': name,
            u'comment': u'Not called, mocked',
            u'changes': {},
            u'result': True}


class StateError(Exception):
    '''
    Custom exception class.
    '''
    pass


class Compiler(object):
    '''
    Class used to compile and manage the High Data structure
    '''
    def __init__(self, opts, renderers):
        self.opts = opts
        self.rend = renderers

    def render_template(self, template, **kwargs):
        '''
        Enforce the states in a template
        '''
        high = compile_template(template,
                                self.rend,
                                self.opts[u'renderer'],
                                self.opts[u'renderer_blacklist'],
                                self.opts[u'renderer_whitelist'],
                                **kwargs)
        if not high:
            return high
        return self.pad_funcs(high)

    def pad_funcs(self, high):
        '''
        Turns dot delimited function refs into function strings
        '''
        for name in high:
            if not isinstance(high[name], dict):
                if isinstance(high[name], six.string_types):
                    # Is this is a short state? It needs to be padded!
                    if u'.' in high[name]:
                        comps = high[name].split(u'.')
                        if len(comps) >= 2:
                            # Merge the comps
                            comps[1] = u'.'.join(comps[1:len(comps)])
                        high[name] = {
                            # '__sls__': template,
                            # '__env__': None,
                            comps[0]: [comps[1]]
                        }
                        continue
                    continue
            skeys = set()
            for key in sorted(high[name]):
                if key.startswith(u'_'):
                    continue
                if not isinstance(high[name][key], list):
                    continue
                if u'.' in key:
                    comps = key.split(u'.')
                    if len(comps) >= 2:
                        # Merge the comps
                        comps[1] = u'.'.join(comps[1:len(comps)])
                    # Salt doesn't support state files such as:
                    #
                    # /etc/redis/redis.conf:
                    #   file.managed:
                    #     - user: redis
                    #     - group: redis
                    #     - mode: 644
                    #   file.comment:
                    #     - regex: ^requirepass
                    if comps[0] in skeys:
                        continue
                    high[name][comps[0]] = high[name].pop(key)
                    high[name][comps[0]].append(comps[1])
                    skeys.add(comps[0])
                    continue
                skeys.add(key)
        return high

    def verify_high(self, high):
        '''
        Verify that the high data is viable and follows the data structure
        '''
        errors = []
        if not isinstance(high, dict):
            errors.append(u'High data is not a dictionary and is invalid')
        reqs = OrderedDict()
        for name, body in six.iteritems(high):
            if name.startswith(u'__'):
                continue
            if not isinstance(name, six.string_types):
                errors.append(
                    u'ID \'{0}\' in SLS \'{1}\' is not formed as a string, but '
                    u'is a {2}'.format(
                        name,
                        body[u'__sls__'],
                        type(name).__name__
                    )
                )
            if not isinstance(body, dict):
                err = (u'The type {0} in {1} is not formatted as a dictionary'
                       .format(name, body))
                errors.append(err)
                continue
            for state in body:
                if state.startswith(u'__'):
                    continue
                if not isinstance(body[state], list):
                    errors.append(
                        u'State \'{0}\' in SLS \'{1}\' is not formed as a list'
                        .format(name, body[u'__sls__'])
                    )
                else:
                    fun = 0
                    if u'.' in state:
                        fun += 1
                    for arg in body[state]:
                        if isinstance(arg, six.string_types):
                            fun += 1
                            if u' ' in arg.strip():
                                errors.append((u'The function "{0}" in state '
                                u'"{1}" in SLS "{2}" has '
                                u'whitespace, a function with whitespace is '
                                u'not supported, perhaps this is an argument '
                                u'that is missing a ":"').format(
                                    arg,
                                    name,
                                    body[u'__sls__']))
                        elif isinstance(arg, dict):
                            # The arg is a dict, if the arg is require or
                            # watch, it must be a list.
                            #
                            # Add the requires to the reqs dict and check them
                            # all for recursive requisites.
                            argfirst = next(iter(arg))
                            if argfirst in (u'require', u'watch', u'prereq', u'onchanges'):
                                if not isinstance(arg[argfirst], list):
                                    errors.append((u'The {0}'
                                    u' statement in state \'{1}\' in SLS \'{2}\' '
                                    u'needs to be formed as a list').format(
                                        argfirst,
                                        name,
                                        body[u'__sls__']
                                        ))
                                # It is a list, verify that the members of the
                                # list are all single key dicts.
                                else:
                                    reqs[name] = {u'state': state}
                                    for req in arg[argfirst]:
                                        if isinstance(req, six.string_types):
                                            req = {u'id': req}
                                        if not isinstance(req, dict):
                                            err = (u'Requisite declaration {0}'
                                            u' in SLS {1} is not formed as a'
                                            u' single key dictionary').format(
                                                req,
                                                body[u'__sls__'])
                                            errors.append(err)
                                            continue
                                        req_key = next(iter(req))
                                        req_val = req[req_key]
                                        if u'.' in req_key:
                                            errors.append((
                                                u'Invalid requisite type \'{0}\' '
                                                u'in state \'{1}\', in SLS '
                                                u'\'{2}\'. Requisite types must '
                                                u'not contain dots, did you '
                                                u'mean \'{3}\'?'.format(
                                                    req_key,
                                                    name,
                                                    body[u'__sls__'],
                                                    req_key[:req_key.find(u'.')]
                                                )
                                            ))
                                        if not ishashable(req_val):
                                            errors.append((
                                                u'Illegal requisite "{0}", '
                                                u'is SLS {1}\n'
                                                ).format(
                                                    str(req_val),
                                                    body[u'__sls__']))
                                            continue

                                        # Check for global recursive requisites
                                        reqs[name][req_val] = req_key
                                        # I am going beyond 80 chars on
                                        # purpose, this is just too much
                                        # of a pain to deal with otherwise
                                        if req_val in reqs:
                                            if name in reqs[req_val]:
                                                if reqs[req_val][name] == state:
                                                    if reqs[req_val][u'state'] == reqs[name][req_val]:
                                                        err = (u'A recursive '
                                                        u'requisite was found, SLS '
                                                        u'"{0}" ID "{1}" ID "{2}"'
                                                        ).format(
                                                                body[u'__sls__'],
                                                                name,
                                                                req_val
                                                                )
                                                        errors.append(err)
                                # Make sure that there is only one key in the
                                # dict
                                if len(list(arg)) != 1:
                                    errors.append((u'Multiple dictionaries '
                                    u'defined in argument of state \'{0}\' in SLS'
                                    u' \'{1}\'').format(
                                        name,
                                        body[u'__sls__']))
                    if not fun:
                        if state == u'require' or state == u'watch':
                            continue
                        errors.append((u'No function declared in state \'{0}\' in'
                            u' SLS \'{1}\'').format(state, body[u'__sls__']))
                    elif fun > 1:
                        errors.append(
                            u'Too many functions declared in state \'{0}\' in '
                            u'SLS \'{1}\''.format(state, body[u'__sls__'])
                        )
        return errors

    def order_chunks(self, chunks):
        '''
        Sort the chunk list verifying that the chunks follow the order
        specified in the order options.
        '''
        cap = 1
        for chunk in chunks:
            if u'order' in chunk:
                if not isinstance(chunk[u'order'], int):
                    continue

                chunk_order = chunk[u'order']
                if chunk_order > cap - 1 and chunk_order > 0:
                    cap = chunk_order + 100
        for chunk in chunks:
            if u'order' not in chunk:
                chunk[u'order'] = cap
                continue

            if not isinstance(chunk[u'order'], (int, float)):
                if chunk[u'order'] == u'last':
                    chunk[u'order'] = cap + 1000000
                elif chunk[u'order'] == u'first':
                    chunk[u'order'] = 0
                else:
                    chunk[u'order'] = cap
            if u'name_order' in chunk:
                chunk[u'order'] = chunk[u'order'] + chunk.pop(u'name_order') / 10000.0
            if chunk[u'order'] < 0:
                chunk[u'order'] = cap + 1000000 + chunk[u'order']
            chunk[u'name'] = sdecode(chunk[u'name'])
        chunks.sort(key=lambda chunk: (chunk[u'order'], u'{0[state]}{0[name]}{0[fun]}'.format(chunk)))
        return chunks

    def compile_high_data(self, high):
        '''
        "Compile" the high data as it is retrieved from the CLI or YAML into
        the individual state executor structures
        '''
        chunks = []
        for name, body in six.iteritems(high):
            if name.startswith(u'__'):
                continue
            for state, run in six.iteritems(body):
                funcs = set()
                names = []
                if state.startswith(u'__'):
                    continue
                chunk = {u'state': state,
                         u'name': name}
                if u'__sls__' in body:
                    chunk[u'__sls__'] = body[u'__sls__']
                if u'__env__' in body:
                    chunk[u'__env__'] = body[u'__env__']
                chunk[u'__id__'] = name
                for arg in run:
                    if isinstance(arg, six.string_types):
                        funcs.add(arg)
                        continue
                    if isinstance(arg, dict):
                        for key, val in six.iteritems(arg):
                            if key == u'names':
                                for _name in val:
                                    if _name not in names:
                                        names.append(_name)
                                continue
                            else:
                                chunk.update(arg)
                if names:
                    name_order = 1
                    for entry in names:
                        live = copy.deepcopy(chunk)
                        if isinstance(entry, dict):
                            low_name = next(six.iterkeys(entry))
                            live[u'name'] = low_name
                            list(map(live.update, entry[low_name]))
                        else:
                            live[u'name'] = entry
                        live[u'name_order'] = name_order
                        name_order = name_order + 1
                        for fun in funcs:
                            live[u'fun'] = fun
                            chunks.append(live)
                else:
                    live = copy.deepcopy(chunk)
                    for fun in funcs:
                        live[u'fun'] = fun
                        chunks.append(live)
        chunks = self.order_chunks(chunks)
        return chunks

    def apply_exclude(self, high):
        '''
        Read in the __exclude__ list and remove all excluded objects from the
        high data
        '''
        if u'__exclude__' not in high:
            return high
        ex_sls = set()
        ex_id = set()
        exclude = high.pop(u'__exclude__')
        for exc in exclude:
            if isinstance(exc, six.string_types):
                # The exclude statement is a string, assume it is an sls
                ex_sls.add(exc)
            if isinstance(exc, dict):
                # Explicitly declared exclude
                if len(exc) != 1:
                    continue
                key = next(six.iterkeys(exc))
                if key == u'sls':
                    ex_sls.add(exc[u'sls'])
                elif key == u'id':
                    ex_id.add(exc[u'id'])
        # Now the excludes have been simplified, use them
        if ex_sls:
            # There are sls excludes, find the associtaed ids
            for name, body in six.iteritems(high):
                if name.startswith(u'__'):
                    continue
                if body.get(u'__sls__', u'') in ex_sls:
                    ex_id.add(name)
        for id_ in ex_id:
            if id_ in high:
                high.pop(id_)
        return high


class State(object):
    '''
    Class used to execute salt states
    '''
    def __init__(
            self,
            opts,
            pillar_override=None,
            jid=None,
            pillar_enc=None,
            proxy=None,
            context=None,
            mocked=False,
            loader=u'states',
            initial_pillar=None):
        self.states_loader = loader
        if u'grains' not in opts:
            opts[u'grains'] = salt.loader.grains(opts)
        self.opts = opts
        self.proxy = proxy
        self._pillar_override = pillar_override
        if pillar_enc is not None:
            try:
                pillar_enc = pillar_enc.lower()
            except AttributeError:
                pillar_enc = str(pillar_enc).lower()
        self._pillar_enc = pillar_enc
        if initial_pillar is not None:
            self.opts[u'pillar'] = initial_pillar
            if self._pillar_override:
                self.opts[u'pillar'] = salt.utils.dictupdate.merge(
                    self.opts[u'pillar'],
                    self._pillar_override,
                    self.opts.get(u'pillar_source_merging_strategy', u'smart'),
                    self.opts.get(u'renderer', u'yaml'),
                    self.opts.get(u'pillar_merge_lists', False))
        else:
            self.opts[u'pillar'] = self._gather_pillar()
        self.state_con = context or {}
        self.load_modules()
        self.active = set()
        self.mod_init = set()
        self.pre = {}
        self.__run_num = 0
        self.jid = jid
        self.instance_id = str(id(self))
        self.inject_globals = {}
        self.mocked = mocked

    def _gather_pillar(self):
        '''
        Whenever a state run starts, gather the pillar data fresh
        '''
        if self._pillar_override:
            if self._pillar_enc:
                try:
                    self._pillar_override = salt.utils.crypt.decrypt(
                        self._pillar_override,
                        self._pillar_enc,
                        translate_newlines=True,
                        renderers=getattr(self, u'rend', None),
                        opts=self.opts,
                        valid_rend=self.opts[u'decrypt_pillar_renderers'])
                except Exception as exc:
                    log.error(u'Failed to decrypt pillar override: %s', exc)

            if isinstance(self._pillar_override, six.string_types):
                # This can happen if an entire pillar dictionary was passed as
                # a single encrypted string. The override will have been
                # decrypted above, and should now be a stringified dictionary.
                # Use the YAML loader to convert that to a Python dictionary.
                try:
                    self._pillar_override = yamlloader.load(
                        self._pillar_override,
                        Loader=yamlloader.SaltYamlSafeLoader)
                except Exception as exc:
                    log.error(u'Failed to load CLI pillar override')
                    log.exception(exc)

            if not isinstance(self._pillar_override, dict):
                log.error(u'Pillar override was not passed as a dictionary')
                self._pillar_override = None

        pillar = salt.pillar.get_pillar(
                self.opts,
                self.opts[u'grains'],
                self.opts[u'id'],
                self.opts[u'environment'],
                pillar_override=self._pillar_override,
                pillarenv=self.opts.get(u'pillarenv'))
        return pillar.compile_pillar()

    def _mod_init(self, low):
        '''
        Check the module initialization function, if this is the first run
        of a state package that has a mod_init function, then execute the
        mod_init function in the state module.
        '''
        # ensure that the module is loaded
        try:
            self.states[u'{0}.{1}'.format(low[u'state'], low[u'fun'])]  # pylint: disable=W0106
        except KeyError:
            return
        minit = u'{0}.mod_init'.format(low[u'state'])
        if low[u'state'] not in self.mod_init:
            if minit in self.states._dict:
                mret = self.states[minit](low)
                if not mret:
                    return
                self.mod_init.add(low[u'state'])

    def _mod_aggregate(self, low, running, chunks):
        '''
        Execute the aggregation systems to runtime modify the low chunk
        '''
        agg_opt = self.functions[u'config.option'](u'state_aggregate')
        if u'aggregate' in low:
            agg_opt = low[u'aggregate']
        if agg_opt is True:
            agg_opt = [low[u'state']]
        elif not isinstance(agg_opt, list):
            return low
        if low[u'state'] in agg_opt and not low.get(u'__agg__'):
            agg_fun = u'{0}.mod_aggregate'.format(low[u'state'])
            if agg_fun in self.states:
                try:
                    low = self.states[agg_fun](low, chunks, running)
                    low[u'__agg__'] = True
                except TypeError:
                    log.error(u'Failed to execute aggregate for state %s', low[u'state'])
        return low

    def _run_check(self, low_data):
        '''
        Check that unless doesn't return 0, and that onlyif returns a 0.
        '''
        ret = {u'result': False}
        cmd_opts = {}

        if u'shell' in self.opts[u'grains']:
            cmd_opts[u'shell'] = self.opts[u'grains'].get(u'shell')
        if u'onlyif' in low_data:
            if not isinstance(low_data[u'onlyif'], list):
                low_data_onlyif = [low_data[u'onlyif']]
            else:
                low_data_onlyif = low_data[u'onlyif']
            for entry in low_data_onlyif:
                if not isinstance(entry, six.string_types):
                    ret.update({u'comment': u'onlyif execution failed, bad type passed', u'result': False})
                    return ret
                cmd = self.functions[u'cmd.retcode'](
                    entry, ignore_retcode=True, python_shell=True, **cmd_opts)
                log.debug(u'Last command return code: %s', cmd)
                if cmd != 0 and ret[u'result'] is False:
                    ret.update({u'comment': u'onlyif execution failed',
                                u'skip_watch': True,
                                u'result': True})
                    return ret
                elif cmd == 0:
                    ret.update({u'comment': u'onlyif execution succeeded', u'result': False})
            return ret

        if u'unless' in low_data:
            if not isinstance(low_data[u'unless'], list):
                low_data_unless = [low_data[u'unless']]
            else:
                low_data_unless = low_data[u'unless']
            for entry in low_data_unless:
                if not isinstance(entry, six.string_types):
                    ret.update({u'comment': u'unless execution failed, bad type passed', u'result': False})
                    return ret
                cmd = self.functions[u'cmd.retcode'](
                    entry, ignore_retcode=True, python_shell=True, **cmd_opts)
                log.debug(u'Last command return code: %s', cmd)
                if cmd == 0 and ret[u'result'] is False:
                    ret.update({u'comment': u'unless execution succeeded',
                                u'skip_watch': True,
                                u'result': True})
                elif cmd != 0:
                    ret.update({u'comment': u'unless execution failed', u'result': False})
                    return ret

        # No reason to stop, return ret
        return ret

    def _run_check_cmd(self, low_data):
        '''
        Alter the way a successful state run is determined
        '''
        ret = {u'result': False}
        cmd_opts = {}
        if u'shell' in self.opts[u'grains']:
            cmd_opts[u'shell'] = self.opts[u'grains'].get(u'shell')
        for entry in low_data[u'check_cmd']:
            cmd = self.functions[u'cmd.retcode'](
                entry, ignore_retcode=True, python_shell=True, **cmd_opts)
            log.debug(u'Last command return code: %s', cmd)
            if cmd == 0 and ret[u'result'] is False:
                ret.update({u'comment': u'check_cmd determined the state succeeded', u'result': True})
            elif cmd != 0:
                ret.update({u'comment': u'check_cmd determined the state failed', u'result': False})
                return ret
        return ret

    def reset_run_num(self):
        '''
        Rest the run_num value to 0
        '''
        self.__run_num = 0

    def _load_states(self):
        '''
        Read the state loader value and loadup the correct states subsystem
        '''
        if self.states_loader == u'thorium':
            self.states = salt.loader.thorium(self.opts, self.functions, {})  # TODO: Add runners, proxy?
        else:
            self.states = salt.loader.states(self.opts, self.functions, self.utils,
                                             self.serializers, proxy=self.proxy)

    def load_modules(self, data=None, proxy=None):
        '''
        Load the modules into the state
        '''
        log.info(u'Loading fresh modules for state activity')
        self.utils = salt.loader.utils(self.opts)
        self.functions = salt.loader.minion_mods(self.opts, self.state_con,
                                                 utils=self.utils,
                                                 proxy=self.proxy)
        if isinstance(data, dict):
            if data.get(u'provider', False):
                if isinstance(data[u'provider'], six.string_types):
                    providers = [{data[u'state']: data[u'provider']}]
                elif isinstance(data[u'provider'], list):
                    providers = data[u'provider']
                else:
                    providers = {}
                for provider in providers:
                    for mod in provider:
                        funcs = salt.loader.raw_mod(self.opts,
                                provider[mod],
                                self.functions)
                        if funcs:
                            for func in funcs:
                                f_key = u'{0}{1}'.format(
                                        mod,
                                        func[func.rindex(u'.'):]
                                        )
                                self.functions[f_key] = funcs[func]
        self.serializers = salt.loader.serializers(self.opts)
        self._load_states()
        self.rend = salt.loader.render(self.opts, self.functions,
                                       states=self.states, proxy=self.proxy)

    def module_refresh(self):
        '''
        Refresh all the modules
        '''
        log.debug(u'Refreshing modules...')
        if self.opts[u'grains'].get(u'os') != u'MacOS':
            # In case a package has been installed into the current python
            # process 'site-packages', the 'site' module needs to be reloaded in
            # order for the newly installed package to be importable.
            try:
                reload_module(site)
            except RuntimeError:
                log.error(u'Error encountered during module reload. Modules were not reloaded.')
            except TypeError:
                log.error(u'Error encountered during module reload. Modules were not reloaded.')
        self.load_modules()
        if not self.opts.get(u'local', False) and self.opts.get(u'multiprocessing', True):
            self.functions[u'saltutil.refresh_modules']()

    def check_refresh(self, data, ret):
        '''
        Check to see if the modules for this state instance need to be updated,
        only update if the state is a file or a package and if it changed
        something. If the file function is managed check to see if the file is a
        possible module type, e.g. a python, pyx, or .so. Always refresh if the
        function is recurse, since that can lay down anything.
        '''
        _reload_modules = False
        if data.get(u'reload_grains', False):
            log.debug(u'Refreshing grains...')
            self.opts[u'grains'] = salt.loader.grains(self.opts)
            _reload_modules = True

        if data.get(u'reload_pillar', False):
            log.debug(u'Refreshing pillar...')
            self.opts[u'pillar'] = self._gather_pillar()
            _reload_modules = True

        if not ret[u'changes']:
            if data.get(u'force_reload_modules', False):
                self.module_refresh()
            return

        if data.get(u'reload_modules', False) or _reload_modules:
            # User explicitly requests a reload
            self.module_refresh()
            return

        if data[u'state'] == u'file':
            if data[u'fun'] == u'managed':
                if data[u'name'].endswith(
                    (u'.py', u'.pyx', u'.pyo', u'.pyc', u'.so')):
                    self.module_refresh()
            elif data[u'fun'] == u'recurse':
                self.module_refresh()
            elif data[u'fun'] == u'symlink':
                if u'bin' in data[u'name']:
                    self.module_refresh()
        elif data[u'state'] in (u'pkg', u'ports'):
            self.module_refresh()

    def verify_ret(self, ret):
        '''
        Verify the state return data
        '''
        if not isinstance(ret, dict):
            raise SaltException(
                    u'Malformed state return, return must be a dict'
                    )
        bad = []
        for val in [u'name', u'result', u'changes', u'comment']:
            if val not in ret:
                bad.append(val)
        if bad:
            raise SaltException(
                u'The following keys were not present in the state '
                u'return: {0}'.format(u','.join(bad)))

    def verify_data(self, data):
        '''
        Verify the data, return an error statement if something is wrong
        '''
        errors = []
        if u'state' not in data:
            errors.append(u'Missing "state" data')
        if u'fun' not in data:
            errors.append(u'Missing "fun" data')
        if u'name' not in data:
            errors.append(u'Missing "name" data')
        if data[u'name'] and not isinstance(data[u'name'], six.string_types):
            errors.append(
                u'ID \'{0}\' {1}is not formed as a string, but is a {2}'.format(
                    data[u'name'],
                    u'in SLS \'{0}\' '.format(data[u'__sls__'])
                        if u'__sls__' in data else u'',
                    type(data[u'name']).__name__
                )
            )
        if errors:
            return errors
        full = data[u'state'] + u'.' + data[u'fun']
        if full not in self.states:
            if u'__sls__' in data:
                errors.append(
                    u'State \'{0}\' was not found in SLS \'{1}\''.format(
                        full,
                        data[u'__sls__']
                        )
                    )
                reason = self.states.missing_fun_string(full)
                if reason:
                    errors.append(u'Reason: {0}'.format(reason))
            else:
                errors.append(
                        u'Specified state \'{0}\' was not found'.format(
                            full
                            )
                        )
        else:
            # First verify that the parameters are met
            aspec = salt.utils.args.get_function_argspec(self.states[full])
            arglen = 0
            deflen = 0
            if isinstance(aspec.args, list):
                arglen = len(aspec.args)
            if isinstance(aspec.defaults, tuple):
                deflen = len(aspec.defaults)
            for ind in range(arglen - deflen):
                if aspec.args[ind] not in data:
                    errors.append(
                        u'Missing parameter {0} for state {1}'.format(
                            aspec.args[ind],
                            full
                        )
                    )
        # If this chunk has a recursive require, then it will cause a
        # recursive loop when executing, check for it
        reqdec = u''
        if u'require' in data:
            reqdec = u'require'
        if u'watch' in data:
            # Check to see if the service has a mod_watch function, if it does
            # not, then just require
            # to just require extend the require statement with the contents
            # of watch so that the mod_watch function is not called and the
            # requisite capability is still used
            if u'{0}.mod_watch'.format(data[u'state']) not in self.states:
                if u'require' in data:
                    data[u'require'].extend(data.pop(u'watch'))
                else:
                    data[u'require'] = data.pop(u'watch')
                reqdec = u'require'
            else:
                reqdec = u'watch'
        if reqdec:
            for req in data[reqdec]:
                reqfirst = next(iter(req))
                if data[u'state'] == reqfirst:
                    if (fnmatch.fnmatch(data[u'name'], req[reqfirst])
                            or fnmatch.fnmatch(data[u'__id__'], req[reqfirst])):
                        err = (u'Recursive require detected in SLS {0} for'
                               u' require {1} in ID {2}').format(
                                   data[u'__sls__'],
                                   req,
                                   data[u'__id__'])
                        errors.append(err)
        return errors

    def verify_high(self, high):
        '''
        Verify that the high data is viable and follows the data structure
        '''
        errors = []
        if not isinstance(high, dict):
            errors.append(u'High data is not a dictionary and is invalid')
        reqs = OrderedDict()
        for name, body in six.iteritems(high):
            try:
                if name.startswith(u'__'):
                    continue
            except AttributeError:
                pass
            if not isinstance(name, six.string_types):
                errors.append(
                    u'ID \'{0}\' in SLS \'{1}\' is not formed as a string, but '
                    u'is a {2}. It may need to be quoted.'.format(
                        name, body[u'__sls__'], type(name).__name__)
                )
            if not isinstance(body, dict):
                err = (u'The type {0} in {1} is not formatted as a dictionary'
                       .format(name, body))
                errors.append(err)
                continue
            for state in body:
                if state.startswith(u'__'):
                    continue
                if body[state] is None:
                    errors.append(
                        u'ID \'{0}\' in SLS \'{1}\' contains a short declaration '
                        u'({2}) with a trailing colon. When not passing any '
                        u'arguments to a state, the colon must be omitted.'
                        .format(name, body[u'__sls__'], state)
                    )
                    continue
                if not isinstance(body[state], list):
                    errors.append(
                        u'State \'{0}\' in SLS \'{1}\' is not formed as a list'
                        .format(name, body[u'__sls__'])
                    )
                else:
                    fun = 0
                    if u'.' in state:
                        fun += 1
                    for arg in body[state]:
                        if isinstance(arg, six.string_types):
                            fun += 1
                            if u' ' in arg.strip():
                                errors.append((u'The function "{0}" in state '
                                u'"{1}" in SLS "{2}" has '
                                u'whitespace, a function with whitespace is '
                                u'not supported, perhaps this is an argument '
                                u'that is missing a ":"').format(
                                    arg,
                                    name,
                                    body[u'__sls__']))
                        elif isinstance(arg, dict):
                            # The arg is a dict, if the arg is require or
                            # watch, it must be a list.
                            #
                            # Add the requires to the reqs dict and check them
                            # all for recursive requisites.
                            argfirst = next(iter(arg))
                            if argfirst == u'names':
                                if not isinstance(arg[argfirst], list):
                                    errors.append(
                                        u'The \'names\' argument in state '
                                        u'\'{0}\' in SLS \'{1}\' needs to be '
                                        u'formed as a list'
                                        .format(name, body[u'__sls__'])
                                    )
                            if argfirst in (u'require', u'watch', u'prereq', u'onchanges'):
                                if not isinstance(arg[argfirst], list):
                                    errors.append(
                                        u'The {0} statement in state \'{1}\' in '
                                        u'SLS \'{2}\' needs to be formed as a '
                                        u'list'.format(argfirst,
                                                      name,
                                                      body[u'__sls__'])
                                    )
                                # It is a list, verify that the members of the
                                # list are all single key dicts.
                                else:
                                    reqs[name] = OrderedDict(state=state)
                                    for req in arg[argfirst]:
                                        if isinstance(req, six.string_types):
                                            req = {u'id': req}
                                        if not isinstance(req, dict):
                                            err = (u'Requisite declaration {0}'
                                            u' in SLS {1} is not formed as a'
                                            u' single key dictionary').format(
                                                req,
                                                body[u'__sls__'])
                                            errors.append(err)
                                            continue
                                        req_key = next(iter(req))
                                        req_val = req[req_key]
                                        if u'.' in req_key:
                                            errors.append(
                                                u'Invalid requisite type \'{0}\' '
                                                u'in state \'{1}\', in SLS '
                                                u'\'{2}\'. Requisite types must '
                                                u'not contain dots, did you '
                                                u'mean \'{3}\'?'.format(
                                                    req_key,
                                                    name,
                                                    body[u'__sls__'],
                                                    req_key[:req_key.find(u'.')]
                                                )
                                            )
                                        if not ishashable(req_val):
                                            errors.append((
                                                u'Illegal requisite "{0}", '
                                                u'please check your syntax.\n'
                                                ).format(req_val))
                                            continue

                                        # Check for global recursive requisites
                                        reqs[name][req_val] = req_key
                                        # I am going beyond 80 chars on
                                        # purpose, this is just too much
                                        # of a pain to deal with otherwise
                                        if req_val in reqs:
                                            if name in reqs[req_val]:
                                                if reqs[req_val][name] == state:
                                                    if reqs[req_val][u'state'] == reqs[name][req_val]:
                                                        err = (u'A recursive '
                                                        u'requisite was found, SLS '
                                                        u'"{0}" ID "{1}" ID "{2}"'
                                                        ).format(
                                                                body[u'__sls__'],
                                                                name,
                                                                req_val
                                                                )
                                                        errors.append(err)
                                # Make sure that there is only one key in the
                                # dict
                                if len(list(arg)) != 1:
                                    errors.append(
                                        u'Multiple dictionaries defined in '
                                        u'argument of state \'{0}\' in SLS \'{1}\''
                                        .format(name, body[u'__sls__'])
                                    )
                    if not fun:
                        if state == u'require' or state == u'watch':
                            continue
                        errors.append(
                            u'No function declared in state \'{0}\' in SLS \'{1}\''
                            .format(state, body[u'__sls__'])
                        )
                    elif fun > 1:
                        errors.append(
                            u'Too many functions declared in state \'{0}\' in '
                            u'SLS \'{1}\''.format(state, body[u'__sls__'])
                        )
        return errors

    def verify_chunks(self, chunks):
        '''
        Verify the chunks in a list of low data structures
        '''
        err = []
        for chunk in chunks:
            err += self.verify_data(chunk)
        return err

    def order_chunks(self, chunks):
        '''
        Sort the chunk list verifying that the chunks follow the order
        specified in the order options.
        '''
        cap = 1
        for chunk in chunks:
            if u'order' in chunk:
                if not isinstance(chunk[u'order'], int):
                    continue

                chunk_order = chunk[u'order']
                if chunk_order > cap - 1 and chunk_order > 0:
                    cap = chunk_order + 100
        for chunk in chunks:
            if u'order' not in chunk:
                chunk[u'order'] = cap
                continue

            if not isinstance(chunk[u'order'], (int, float)):
                if chunk[u'order'] == u'last':
                    chunk[u'order'] = cap + 1000000
                elif chunk[u'order'] == u'first':
                    chunk[u'order'] = 0
                else:
                    chunk[u'order'] = cap
            if u'name_order' in chunk:
                chunk[u'order'] = chunk[u'order'] + chunk.pop(u'name_order') / 10000.0
            if chunk[u'order'] < 0:
                chunk[u'order'] = cap + 1000000 + chunk[u'order']
        chunks.sort(key=lambda chunk: (chunk[u'order'], u'{0[state]}{0[name]}{0[fun]}'.format(chunk)))
        return chunks

    def compile_high_data(self, high, orchestration_jid=None):
        '''
        "Compile" the high data as it is retrieved from the CLI or YAML into
        the individual state executor structures
        '''
        chunks = []
        for name, body in six.iteritems(high):
            if name.startswith(u'__'):
                continue
            for state, run in six.iteritems(body):
                funcs = set()
                names = []
                if state.startswith(u'__'):
                    continue
                chunk = {u'state': state,
                         u'name': name}
                if orchestration_jid is not None:
                    chunk[u'__orchestration_jid__'] = orchestration_jid
                if u'__sls__' in body:
                    chunk[u'__sls__'] = body[u'__sls__']
                if u'__env__' in body:
                    chunk[u'__env__'] = body[u'__env__']
                chunk[u'__id__'] = name
                for arg in run:
                    if isinstance(arg, six.string_types):
                        funcs.add(arg)
                        continue
                    if isinstance(arg, dict):
                        for key, val in six.iteritems(arg):
                            if key == u'names':
                                for _name in val:
                                    if _name not in names:
                                        names.append(_name)
                            elif key == u'state':
                                # Don't pass down a state override
                                continue
                            elif (key == u'name' and
                                  not isinstance(val, six.string_types)):
                                # Invalid name, fall back to ID
                                chunk[key] = name
                            else:
                                chunk[key] = val
                if names:
                    name_order = 1
                    for entry in names:
                        live = copy.deepcopy(chunk)
                        if isinstance(entry, dict):
                            low_name = next(six.iterkeys(entry))
                            live[u'name'] = low_name
                            list(map(live.update, entry[low_name]))
                        else:
                            live[u'name'] = entry
                        live[u'name_order'] = name_order
                        name_order += 1
                        for fun in funcs:
                            live[u'fun'] = fun
                            chunks.append(live)
                else:
                    live = copy.deepcopy(chunk)
                    for fun in funcs:
                        live[u'fun'] = fun
                        chunks.append(live)
        chunks = self.order_chunks(chunks)
        return chunks

    def reconcile_extend(self, high):
        '''
        Pull the extend data and add it to the respective high data
        '''
        errors = []
        if u'__extend__' not in high:
            return high, errors
        ext = high.pop(u'__extend__')
        for ext_chunk in ext:
            for name, body in six.iteritems(ext_chunk):
                if name not in high:
                    state_type = next(
                        x for x in body if not x.startswith(u'__')
                    )
                    # Check for a matching 'name' override in high data
                    ids = find_name(name, state_type, high)
                    if len(ids) != 1:
                        errors.append(
                            u'Cannot extend ID \'{0}\' in \'{1}:{2}\'. It is not '
                            u'part of the high state.\n'
                            u'This is likely due to a missing include statement '
                            u'or an incorrectly typed ID.\nEnsure that a '
                            u'state with an ID of \'{0}\' is available\nin '
                            u'environment \'{1}\' and to SLS \'{2}\''.format(
                                name,
                                body.get(u'__env__', u'base'),
                                body.get(u'__sls__', u'base'))
                            )
                        continue
                    else:
                        name = ids[0][0]

                for state, run in six.iteritems(body):
                    if state.startswith(u'__'):
                        continue
                    if state not in high[name]:
                        high[name][state] = run
                        continue
                    # high[name][state] is extended by run, both are lists
                    for arg in run:
                        update = False
                        for hind in range(len(high[name][state])):
                            if isinstance(arg, six.string_types) and isinstance(high[name][state][hind], six.string_types):
                                # replacing the function, replace the index
                                high[name][state].pop(hind)
                                high[name][state].insert(hind, arg)
                                update = True
                                continue
                            if isinstance(arg, dict) and isinstance(high[name][state][hind], dict):
                                # It is an option, make sure the options match
                                argfirst = next(iter(arg))
                                if argfirst == next(iter(high[name][state][hind])):
                                    # If argfirst is a requisite then we must merge
                                    # our requisite with that of the target state
                                    if argfirst in STATE_REQUISITE_KEYWORDS:
                                        high[name][state][hind][argfirst].extend(arg[argfirst])
                                    # otherwise, its not a requisite and we are just extending (replacing)
                                    else:
                                        high[name][state][hind] = arg
                                    update = True
                                if (argfirst == u'name' and
                                    next(iter(high[name][state][hind])) == u'names'):
                                    # If names are overwritten by name use the name
                                    high[name][state][hind] = arg
                        if not update:
                            high[name][state].append(arg)
        return high, errors

    def apply_exclude(self, high):
        '''
        Read in the __exclude__ list and remove all excluded objects from the
        high data
        '''
        if u'__exclude__' not in high:
            return high
        ex_sls = set()
        ex_id = set()
        exclude = high.pop(u'__exclude__')
        for exc in exclude:
            if isinstance(exc, six.string_types):
                # The exclude statement is a string, assume it is an sls
                ex_sls.add(exc)
            if isinstance(exc, dict):
                # Explicitly declared exclude
                if len(exc) != 1:
                    continue
                key = next(six.iterkeys(exc))
                if key == u'sls':
                    ex_sls.add(exc[u'sls'])
                elif key == u'id':
                    ex_id.add(exc[u'id'])
        # Now the excludes have been simplified, use them
        if ex_sls:
            # There are sls excludes, find the associated ids
            for name, body in six.iteritems(high):
                if name.startswith(u'__'):
                    continue
                sls = body.get(u'__sls__', u'')
                if not sls:
                    continue
                for ex_ in ex_sls:
                    if fnmatch.fnmatch(sls, ex_):
                        ex_id.add(name)
        for id_ in ex_id:
            if id_ in high:
                high.pop(id_)
        return high

    def requisite_in(self, high):
        '''
        Extend the data reference with requisite_in arguments
        '''
        req_in = set([
            u'require_in',
            u'watch_in',
            u'onfail_in',
            u'onchanges_in',
            u'use',
            u'use_in',
            u'prereq',
            u'prereq_in',
            ])
        req_in_all = req_in.union(
                set([
                    u'require',
                    u'watch',
                    u'onfail',
                    u'onfail_stop',
                    u'onchanges',
                    ]))
        extend = {}
        errors = []
        for id_, body in six.iteritems(high):
            if not isinstance(body, dict):
                continue
            for state, run in six.iteritems(body):
                if state.startswith(u'__'):
                    continue
                for arg in run:
                    if isinstance(arg, dict):
                        # It is not a function, verify that the arg is a
                        # requisite in statement
                        if len(arg) < 1:
                            # Empty arg dict
                            # How did we get this far?
                            continue
                        # Split out the components
                        key = next(iter(arg))
                        if key not in req_in:
                            continue
                        rkey = key.split(u'_')[0]
                        items = arg[key]
                        if isinstance(items, dict):
                            # Formatted as a single req_in
                            for _state, name in six.iteritems(items):

                                # Not a use requisite_in
                                found = False
                                if name not in extend:
                                    extend[name] = OrderedDict()
                                if u'.' in _state:
                                    errors.append(
                                        u'Invalid requisite in {0}: {1} for '
                                        u'{2}, in SLS \'{3}\'. Requisites must '
                                        u'not contain dots, did you mean \'{4}\'?'
                                        .format(
                                            rkey,
                                            _state,
                                            name,
                                            body[u'__sls__'],
                                            _state[:_state.find(u'.')]
                                        )
                                    )
                                    _state = _state.split(u'.')[0]
                                if _state not in extend[name]:
                                    extend[name][_state] = []
                                extend[name][u'__env__'] = body[u'__env__']
                                extend[name][u'__sls__'] = body[u'__sls__']
                                for ind in range(len(extend[name][_state])):
                                    if next(iter(
                                        extend[name][_state][ind])) == rkey:
                                        # Extending again
                                        extend[name][_state][ind][rkey].append(
                                                {state: id_}
                                                )
                                        found = True
                                if found:
                                    continue
                                # The rkey is not present yet, create it
                                extend[name][_state].append(
                                        {rkey: [{state: id_}]}
                                        )

                        if isinstance(items, list):
                            # Formed as a list of requisite additions
                            hinges = []
                            for ind in items:
                                if not isinstance(ind, dict):
                                    # Malformed req_in
                                    continue
                                if len(ind) < 1:
                                    continue
                                pstate = next(iter(ind))
                                pname = ind[pstate]
                                if pstate == u'sls':
                                    # Expand hinges here
                                    hinges = find_sls_ids(pname, high)
                                else:
                                    hinges.append((pname, pstate))
                                if u'.' in pstate:
                                    errors.append(
                                        u'Invalid requisite in {0}: {1} for '
                                        u'{2}, in SLS \'{3}\'. Requisites must '
                                        u'not contain dots, did you mean \'{4}\'?'
                                        .format(
                                            rkey,
                                            pstate,
                                            pname,
                                            body[u'__sls__'],
                                            pstate[:pstate.find(u'.')]
                                        )
                                    )
                                    pstate = pstate.split(u".")[0]
                                for tup in hinges:
                                    name, _state = tup
                                    if key == u'prereq_in':
                                        # Add prerequired to origin
                                        if id_ not in extend:
                                            extend[id_] = OrderedDict()
                                        if state not in extend[id_]:
                                            extend[id_][state] = []
                                        extend[id_][state].append(
                                                {u'prerequired': [{_state: name}]}
                                                )
                                    if key == u'prereq':
                                        # Add prerequired to prereqs
                                        ext_ids = find_name(name, _state, high)
                                        for ext_id, _req_state in ext_ids:
                                            if ext_id not in extend:
                                                extend[ext_id] = OrderedDict()
                                            if _req_state not in extend[ext_id]:
                                                extend[ext_id][_req_state] = []
                                            extend[ext_id][_req_state].append(
                                                    {u'prerequired': [{state: id_}]}
                                                    )
                                        continue
                                    if key == u'use_in':
                                        # Add the running states args to the
                                        # use_in states
                                        ext_ids = find_name(name, _state, high)
                                        for ext_id, _req_state in ext_ids:
                                            if not ext_id:
                                                continue
                                            ext_args = state_args(ext_id, _state, high)
                                            if ext_id not in extend:
                                                extend[ext_id] = OrderedDict()
                                            if _req_state not in extend[ext_id]:
                                                extend[ext_id][_req_state] = []
                                            ignore_args = req_in_all.union(ext_args)
                                            for arg in high[id_][state]:
                                                if not isinstance(arg, dict):
                                                    continue
                                                if len(arg) != 1:
                                                    continue
                                                if next(iter(arg)) in ignore_args:
                                                    continue
                                                # Don't use name or names
                                                if next(six.iterkeys(arg)) == u'name':
                                                    continue
                                                if next(six.iterkeys(arg)) == u'names':
                                                    continue
                                                extend[ext_id][_req_state].append(arg)
                                        continue
                                    if key == u'use':
                                        # Add the use state's args to the
                                        # running state
                                        ext_ids = find_name(name, _state, high)
                                        for ext_id, _req_state in ext_ids:
                                            if not ext_id:
                                                continue
                                            loc_args = state_args(id_, state, high)
                                            if id_ not in extend:
                                                extend[id_] = OrderedDict()
                                            if state not in extend[id_]:
                                                extend[id_][state] = []
                                            ignore_args = req_in_all.union(loc_args)
                                            for arg in high[ext_id][_req_state]:
                                                if not isinstance(arg, dict):
                                                    continue
                                                if len(arg) != 1:
                                                    continue
                                                if next(iter(arg)) in ignore_args:
                                                    continue
                                                # Don't use name or names
                                                if next(six.iterkeys(arg)) == u'name':
                                                    continue
                                                if next(six.iterkeys(arg)) == u'names':
                                                    continue
                                                extend[id_][state].append(arg)
                                        continue
                                    found = False
                                    if name not in extend:
                                        extend[name] = OrderedDict()
                                    if _state not in extend[name]:
                                        extend[name][_state] = []
                                    extend[name][u'__env__'] = body[u'__env__']
                                    extend[name][u'__sls__'] = body[u'__sls__']
                                    for ind in range(len(extend[name][_state])):
                                        if next(iter(
                                            extend[name][_state][ind])) == rkey:
                                            # Extending again
                                            extend[name][_state][ind][rkey].append(
                                                    {state: id_}
                                                    )
                                            found = True
                                    if found:
                                        continue
                                    # The rkey is not present yet, create it
                                    extend[name][_state].append(
                                            {rkey: [{state: id_}]}
                                            )
        high[u'__extend__'] = []
        for key, val in six.iteritems(extend):
            high[u'__extend__'].append({key: val})
        req_in_high, req_in_errors = self.reconcile_extend(high)
        errors.extend(req_in_errors)
        return req_in_high, errors

    def _call_parallel_target(self, cdata, low):
        '''
        The target function to call that will create the parallel thread/process
        '''
        tag = _gen_tag(low)
        try:
            ret = self.states[cdata[u'full']](*cdata[u'args'],
                                             **cdata[u'kwargs'])
        except Exception:
            trb = traceback.format_exc()
            # There are a number of possibilities to not have the cdata
            # populated with what we might have expected, so just be smart
            # enough to not raise another KeyError as the name is easily
            # guessable and fallback in all cases to present the real
            # exception to the user
            if len(cdata[u'args']) > 0:
                name = cdata[u'args'][0]
            elif u'name' in cdata[u'kwargs']:
                name = cdata[u'kwargs'][u'name']
            else:
                name = low.get(u'name', low.get(u'__id__'))
            ret = {
                u'result': False,
                u'name': name,
                u'changes': {},
                u'comment': u'An exception occurred in this state: {0}'.format(
                    trb)
            }
        troot = os.path.join(self.opts[u'cachedir'], self.jid)
        tfile = os.path.join(troot, tag)
        if not os.path.isdir(troot):
            try:
                os.makedirs(troot)
            except OSError:
                # Looks like the directory was created between the check
                # and the attempt, we are safe to pass
                pass
        with salt.utils.files.fopen(tfile, u'wb+') as fp_:
            fp_.write(msgpack.dumps(ret))

    def call_parallel(self, cdata, low):
        '''
        Call the state defined in the given cdata in parallel
        '''
        proc = salt.utils.process.MultiprocessingProcess(
                target=self._call_parallel_target,
                args=(cdata, low))
        proc.start()
        ret = {u'name': cdata[u'args'][0],
                u'result': None,
                u'changes': {},
                u'comment': u'Started in a seperate process',
                u'proc': proc}
        return ret

    def call(self, low, chunks=None, running=None, retries=1):
        '''
        Call a state directly with the low data structure, verify data
        before processing.
        '''
        utc_start_time = datetime.datetime.utcnow()
        local_start_time = utc_start_time - (datetime.datetime.utcnow() - datetime.datetime.now())
        log.info(u'Running state [%s] at time %s',
            low[u'name'].strip() if isinstance(low[u'name'], six.string_types)
                else low[u'name'],
            local_start_time.time().isoformat()
        )
        errors = self.verify_data(low)
        if errors:
            ret = {
                u'result': False,
                u'name': low[u'name'],
                u'changes': {},
                u'comment': u'',
                }
            for err in errors:
                ret[u'comment'] += u'{0}\n'.format(err)
            ret[u'__run_num__'] = self.__run_num
            self.__run_num += 1
            format_log(ret)
            self.check_refresh(low, ret)
            return ret
        else:
            ret = {u'result': False, u'name': low[u'name'], u'changes': {}}

        self.state_con[u'runas'] = low.get(u'runas', None)

        if low[u'state'] == u'cmd' and u'password' in low:
            self.state_con[u'runas_password'] = low[u'password']
        else:
            self.state_con[u'runas_password'] = low.get(u'runas_password', None)

        if not low.get(u'__prereq__'):
            log.info(
                u'Executing state %s.%s for [%s]',
                low[u'state'],
                low[u'fun'],
                low[u'name'].strip() if isinstance(low[u'name'], six.string_types)
                    else low[u'name']
            )

        if u'provider' in low:
            self.load_modules(low)

        state_func_name = u'{0[state]}.{0[fun]}'.format(low)
        cdata = salt.utils.format_call(
            self.states[state_func_name],
            low,
            initial_ret={u'full': state_func_name},
            expected_extra_kws=STATE_INTERNAL_KEYWORDS
        )
        inject_globals = {
            # Pass a copy of the running dictionary, the low state chunks and
            # the current state dictionaries.
            # We pass deep copies here because we don't want any misbehaving
            # state module to change these at runtime.
            u'__low__': immutabletypes.freeze(low),
            u'__running__': immutabletypes.freeze(running) if running else {},
            u'__instance_id__': self.instance_id,
            u'__lowstate__': immutabletypes.freeze(chunks) if chunks else {}
        }

        if self.inject_globals:
            inject_globals.update(self.inject_globals)

        if low.get(u'__prereq__'):
            test = sys.modules[self.states[cdata[u'full']].__module__].__opts__[u'test']
            sys.modules[self.states[cdata[u'full']].__module__].__opts__[u'test'] = True
        try:
            # Let's get a reference to the salt environment to use within this
            # state call.
            #
            # If the state function accepts an 'env' keyword argument, it
            # allows the state to be overridden(we look for that in cdata). If
            # that's not found in cdata, we look for what we're being passed in
            # the original data, namely, the special dunder __env__. If that's
            # not found we default to 'base'
            if (u'unless' in low and u'{0[state]}.mod_run_check'.format(low) not in self.states) or \
                    (u'onlyif' in low and u'{0[state]}.mod_run_check'.format(low) not in self.states):
                ret.update(self._run_check(low))

            if u'saltenv' in low:
                inject_globals[u'__env__'] = six.text_type(low[u'saltenv'])
            elif isinstance(cdata[u'kwargs'].get(u'env', None), six.string_types):
                # User is using a deprecated env setting which was parsed by
                # format_call.
                # We check for a string type since module functions which
                # allow setting the OS environ also make use of the "env"
                # keyword argument, which is not a string
                inject_globals[u'__env__'] = six.text_type(cdata[u'kwargs'][u'env'])
            elif u'__env__' in low:
                # The user is passing an alternative environment using __env__
                # which is also not the appropriate choice, still, handle it
                inject_globals[u'__env__'] = six.text_type(low[u'__env__'])
            else:
                # Let's use the default environment
                inject_globals[u'__env__'] = u'base'

            if u'__orchestration_jid__' in low:
                inject_globals[u'__orchestration_jid__'] = \
                    low[u'__orchestration_jid__']

            if u'result' not in ret or ret[u'result'] is False:
                self.states.inject_globals = inject_globals
                if self.mocked:
                    ret = mock_ret(cdata)
                else:
                    # Execute the state function
                    if not low.get(u'__prereq__') and low.get(u'parallel'):
                        # run the state call in parallel, but only if not in a prereq
                        ret = self.call_parallel(cdata, low)
                    else:
                        ret = self.states[cdata[u'full']](*cdata[u'args'],
                                                          **cdata[u'kwargs'])
                self.states.inject_globals = {}
            if u'check_cmd' in low and u'{0[state]}.mod_run_check_cmd'.format(low) not in self.states:
                ret.update(self._run_check_cmd(low))
            self.verify_ret(ret)
        except Exception:
            trb = traceback.format_exc()
            # There are a number of possibilities to not have the cdata
            # populated with what we might have expected, so just be smart
            # enough to not raise another KeyError as the name is easily
            # guessable and fallback in all cases to present the real
            # exception to the user
            if len(cdata[u'args']) > 0:
                name = cdata[u'args'][0]
            elif u'name' in cdata[u'kwargs']:
                name = cdata[u'kwargs'][u'name']
            else:
                name = low.get(u'name', low.get(u'__id__'))
            ret = {
                u'result': False,
                u'name': name,
                u'changes': {},
                u'comment': u'An exception occurred in this state: {0}'.format(
                    trb)
            }
        finally:
            if low.get(u'__prereq__'):
                sys.modules[self.states[cdata[u'full']].__module__].__opts__[
                    u'test'] = test

            self.state_con.pop('runas')
            self.state_con.pop('runas_password')

        # If format_call got any warnings, let's show them to the user
        if u'warnings' in cdata:
            ret.setdefault(u'warnings', []).extend(cdata[u'warnings'])

        if u'provider' in low:
            self.load_modules()

        if low.get(u'__prereq__'):
            low[u'__prereq__'] = False
            return ret

        ret[u'__sls__'] = low.get(u'__sls__')
        ret[u'__run_num__'] = self.__run_num
        self.__run_num += 1
        format_log(ret)
        self.check_refresh(low, ret)
        utc_finish_time = datetime.datetime.utcnow()
        timezone_delta = datetime.datetime.utcnow() - datetime.datetime.now()
        local_finish_time = utc_finish_time - timezone_delta
        local_start_time = utc_start_time - timezone_delta
        ret[u'start_time'] = local_start_time.time().isoformat()
        delta = (utc_finish_time - utc_start_time)
        # duration in milliseconds.microseconds
        duration = (delta.seconds * 1000000 + delta.microseconds)/1000.0
        ret[u'duration'] = duration
        ret[u'__id__'] = low[u'__id__']
        log.info(
            u'Completed state [%s] at time %s (duration_in_ms=%s)',
            low[u'name'].strip() if isinstance(low[u'name'], six.string_types)
                else low[u'name'],
            local_finish_time.time().isoformat(),
            duration
        )
        if u'retry' in low:
            low[u'retry'] = self.verify_retry_data(low[u'retry'])
            if not sys.modules[self.states[cdata[u'full']].__module__].__opts__[u'test']:
                if low[u'retry'][u'until'] != ret[u'result']:
                    if low[u'retry'][u'attempts'] > retries:
                        interval = low[u'retry'][u'interval']
                        if low[u'retry'][u'splay'] != 0:
                            interval = interval + random.randint(0, low[u'retry'][u'splay'])
                        log.info(
                            u'State result does not match retry until value, '
                            u'state will be re-run in %s seconds', interval
                        )
                        self.functions[u'test.sleep'](interval)
                        retry_ret = self.call(low, chunks, running, retries=retries+1)
                        orig_ret = ret
                        ret = retry_ret
                        ret[u'comment'] = u'\n'.join(
                                [(
                                     u'Attempt {0}: Returned a result of "{1}", '
                                     u'with the following comment: "{2}"'.format(
                                         retries,
                                         orig_ret[u'result'],
                                         orig_ret[u'comment'])
                                 ),
                                 u'' if not ret[u'comment'] else ret[u'comment']])
                        ret[u'duration'] = ret[u'duration'] + orig_ret[u'duration'] + (interval * 1000)
                        if retries == 1:
                            ret[u'start_time'] = orig_ret[u'start_time']
            else:
                ret[u'comment'] = u'  '.join(
                        [u'' if not ret[u'comment'] else ret[u'comment'],
                         (u'The state would be retried every {1} seconds '
                          u'(with a splay of up to {3} seconds) '
                          u'a maximum of {0} times or until a result of {2} '
                          u'is returned').format(low[u'retry'][u'attempts'],
                                                low[u'retry'][u'interval'],
                                                low[u'retry'][u'until'],
                                                low[u'retry'][u'splay'])])
        return ret

    def verify_retry_data(self, retry_data):
        '''
        verifies the specified retry data
        '''
        retry_defaults = {
                u'until': True,
                u'attempts': 2,
                u'splay': 0,
                u'interval': 30,
        }
        expected_data = {
            u'until': bool,
            u'attempts': int,
            u'interval': int,
            u'splay': int,
        }
        validated_retry_data = {}
        if isinstance(retry_data, dict):
            for expected_key, value_type in six.iteritems(expected_data):
                if expected_key in retry_data:
                    if isinstance(retry_data[expected_key], value_type):
                        validated_retry_data[expected_key] = retry_data[expected_key]
                    else:
                        log.warning(
                            u'An invalid value was passed for the retry %s, '
                            u'using default value \'%s\'',
                            expected_key, retry_defaults[expected_key]
                        )
                        validated_retry_data[expected_key] = retry_defaults[expected_key]
                else:
                    validated_retry_data[expected_key] = retry_defaults[expected_key]
        else:
            log.warning((u'State is set to retry, but a valid dict for retry '
                         u'configuration was not found.  Using retry defaults'))
            validated_retry_data = retry_defaults
        return validated_retry_data

    def call_chunks(self, chunks):
        '''
        Iterate over a list of chunks and call them, checking for requires.
        '''
        # Check for any disabled states
        disabled = {}
        if u'state_runs_disabled' in self.opts[u'grains']:
            for low in chunks[:]:
                state_ = u'{0}.{1}'.format(low[u'state'], low[u'fun'])
                for pat in self.opts[u'grains'][u'state_runs_disabled']:
                    if fnmatch.fnmatch(state_, pat):
                        comment = (
                                    u'The state function "{0}" is currently disabled by "{1}", '
                                    u'to re-enable, run state.enable {1}.'
                                  ).format(
                                    state_,
                                    pat,
                                  )
                        _tag = _gen_tag(low)
                        disabled[_tag] = {u'changes': {},
                                          u'result': False,
                                          u'comment': comment,
                                          u'__run_num__': self.__run_num,
                                          u'__sls__': low[u'__sls__']}
                        self.__run_num += 1
                        chunks.remove(low)
                        break
        running = {}
        for low in chunks:
            if u'__FAILHARD__' in running:
                running.pop(u'__FAILHARD__')
                return running
            tag = _gen_tag(low)
            if tag not in running:
                running = self.call_chunk(low, running, chunks)
                if self.check_failhard(low, running):
                    return running
            self.active = set()
        while True:
            if self.reconcile_procs(running):
                break
            time.sleep(0.01)
        ret = dict(list(disabled.items()) + list(running.items()))
        return ret

    def check_failhard(self, low, running):
        '''
        Check if the low data chunk should send a failhard signal
        '''
        tag = _gen_tag(low)
        if self.opts.get(u'test', False):
            return False
        if (low.get(u'failhard', False) or self.opts[u'failhard']) and tag in running:
            if running[tag][u'result'] is None:
                return False
            return not running[tag][u'result']
        return False

    def reconcile_procs(self, running):
        '''
        Check the running dict for processes and resolve them
        '''
        retset = set()
        for tag in running:
            proc = running[tag].get(u'proc')
            if proc:
                if not proc.is_alive():
                    ret_cache = os.path.join(self.opts[u'cachedir'], self.jid, tag)
                    if not os.path.isfile(ret_cache):
                        ret = {u'result': False,
                               u'comment': u'Parallel process failed to return',
                               u'name': running[tag][u'name'],
                               u'changes': {}}
                    try:
                        with salt.utils.files.fopen(ret_cache, u'rb') as fp_:
                            ret = msgpack.loads(fp_.read())
                    except (OSError, IOError):
                        ret = {u'result': False,
                               u'comment': u'Parallel cache failure',
                               u'name': running[tag][u'name'],
                               u'changes': {}}
                    running[tag].update(ret)
                    running[tag].pop(u'proc')
                else:
                    retset.add(False)
        return False not in retset

    def check_requisite(self, low, running, chunks, pre=False):
        '''
        Look into the running data to check the status of all requisite
        states
        '''
        present = False
        # If mod_watch is not available make it a require
        if u'watch' in low:
            if u'{0}.mod_watch'.format(low[u'state']) not in self.states:
                if u'require' in low:
                    low[u'require'].extend(low.pop(u'watch'))
                else:
                    low[u'require'] = low.pop(u'watch')
            else:
                present = True
        if u'require' in low:
            present = True
        if u'prerequired' in low:
            present = True
        if u'prereq' in low:
            present = True
        if u'onfail' in low:
            present = True
        if u'onchanges' in low:
            present = True
        if not present:
            return u'met', ()
        self.reconcile_procs(running)
        reqs = {
                u'require': [],
                u'watch': [],
                u'prereq': [],
                u'onfail': [],
                u'onchanges': []}
        if pre:
            reqs[u'prerequired'] = []
        for r_state in reqs:
            if r_state in low and low[r_state] is not None:
                for req in low[r_state]:
                    if isinstance(req, six.string_types):
                        req = {u'id': req}
                    req = trim_req(req)
                    found = False
                    for chunk in chunks:
                        req_key = next(iter(req))
                        req_val = req[req_key]
                        if req_val is None:
                            continue
                        if req_key == u'sls':
                            # Allow requisite tracking of entire sls files
                            if fnmatch.fnmatch(chunk[u'__sls__'], req_val):
                                found = True
                                reqs[r_state].append(chunk)
                            continue
                        try:
                            if (fnmatch.fnmatch(chunk[u'name'], req_val) or
                                fnmatch.fnmatch(chunk[u'__id__'], req_val)):
                                if req_key == u'id' or chunk[u'state'] == req_key:
                                    found = True
                                    reqs[r_state].append(chunk)
                        except KeyError as exc:
                            raise SaltRenderError(
                                u'Could not locate requisite of [{0}] present in state with name [{1}]'.format(
                                    req_key, chunk[u'name']))
                        except TypeError:
                            # On Python 2, the above req_val, being an OrderedDict, will raise a KeyError,
                            # however on Python 3 it will raise a TypeError
                            # This was found when running tests.unit.test_state.StateCompilerTestCase.test_render_error_on_invalid_requisite
                            raise SaltRenderError(
                                u'Could not locate requisite of [{0}] present in state with name [{1}]'.format(
                                    req_key, chunk[u'name']))
                    if not found:
                        return u'unmet', ()
        fun_stats = set()
        for r_state, chunks in six.iteritems(reqs):
            if r_state == u'prereq':
                run_dict = self.pre
            else:
                run_dict = running
            for chunk in chunks:
                tag = _gen_tag(chunk)
                if tag not in run_dict:
                    fun_stats.add(u'unmet')
                    continue
                if run_dict[tag].get(u'proc'):
                    # Run in parallel, first wait for a touch and then recheck
                    time.sleep(0.01)
                    return self.check_requisite(low, running, chunks, pre)
                if r_state == u'onfail':
                    if run_dict[tag][u'result'] is True:
                        fun_stats.add(u'onfail')  # At least one state is OK
                        continue
                else:
                    if run_dict[tag][u'result'] is False:
                        fun_stats.add(u'fail')
                        continue
                if r_state == u'onchanges':
                    if not run_dict[tag][u'changes']:
                        fun_stats.add(u'onchanges')
                    else:
                        fun_stats.add(u'onchangesmet')
                    continue
                if r_state == u'watch' and run_dict[tag][u'changes']:
                    fun_stats.add(u'change')
                    continue
                if r_state == u'prereq' and run_dict[tag][u'result'] is None:
                    fun_stats.add(u'premet')
                if r_state == u'prereq' and not run_dict[tag][u'result'] is None:
                    fun_stats.add(u'pre')
                else:
                    fun_stats.add(u'met')

        if u'unmet' in fun_stats:
            status = u'unmet'
        elif u'fail' in fun_stats:
            status = u'fail'
        elif u'pre' in fun_stats:
            if u'premet' in fun_stats:
                status = u'met'
            else:
                status = u'pre'
        elif u'onfail' in fun_stats and u'met' not in fun_stats:
            status = u'onfail'  # all onfail states are OK
        elif u'onchanges' in fun_stats and u'onchangesmet' not in fun_stats:
            status = u'onchanges'
        elif u'change' in fun_stats:
            status = u'change'
        else:
            status = u'met'

        return status, reqs

    def event(self, chunk_ret, length, fire_event=False):
        '''
        Fire an event on the master bus

        If `fire_event` is set to True an event will be sent with the
        chunk name in the tag and the chunk result in the event data.

        If `fire_event` is set to a string such as `mystate/is/finished`,
        an event will be sent with the string added to the tag and the chunk
        result in the event data.

        If the `state_events` is set to True in the config, then after the
        chunk is evaluated an event will be set up to the master with the
        results.
        '''
        if not self.opts.get(u'local') and (self.opts.get(u'state_events', True) or fire_event):
            if not self.opts.get(u'master_uri'):
                ev_func = lambda ret, tag, preload=None: salt.utils.event.get_master_event(
                    self.opts, self.opts[u'sock_dir'], listen=False).fire_event(ret, tag)
            else:
                ev_func = self.functions[u'event.fire_master']

            ret = {u'ret': chunk_ret}
            if fire_event is True:
                tag = salt.utils.event.tagify(
                        [self.jid, self.opts[u'id'], str(chunk_ret[u'name'])], u'state_result'
                        )
            elif isinstance(fire_event, six.string_types):
                tag = salt.utils.event.tagify(
                        [self.jid, self.opts[u'id'], str(fire_event)], u'state_result'
                        )
            else:
                tag = salt.utils.event.tagify(
                        [self.jid, u'prog', self.opts[u'id'], str(chunk_ret[u'__run_num__'])], u'job'
                        )
                ret[u'len'] = length
            preload = {u'jid': self.jid}
            ev_func(ret, tag, preload=preload)

    def call_chunk(self, low, running, chunks):
        '''
        Check if a chunk has any requires, execute the requires and then
        the chunk
        '''
        low = self._mod_aggregate(low, running, chunks)
        self._mod_init(low)
        tag = _gen_tag(low)
        if not low.get(u'prerequired'):
            self.active.add(tag)
        requisites = [u'require', u'watch', u'prereq', u'onfail', u'onchanges']
        if not low.get(u'__prereq__'):
            requisites.append(u'prerequired')
            status, reqs = self.check_requisite(low, running, chunks, pre=True)
        else:
            status, reqs = self.check_requisite(low, running, chunks)
        if status == u'unmet':
            lost = {}
            reqs = []
            for requisite in requisites:
                lost[requisite] = []
                if requisite not in low:
                    continue
                for req in low[requisite]:
                    if isinstance(req, six.string_types):
                        req = {u'id': req}
                    req = trim_req(req)
                    found = False
                    req_key = next(iter(req))
                    req_val = req[req_key]
                    for chunk in chunks:
                        if req_val is None:
                            continue
                        if req_key == u'sls':
                            # Allow requisite tracking of entire sls files
                            if fnmatch.fnmatch(chunk[u'__sls__'], req_val):
                                if requisite == u'prereq':
                                    chunk[u'__prereq__'] = True
                                reqs.append(chunk)
                                found = True
                            continue
                        if (fnmatch.fnmatch(chunk[u'name'], req_val) or
                            fnmatch.fnmatch(chunk[u'__id__'], req_val)):
                            if req_key == u'id' or chunk[u'state'] == req_key:
                                if requisite == u'prereq':
                                    chunk[u'__prereq__'] = True
                                elif requisite == u'prerequired':
                                    chunk[u'__prerequired__'] = True
                                reqs.append(chunk)
                                found = True
                    if not found:
                        lost[requisite].append(req)
            if lost[u'require'] or lost[u'watch'] or lost[u'prereq'] \
                        or lost[u'onfail'] or lost[u'onchanges'] \
                        or lost.get(u'prerequired'):
                comment = u'The following requisites were not found:\n'
                for requisite, lreqs in six.iteritems(lost):
                    if not lreqs:
                        continue
                    comment += \
                        u'{0}{1}:\n'.format(u' ' * 19, requisite)
                    for lreq in lreqs:
                        req_key = next(iter(lreq))
                        req_val = lreq[req_key]
                        comment += \
                            u'{0}{1}: {2}\n'.format(u' ' * 23, req_key, req_val)
                running[tag] = {u'changes': {},
                                u'result': False,
                                u'comment': comment,
                                u'__run_num__': self.__run_num,
                                u'__sls__': low[u'__sls__']}
                self.__run_num += 1
                self.event(running[tag], len(chunks), fire_event=low.get(u'fire_event'))
                return running
            for chunk in reqs:
                # Check to see if the chunk has been run, only run it if
                # it has not been run already
                ctag = _gen_tag(chunk)
                if ctag not in running:
                    if ctag in self.active:
                        if chunk.get(u'__prerequired__'):
                            # Prereq recusive, run this chunk with prereq on
                            if tag not in self.pre:
                                low[u'__prereq__'] = True
                                self.pre[ctag] = self.call(low, chunks, running)
                                return running
                            else:
                                return running
                        elif ctag not in running:
                            log.error(u'Recursive requisite found')
                            running[tag] = {
                                    u'changes': {},
                                    u'result': False,
                                    u'comment': u'Recursive requisite found',
                                    u'__run_num__': self.__run_num,
                                    u'__sls__': low[u'__sls__']}
                        self.__run_num += 1
                        self.event(running[tag], len(chunks), fire_event=low.get(u'fire_event'))
                        return running
                    running = self.call_chunk(chunk, running, chunks)
                    if self.check_failhard(chunk, running):
                        running[u'__FAILHARD__'] = True
                        return running
            if low.get(u'__prereq__'):
                status, reqs = self.check_requisite(low, running, chunks)
                self.pre[tag] = self.call(low, chunks, running)
                if not self.pre[tag][u'changes'] and status == u'change':
                    self.pre[tag][u'changes'] = {u'watch': u'watch'}
                    self.pre[tag][u'result'] = None
            else:
                running = self.call_chunk(low, running, chunks)
            if self.check_failhard(chunk, running):
                running[u'__FAILHARD__'] = True
                return running
        elif status == u'met':
            if low.get(u'__prereq__'):
                self.pre[tag] = self.call(low, chunks, running)
            else:
                running[tag] = self.call(low, chunks, running)
        elif status == u'fail':
            # if the requisite that failed was due to a prereq on this low state
            # show the normal error
            if tag in self.pre:
                running[tag] = self.pre[tag]
                running[tag][u'__run_num__'] = self.__run_num
                running[tag][u'__sls__'] = low[u'__sls__']
            # otherwise the failure was due to a requisite down the chain
            else:
                # determine what the requisite failures where, and return
                # a nice error message
                failed_requisites = set()
                # look at all requisite types for a failure
                for req_lows in six.itervalues(reqs):
                    for req_low in req_lows:
                        req_tag = _gen_tag(req_low)
                        req_ret = self.pre.get(req_tag, running.get(req_tag))
                        # if there is no run output for the requisite it
                        # can't be the failure
                        if req_ret is None:
                            continue
                        # If the result was False (not None) it was a failure
                        if req_ret[u'result'] is False:
                            # use SLS.ID for the key-- so its easier to find
                            key = u'{sls}.{_id}'.format(sls=req_low[u'__sls__'],
                                                        _id=req_low[u'__id__'])
                            failed_requisites.add(key)

                _cmt = u'One or more requisite failed: {0}'.format(
                    u', '.join(str(i) for i in failed_requisites)
                )
                running[tag] = {
                    u'changes': {},
                    u'result': False,
                    u'comment': _cmt,
                    u'__run_num__': self.__run_num,
                    u'__sls__': low[u'__sls__']
                }
            self.__run_num += 1
        elif status == u'change' and not low.get(u'__prereq__'):
            ret = self.call(low, chunks, running)
            if not ret[u'changes'] and not ret.get(u'skip_watch', False):
                low = low.copy()
                low[u'sfun'] = low[u'fun']
                low[u'fun'] = u'mod_watch'
                low[u'__reqs__'] = reqs
                ret = self.call(low, chunks, running)
            running[tag] = ret
        elif status == u'pre':
            pre_ret = {u'changes': {},
                       u'result': True,
                       u'comment': u'No changes detected',
                       u'__run_num__': self.__run_num,
                       u'__sls__': low[u'__sls__']}
            running[tag] = pre_ret
            self.pre[tag] = pre_ret
            self.__run_num += 1
        elif status == u'onfail':
            running[tag] = {u'changes': {},
                            u'result': True,
                            u'comment': u'State was not run because onfail req did not change',
                            u'__run_num__': self.__run_num,
                            u'__sls__': low[u'__sls__']}
            self.__run_num += 1
        elif status == u'onchanges':
            running[tag] = {u'changes': {},
                            u'result': True,
                            u'comment': u'State was not run because none of the onchanges reqs changed',
                            u'__run_num__': self.__run_num,
                            u'__sls__': low[u'__sls__']}
            self.__run_num += 1
        else:
            if low.get(u'__prereq__'):
                self.pre[tag] = self.call(low, chunks, running)
            else:
                running[tag] = self.call(low, chunks, running)
        if tag in running:
            self.event(running[tag], len(chunks), fire_event=low.get(u'fire_event'))
        return running

    def call_listen(self, chunks, running):
        '''
        Find all of the listen routines and call the associated mod_watch runs
        '''
        listeners = []
        crefs = {}
        for chunk in chunks:
            crefs[(chunk[u'state'], chunk[u'name'])] = chunk
            crefs[(chunk[u'state'], chunk[u'__id__'])] = chunk
            if u'listen' in chunk:
                listeners.append({(chunk[u'state'], chunk[u'__id__']): chunk[u'listen']})
            if u'listen_in' in chunk:
                for l_in in chunk[u'listen_in']:
                    for key, val in six.iteritems(l_in):
                        listeners.append({(key, val): [{chunk[u'state']: chunk[u'__id__']}]})
        mod_watchers = []
        errors = {}
        for l_dict in listeners:
            for key, val in six.iteritems(l_dict):
                for listen_to in val:
                    if not isinstance(listen_to, dict):
                        continue
                    for lkey, lval in six.iteritems(listen_to):
                        if (lkey, lval) not in crefs:
                            rerror = {_l_tag(lkey, lval):
                                      {
                                          u'comment': u'Referenced state {0}: {1} does not exist'.format(lkey, lval),
                                          u'name': u'listen_{0}:{1}'.format(lkey, lval),
                                          u'result': False,
                                          u'changes': {}
                                      }}
                            errors.update(rerror)
                            continue
                        to_tag = _gen_tag(crefs[(lkey, lval)])
                        if to_tag not in running:
                            continue
                        if running[to_tag][u'changes']:
                            if key not in crefs:
                                rerror = {_l_tag(key[0], key[1]):
                                             {u'comment': u'Referenced state {0}: {1} does not exist'.format(key[0], key[1]),
                                              u'name': u'listen_{0}:{1}'.format(key[0], key[1]),
                                              u'result': False,
                                              u'changes': {}}}
                                errors.update(rerror)
                                continue
                            chunk = crefs[key]
                            low = chunk.copy()
                            low[u'sfun'] = chunk[u'fun']
                            low[u'fun'] = u'mod_watch'
                            low[u'__id__'] = u'listener_{0}'.format(low[u'__id__'])
                            for req in STATE_REQUISITE_KEYWORDS:
                                if req in low:
                                    low.pop(req)
                            mod_watchers.append(low)
        ret = self.call_chunks(mod_watchers)
        running.update(ret)
        for err in errors:
            errors[err][u'__run_num__'] = self.__run_num
            self.__run_num += 1
        running.update(errors)
        return running

    def call_high(self, high, orchestration_jid=None):
        '''
        Process a high data call and ensure the defined states.
        '''
        errors = []
        # If there is extension data reconcile it
        high, ext_errors = self.reconcile_extend(high)
        errors += ext_errors
        errors += self.verify_high(high)
        if errors:
            return errors
        high, req_in_errors = self.requisite_in(high)
        errors += req_in_errors
        high = self.apply_exclude(high)
        # Verify that the high data is structurally sound
        if errors:
            return errors
        # Compile and verify the raw chunks
        chunks = self.compile_high_data(high, orchestration_jid)

        # If there are extensions in the highstate, process them and update
        # the low data chunks
        if errors:
            return errors
        ret = self.call_chunks(chunks)
        ret = self.call_listen(chunks, ret)

        def _cleanup_accumulator_data():
            accum_data_path = os.path.join(
                salt.utils.get_accumulator_dir(self.opts[u'cachedir']),
                self.instance_id
            )
            try:
                os.remove(accum_data_path)
                log.debug(u'Deleted accumulator data file %s', accum_data_path)
            except OSError:
                log.debug(u'File %s does not exist, no need to cleanup', accum_data_path)
        _cleanup_accumulator_data()

        return ret

    def render_template(self, high, template):
        errors = []
        if not high:
            return high, errors

        if not isinstance(high, dict):
            errors.append(
                u'Template {0} does not render to a dictionary'.format(template)
            )
            return high, errors

        invalid_items = (u'include', u'exclude', u'extends')
        for item in invalid_items:
            if item in high:
                errors.append(
                    u'The \'{0}\' declaration found on \'{1}\' is invalid when '
                    u'rendering single templates'.format(item, template)
                )
                return high, errors

        for name in high:
            if not isinstance(high[name], dict):
                if isinstance(high[name], six.string_types):
                    # Is this is a short state, it needs to be padded
                    if u'.' in high[name]:
                        comps = high[name].split(u'.')
                        high[name] = {
                            # '__sls__': template,
                            # '__env__': None,
                            comps[0]: [comps[1]]
                        }
                        continue

                    errors.append(
                        u'ID {0} in template {1} is not a dictionary'.format(
                            name, template
                        )
                    )
                    continue
            skeys = set()
            for key in sorted(high[name]):
                if key.startswith(u'_'):
                    continue
                if high[name][key] is None:
                    errors.append(
                        u'ID \'{0}\' in template {1} contains a short '
                        u'declaration ({2}) with a trailing colon. When not '
                        u'passing any arguments to a state, the colon must be '
                        u'omitted.'.format(name, template, key)
                    )
                    continue
                if not isinstance(high[name][key], list):
                    continue
                if u'.' in key:
                    comps = key.split(u'.')
                    # Salt doesn't support state files such as:
                    #
                    # /etc/redis/redis.conf:
                    #   file.managed:
                    #     - user: redis
                    #     - group: redis
                    #     - mode: 644
                    #   file.comment:
                    #     - regex: ^requirepass
                    if comps[0] in skeys:
                        errors.append(
                            u'ID \'{0}\' in template \'{1}\' contains multiple '
                            u'state declarations of the same type'
                            .format(name, template)
                        )
                        continue
                    high[name][comps[0]] = high[name].pop(key)
                    high[name][comps[0]].append(comps[1])
                    skeys.add(comps[0])
                    continue
                skeys.add(key)

        return high, errors

    def call_template(self, template):
        '''
        Enforce the states in a template
        '''
        high = compile_template(template,
                                self.rend,
                                self.opts[u'renderer'],
                                self.opts[u'renderer_blacklist'],
                                self.opts[u'renderer_whitelist'])
        if not high:
            return high
        high, errors = self.render_template(high, template)
        if errors:
            return errors
        return self.call_high(high)

    def call_template_str(self, template):
        '''
        Enforce the states in a template, pass the template as a string
        '''
        high = compile_template_str(template,
                                    self.rend,
                                    self.opts[u'renderer'],
                                    self.opts[u'renderer_blacklist'],
                                    self.opts[u'renderer_whitelist'])
        if not high:
            return high
        high, errors = self.render_template(high, u'<template-str>')
        if errors:
            return errors
        return self.call_high(high)


class BaseHighState(object):
    '''
    The BaseHighState is an abstract base class that is the foundation of
    running a highstate, extend it and add a self.state object of type State.

    When extending this class, please note that ``self.client`` and
    ``self.matcher`` should be instantiated and handled.
    '''
    def __init__(self, opts):
        self.opts = self.__gen_opts(opts)
        self.iorder = 10000
        self.avail = self.__gather_avail()
        self.serial = salt.payload.Serial(self.opts)
        self.building_highstate = OrderedDict()

    def __gather_avail(self):
        '''
        Gather the lists of available sls data from the master
        '''
        avail = {}
        for saltenv in self._get_envs():
            avail[saltenv] = self.client.list_states(saltenv)
        return avail

    def __gen_opts(self, opts):
        '''
        The options used by the High State object are derived from options
        on the minion and the master, or just the minion if the high state
        call is entirely local.
        '''
        # If the state is intended to be applied locally, then the local opts
        # should have all of the needed data, otherwise overwrite the local
        # data items with data from the master
        if u'local_state' in opts:
            if opts[u'local_state']:
                return opts
        mopts = self.client.master_opts()
        if not isinstance(mopts, dict):
            # An error happened on the master
            opts[u'renderer'] = u'yaml_jinja'
            opts[u'failhard'] = False
            opts[u'state_top'] = salt.utils.url.create(u'top.sls')
            opts[u'nodegroups'] = {}
            opts[u'file_roots'] = {u'base': [syspaths.BASE_FILE_ROOTS_DIR]}
        else:
            opts[u'renderer'] = mopts[u'renderer']
            opts[u'failhard'] = mopts.get(u'failhard', False)
            if mopts[u'state_top'].startswith(u'salt://'):
                opts[u'state_top'] = mopts[u'state_top']
            elif mopts[u'state_top'].startswith(u'/'):
                opts[u'state_top'] = salt.utils.url.create(mopts[u'state_top'][1:])
            else:
<<<<<<< HEAD
                opts['state_top'] = salt.utils.url.create(mopts['state_top'])
            opts['state_top_saltenv'] = mopts.get('state_top_saltenv', None)
            opts['nodegroups'] = mopts.get('nodegroups', {})
            opts['state_auto_order'] = mopts.get(
                'state_auto_order',
                opts['state_auto_order'])
            opts['file_roots'] = mopts['file_roots']
            opts['top_file_merging_strategy'] = mopts.get('top_file_merging_strategy',
                                                          opts.get('top_file_merging_strategy'))
            opts['env_order'] = mopts.get('env_order', opts.get('env_order', []))
            opts['default_top'] = mopts.get('default_top', opts.get('default_top'))
            opts['state_events'] = mopts.get('state_events')
            opts['state_aggregate'] = mopts.get('state_aggregate', opts.get('state_aggregate', False))
            opts['jinja_lstrip_blocks'] = mopts.get('jinja_lstrip_blocks', False)
            opts['jinja_trim_blocks'] = mopts.get('jinja_trim_blocks', False)
            opts['jinja_line_comment_prefix'] = mopts.get('jinja_line_comment_prefix', None)
            opts['jinja_line_statement_prefix'] = mopts.get('jinja_line_statement_prefix', None)
            opts['renderer_sls_jinja_line_comment_prefix'] = mopts.get('renderer_sls_jinja_line_comment_prefix', None)
            opts['renderer_sls_jinja_line_statement_prefix'] = mopts.get('renderer_sls_jinja_line_statement_prefix', None)
=======
                opts[u'state_top'] = salt.utils.url.create(mopts[u'state_top'])
            opts[u'state_top_saltenv'] = mopts.get(u'state_top_saltenv', None)
            opts[u'nodegroups'] = mopts.get(u'nodegroups', {})
            opts[u'state_auto_order'] = mopts.get(
                u'state_auto_order',
                opts[u'state_auto_order'])
            opts[u'file_roots'] = mopts[u'file_roots']
            opts[u'top_file_merging_strategy'] = mopts.get(u'top_file_merging_strategy',
                                                           opts.get(u'top_file_merging_strategy'))
            opts[u'env_order'] = mopts.get(u'env_order', opts.get(u'env_order', []))
            opts[u'default_top'] = mopts.get(u'default_top', opts.get(u'default_top'))
            opts[u'state_events'] = mopts.get(u'state_events')
            opts[u'state_aggregate'] = mopts.get(u'state_aggregate', opts.get(u'state_aggregate', False))
            opts[u'jinja_lstrip_blocks'] = mopts.get(u'jinja_lstrip_blocks', False)
            opts[u'jinja_trim_blocks'] = mopts.get(u'jinja_trim_blocks', False)
>>>>>>> 19931f9a
        return opts

    def _get_envs(self):
        '''
        Pull the file server environments out of the master options
        '''
        envs = [u'base']
        if u'file_roots' in self.opts:
            envs.extend([x for x in list(self.opts[u'file_roots'])
                         if x not in envs])
        env_order = self.opts.get(u'env_order', [])
        # Remove duplicates while preserving the order
        members = set()
        env_order = [env for env in env_order if not (env in members or members.add(env))]
        client_envs = self.client.envs()
        if env_order and client_envs:
            return [env for env in env_order if env in client_envs]

        elif env_order:
            return env_order
        else:
            envs.extend([env for env in client_envs if env not in envs])
            return envs

    def get_tops(self):
        '''
        Gather the top files
        '''
        tops = DefaultOrderedDict(list)
        include = DefaultOrderedDict(list)
        done = DefaultOrderedDict(list)
        found = 0  # did we find any contents in the top files?
        # Gather initial top files
        merging_strategy = self.opts[u'top_file_merging_strategy']
        if merging_strategy == u'same' and not self.opts[u'environment']:
            if not self.opts[u'default_top']:
                raise SaltRenderError(
                    u'top_file_merging_strategy set to \'same\', but no '
                    u'default_top configuration option was set'
                )

        if self.opts[u'environment']:
            contents = self.client.cache_file(
                self.opts[u'state_top'],
                self.opts[u'environment']
            )
            if contents:
                found = 1
                tops[self.opts[u'environment']] = [
                    compile_template(
                        contents,
                        self.state.rend,
                        self.state.opts[u'renderer'],
                        self.state.opts[u'renderer_blacklist'],
                        self.state.opts[u'renderer_whitelist'],
                        saltenv=self.opts[u'environment']
                    )
                ]
            else:
                tops[self.opts[u'environment']] = [{}]

        else:
            found = 0
            state_top_saltenv = self.opts.get(u'state_top_saltenv', False)
            if state_top_saltenv \
                    and not isinstance(state_top_saltenv, six.string_types):
                state_top_saltenv = str(state_top_saltenv)

            for saltenv in [state_top_saltenv] if state_top_saltenv \
                    else self._get_envs():
                contents = self.client.cache_file(
                    self.opts[u'state_top'],
                    saltenv
                )
                if contents:
                    found = found + 1
                    tops[saltenv].append(
                        compile_template(
                            contents,
                            self.state.rend,
                            self.state.opts[u'renderer'],
                            self.state.opts[u'renderer_blacklist'],
                            self.state.opts[u'renderer_whitelist'],
                            saltenv=saltenv
                        )
                    )
                else:
                    tops[saltenv].append({})
                    log.debug(u'No contents loaded for saltenv \'%s\'', saltenv)

            if found > 1 and merging_strategy == u'merge' and not self.opts.get(u'env_order', None):
                log.warning(
                    u'top_file_merging_strategy is set to \'%s\' and '
                    u'multiple top files were found. Merging order is not '
                    u'deterministic, it may be desirable to either set '
                    u'top_file_merging_strategy to \'same\' or use the '
                    u'\'env_order\' configuration parameter to specify the '
                    u'merging order.', merging_strategy
                )

        if found == 0:
            log.debug(
                u'No contents found in top file. If this is not expected, '
                u'verify that the \'file_roots\' specified in \'etc/master\' '
                u'are accessible. The \'file_roots\' configuration is: %s',
                repr(self.state.opts[u'file_roots'])
            )

        # Search initial top files for includes
        for saltenv, ctops in six.iteritems(tops):
            for ctop in ctops:
                if u'include' not in ctop:
                    continue
                for sls in ctop[u'include']:
                    include[saltenv].append(sls)
                ctop.pop(u'include')
        # Go through the includes and pull out the extra tops and add them
        while include:
            pops = []
            for saltenv, states in six.iteritems(include):
                pops.append(saltenv)
                if not states:
                    continue
                for sls_match in states:
                    for sls in fnmatch.filter(self.avail[saltenv], sls_match):
                        if sls in done[saltenv]:
                            continue
                        tops[saltenv].append(
                            compile_template(
                                self.client.get_state(
                                    sls,
                                    saltenv
                                ).get(u'dest', False),
                                self.state.rend,
                                self.state.opts[u'renderer'],
                                self.state.opts[u'renderer_blacklist'],
                                self.state.opts[u'renderer_whitelist'],
                                saltenv
                            )
                        )
                        done[saltenv].append(sls)
            for saltenv in pops:
                if saltenv in include:
                    include.pop(saltenv)
        return tops

    def merge_tops(self, tops):
        '''
        Cleanly merge the top files
        '''
        merging_strategy = self.opts[u'top_file_merging_strategy']
        try:
            merge_attr = u'_merge_tops_{0}'.format(merging_strategy)
            merge_func = getattr(self, merge_attr)
            if not hasattr(merge_func, u'__call__'):
                msg = u'\'{0}\' is not callable'.format(merge_attr)
                log.error(msg)
                raise TypeError(msg)
        except (AttributeError, TypeError):
            log.warning(
                u'Invalid top_file_merging_strategy \'%s\', falling back to '
                u'\'merge\'', merging_strategy
            )
            merge_func = self._merge_tops_merge
        return merge_func(tops)

    def _merge_tops_merge(self, tops):
        '''
        The default merging strategy. The base env is authoritative, so it is
        checked first, followed by the remaining environments. In top files
        from environments other than "base", only the section matching the
        environment from the top file will be considered, and it too will be
        ignored if that environment was defined in the "base" top file.
        '''
        top = DefaultOrderedDict(OrderedDict)

        # Check base env first as it is authoritative
        base_tops = tops.pop(u'base', DefaultOrderedDict(OrderedDict))
        for ctop in base_tops:
            for saltenv, targets in six.iteritems(ctop):
                if saltenv == u'include':
                    continue
                try:
                    for tgt in targets:
                        top[saltenv][tgt] = ctop[saltenv][tgt]
                except TypeError:
                    raise SaltRenderError(u'Unable to render top file. No targets found.')

        for cenv, ctops in six.iteritems(tops):
            for ctop in ctops:
                for saltenv, targets in six.iteritems(ctop):
                    if saltenv == u'include':
                        continue
                    elif saltenv != cenv:
                        log.debug(
                            u'Section for saltenv \'%s\' in the \'%s\' '
                            u'saltenv\'s top file will be ignored, as the '
                            u'top_file_merging_strategy is set to \'merge\' '
                            u'and the saltenvs do not match',
                            saltenv, cenv
                        )
                        continue
                    elif saltenv in top:
                        log.debug(
                            u'Section for saltenv \'%s\' in the \'%s\' '
                            u'saltenv\'s top file will be ignored, as this '
                            u'saltenv was already defined in the \'base\' top '
                            u'file', saltenv, cenv
                        )
                        continue
                    try:
                        for tgt in targets:
                            top[saltenv][tgt] = ctop[saltenv][tgt]
                    except TypeError:
                        raise SaltRenderError(u'Unable to render top file. No targets found.')
        return top

    def _merge_tops_same(self, tops):
        '''
        For each saltenv, only consider the top file from that saltenv. All
        sections matching a given saltenv, which appear in a different
        saltenv's top file, will be ignored.
        '''
        top = DefaultOrderedDict(OrderedDict)
        for cenv, ctops in six.iteritems(tops):
            if all([x == {} for x in ctops]):
                # No top file found in this env, check the default_top
                default_top = self.opts[u'default_top']
                fallback_tops = tops.get(default_top, [])
                if all([x == {} for x in fallback_tops]):
                    # Nothing in the fallback top file
                    log.error(
                        u'The \'%s\' saltenv has no top file, and the fallback '
                        u'saltenv specified by default_top (%s) also has no '
                        u'top file', cenv, default_top
                    )
                    continue

                for ctop in fallback_tops:
                    for saltenv, targets in six.iteritems(ctop):
                        if saltenv != cenv:
                            continue
                        log.debug(
                            u'The \'%s\' saltenv has no top file, using the '
                            u'default_top saltenv (%s)', cenv, default_top
                        )
                        for tgt in targets:
                            top[saltenv][tgt] = ctop[saltenv][tgt]
                        break
                    else:
                        log.error(
                            u'The \'%s\' saltenv has no top file, and no '
                            u'matches were found in the top file for the '
                            u'default_top saltenv (%s)', cenv, default_top
                        )

                continue

            else:
                for ctop in ctops:
                    for saltenv, targets in six.iteritems(ctop):
                        if saltenv == u'include':
                            continue
                        elif saltenv != cenv:
                            log.debug(
                                u'Section for saltenv \'%s\' in the \'%s\' '
                                u'saltenv\'s top file will be ignored, as the '
                                u'top_file_merging_strategy is set to \'same\' '
                                u'and the saltenvs do not match',
                                saltenv, cenv
                            )
                            continue

                        try:
                            for tgt in targets:
                                top[saltenv][tgt] = ctop[saltenv][tgt]
                        except TypeError:
                            raise SaltRenderError(u'Unable to render top file. No targets found.')
        return top

    def _merge_tops_merge_all(self, tops):
        '''
        Merge the top files into a single dictionary
        '''
        def _read_tgt(tgt):
            match_type = None
            states = []
            for item in tgt:
                if isinstance(item, dict):
                    match_type = item
                if isinstance(item, six.string_types):
                    states.append(item)
            return match_type, states

        top = DefaultOrderedDict(OrderedDict)
        for ctops in six.itervalues(tops):
            for ctop in ctops:
                for saltenv, targets in six.iteritems(ctop):
                    if saltenv == u'include':
                        continue
                    try:
                        for tgt in targets:
                            if tgt not in top[saltenv]:
                                top[saltenv][tgt] = ctop[saltenv][tgt]
                                continue
                            m_type1, m_states1 = _read_tgt(top[saltenv][tgt])
                            m_type2, m_states2 = _read_tgt(ctop[saltenv][tgt])
                            merged = []
                            match_type = m_type2 or m_type1
                            if match_type is not None:
                                merged.append(match_type)
                            merged.extend(m_states1)
                            merged.extend([x for x in m_states2 if x not in merged])
                            top[saltenv][tgt] = merged
                    except TypeError:
                        raise SaltRenderError(u'Unable to render top file. No targets found.')
        return top

    def verify_tops(self, tops):
        '''
        Verify the contents of the top file data
        '''
        errors = []
        if not isinstance(tops, dict):
            errors.append(u'Top data was not formed as a dict')
            # No further checks will work, bail out
            return errors
        for saltenv, matches in six.iteritems(tops):
            if saltenv == u'include':
                continue
            if not isinstance(saltenv, six.string_types):
                errors.append(
                    u'Environment {0} in top file is not formed as a '
                    u'string'.format(saltenv)
                )
            if saltenv == u'':
                errors.append(u'Empty saltenv statement in top file')
            if not isinstance(matches, dict):
                errors.append(
                    u'The top file matches for saltenv {0} are not '
                    u'formatted as a dict'.format(saltenv)
                )
            for slsmods in six.itervalues(matches):
                if not isinstance(slsmods, list):
                    errors.append(u'Malformed topfile (state declarations not '
                                  u'formed as a list)')
                    continue
                for slsmod in slsmods:
                    if isinstance(slsmod, dict):
                        # This value is a match option
                        for val in six.itervalues(slsmod):
                            if not val:
                                errors.append(
                                    u'Improperly formatted top file matcher '
                                    u'in saltenv {0}: {1} file'.format(
                                        slsmod,
                                        val
                                    )
                                )
                    elif isinstance(slsmod, six.string_types):
                        # This is a sls module
                        if not slsmod:
                            errors.append(
                                u'Environment {0} contains an empty sls '
                                u'index'.format(saltenv)
                            )

        return errors

    def get_top(self):
        '''
        Returns the high data derived from the top file
        '''
        try:
            tops = self.get_tops()
        except SaltRenderError as err:
            log.error(u'Unable to render top file: ' + str(err.error))
            return {}
        return self.merge_tops(tops)

    def top_matches(self, top):
        '''
        Search through the top high data for matches and return the states
        that this minion needs to execute.

        Returns:
        {'saltenv': ['state1', 'state2', ...]}
        '''
        matches = {}
        # pylint: disable=cell-var-from-loop
        for saltenv, body in six.iteritems(top):
            if self.opts[u'environment']:
                if saltenv != self.opts[u'environment']:
                    continue
            for match, data in six.iteritems(body):
                def _filter_matches(_match, _data, _opts):
                    if isinstance(_data, six.string_types):
                        _data = [_data]
                    if self.matcher.confirm_top(
                            _match,
                            _data,
                            _opts
                            ):
                        if saltenv not in matches:
                            matches[saltenv] = []
                        for item in _data:
                            if u'subfilter' in item:
                                _tmpdata = item.pop(u'subfilter')
                                for match, data in six.iteritems(_tmpdata):
                                    _filter_matches(match, data, _opts)
                            if isinstance(item, six.string_types):
                                matches[saltenv].append(item)
                            elif isinstance(item, dict):
                                env_key, inc_sls = item.popitem()
                                if env_key not in self.avail:
                                    continue
                                if env_key not in matches:
                                    matches[env_key] = []
                                matches[env_key].append(inc_sls)
                _filter_matches(match, data, self.opts[u'nodegroups'])
        ext_matches = self._master_tops()
        for saltenv in ext_matches:
            top_file_matches = matches.get(saltenv, [])
            if self.opts[u'master_tops_first']:
                first = ext_matches[saltenv]
                second = top_file_matches
            else:
                first = top_file_matches
                second = ext_matches[saltenv]
            matches[saltenv] = first + [x for x in second if x not in first]

        # pylint: enable=cell-var-from-loop
        return matches

    def _master_tops(self):
        '''
        Get results from the master_tops system. Override this function if the
        execution of the master_tops needs customization.
        '''
        return self.client.master_tops()

    def load_dynamic(self, matches):
        '''
        If autoload_dynamic_modules is True then automatically load the
        dynamic modules
        '''
        if not self.opts[u'autoload_dynamic_modules']:
            return
        syncd = self.state.functions[u'saltutil.sync_all'](list(matches),
                                                          refresh=False)
        if syncd[u'grains']:
            self.opts[u'grains'] = salt.loader.grains(self.opts)
            self.state.opts[u'pillar'] = self.state._gather_pillar()
        self.state.module_refresh()

    def render_state(self, sls, saltenv, mods, matches, local=False):
        '''
        Render a state file and retrieve all of the include states
        '''
        errors = []
        if not local:
            state_data = self.client.get_state(sls, saltenv)
            fn_ = state_data.get(u'dest', False)
        else:
            fn_ = sls
            if not os.path.isfile(fn_):
                errors.append(
                    u'Specified SLS {0} on local filesystem cannot '
                    u'be found.'.format(sls)
                )
        if not fn_:
            errors.append(
                u'Specified SLS {0} in saltenv {1} is not '
                u'available on the salt master or through a configured '
                u'fileserver'.format(sls, saltenv)
            )
        state = None
        try:
            state = compile_template(fn_,
                                     self.state.rend,
                                     self.state.opts[u'renderer'],
                                     self.state.opts[u'renderer_blacklist'],
                                     self.state.opts[u'renderer_whitelist'],
                                     saltenv,
                                     sls,
                                     rendered_sls=mods
                                     )
        except SaltRenderError as exc:
            msg = u'Rendering SLS \'{0}:{1}\' failed: {2}'.format(
                saltenv, sls, exc
            )
            log.critical(msg)
            errors.append(msg)
        except Exception as exc:
            msg = u'Rendering SLS {0} failed, render error: {1}'.format(
                sls, exc
            )
            log.critical(
                msg,
                # Show the traceback if the debug logging level is enabled
                exc_info_on_loglevel=logging.DEBUG
            )
            errors.append(u'{0}\n{1}'.format(msg, traceback.format_exc()))
        try:
            mods.add(u'{0}:{1}'.format(saltenv, sls))
        except AttributeError:
            pass
        if state:
            if not isinstance(state, dict):
                errors.append(
                    u'SLS {0} does not render to a dictionary'.format(sls)
                )
            else:
                include = []
                if u'include' in state:
                    if not isinstance(state[u'include'], list):
                        err = (u'Include Declaration in SLS {0} is not formed '
                               u'as a list'.format(sls))
                        errors.append(err)
                    else:
                        include = state.pop(u'include')

                self._handle_extend(state, sls, saltenv, errors)
                self._handle_exclude(state, sls, saltenv, errors)
                self._handle_state_decls(state, sls, saltenv, errors)

                for inc_sls in include:
                    # inc_sls may take the form of:
                    #   'sls.to.include' <- same as {<saltenv>: 'sls.to.include'}
                    #   {<env_key>: 'sls.to.include'}
                    #   {'_xenv': 'sls.to.resolve'}
                    xenv_key = u'_xenv'

                    if isinstance(inc_sls, dict):
                        env_key, inc_sls = inc_sls.popitem()
                    else:
                        env_key = saltenv

                    if env_key not in self.avail:
                        msg = (u'Nonexistent saltenv \'{0}\' found in include '
                               u'of \'{1}\' within SLS \'{2}:{3}\''
                               .format(env_key, inc_sls, saltenv, sls))
                        log.error(msg)
                        errors.append(msg)
                        continue

                    if inc_sls.startswith(u'.'):
                        match = re.match(r'^(\.+)(.*)$', inc_sls)  # future lint: disable=non-unicode-string
                        if match:
                            levels, include = match.groups()
                        else:
                            msg = (u'Badly formatted include {0} found in include '
                                    u'in SLS \'{2}:{3}\''
                                    .format(inc_sls, saltenv, sls))
                            log.error(msg)
                            errors.append(msg)
                            continue
                        level_count = len(levels)
                        p_comps = sls.split(u'.')
                        if state_data.get(u'source', u'').endswith(u'/init.sls'):
                            p_comps.append(u'init')
                        if level_count > len(p_comps):
                            msg = (u'Attempted relative include of \'{0}\' '
                                   u'within SLS \'{1}:{2}\' '
                                   u'goes beyond top level package '
                                   .format(inc_sls, saltenv, sls))
                            log.error(msg)
                            errors.append(msg)
                            continue
                        inc_sls = u'.'.join(p_comps[:-level_count] + [include])

                    if env_key != xenv_key:
                        if matches is None:
                            matches = []
                        # Resolve inc_sls in the specified environment
                        if env_key in matches or fnmatch.filter(self.avail[env_key], inc_sls):
                            resolved_envs = [env_key]
                        else:
                            resolved_envs = []
                    else:
                        # Resolve inc_sls in the subset of environment matches
                        resolved_envs = [
                            aenv for aenv in matches
                            if fnmatch.filter(self.avail[aenv], inc_sls)
                        ]

                    # An include must be resolved to a single environment, or
                    # the include must exist in the current environment
                    if len(resolved_envs) == 1 or saltenv in resolved_envs:
                        # Match inc_sls against the available states in the
                        # resolved env, matching wildcards in the process. If
                        # there were no matches, then leave inc_sls as the
                        # target so that the next recursion of render_state
                        # will recognize the error.
                        sls_targets = fnmatch.filter(
                            self.avail[saltenv],
                            inc_sls
                        ) or [inc_sls]

                        for sls_target in sls_targets:
                            r_env = resolved_envs[0] if len(resolved_envs) == 1 else saltenv
                            mod_tgt = u'{0}:{1}'.format(r_env, sls_target)
                            if mod_tgt not in mods:
                                nstate, err = self.render_state(
                                    sls_target,
                                    r_env,
                                    mods,
                                    matches
                                )
                                if nstate:
                                    self.merge_included_states(state, nstate, errors)
                                    state.update(nstate)
                                if err:
                                    errors.extend(err)
                    else:
                        msg = u''
                        if not resolved_envs:
                            msg = (u'Unknown include: Specified SLS {0}: {1} is not available on the salt '
                                   u'master in saltenv(s): {2} '
                                   ).format(env_key,
                                            inc_sls,
                                            u', '.join(matches) if env_key == xenv_key else env_key)
                        elif len(resolved_envs) > 1:
                            msg = (u'Ambiguous include: Specified SLS {0}: {1} is available on the salt master '
                                   u'in multiple available saltenvs: {2}'
                                   ).format(env_key,
                                            inc_sls,
                                            u', '.join(resolved_envs))
                        log.critical(msg)
                        errors.append(msg)
                try:
                    self._handle_iorder(state)
                except TypeError:
                    log.critical(u'Could not render SLS %s. Syntax error detected.', sls)
        else:
            state = {}
        return state, errors

    def _handle_iorder(self, state):
        '''
        Take a state and apply the iorder system
        '''
        if self.opts[u'state_auto_order']:
            for name in state:
                for s_dec in state[name]:
                    if not isinstance(s_dec, six.string_types):
                        # PyDSL OrderedDict?
                        continue

                    if not isinstance(state[name], dict):
                        # Include's or excludes as lists?
                        continue
                    if not isinstance(state[name][s_dec], list):
                        # Bad syntax, let the verify seq pick it up later on
                        continue

                    found = False
                    if s_dec.startswith(u'_'):
                        continue

                    for arg in state[name][s_dec]:
                        if isinstance(arg, dict):
                            if len(arg) > 0:
                                if next(six.iterkeys(arg)) == u'order':
                                    found = True
                    if not found:
                        if not isinstance(state[name][s_dec], list):
                            # quite certainly a syntax error, managed elsewhere
                            continue
                        state[name][s_dec].append(
                                {u'order': self.iorder}
                                )
                        self.iorder += 1
        return state

    def _handle_state_decls(self, state, sls, saltenv, errors):
        '''
        Add sls and saltenv components to the state
        '''
        for name in state:
            if not isinstance(state[name], dict):
                if name == u'__extend__':
                    continue
                if name == u'__exclude__':
                    continue

                if isinstance(state[name], six.string_types):
                    # Is this is a short state, it needs to be padded
                    if u'.' in state[name]:
                        comps = state[name].split(u'.')
                        state[name] = {u'__sls__': sls,
                                       u'__env__': saltenv,
                                       comps[0]: [comps[1]]}
                        continue
                errors.append(
                    u'ID {0} in SLS {1} is not a dictionary'.format(name, sls)
                )
                continue
            skeys = set()
            for key in list(state[name]):
                if key.startswith(u'_'):
                    continue
                if not isinstance(state[name][key], list):
                    continue
                if u'.' in key:
                    comps = key.split(u'.')
                    # Salt doesn't support state files such as:
                    #
                    #     /etc/redis/redis.conf:
                    #       file.managed:
                    #         - source: salt://redis/redis.conf
                    #         - user: redis
                    #         - group: redis
                    #         - mode: 644
                    #       file.comment:
                    #           - regex: ^requirepass
                    if comps[0] in skeys:
                        errors.append(
                            u'ID \'{0}\' in SLS \'{1}\' contains multiple state '
                            u'declarations of the same type'.format(name, sls)
                        )
                        continue
                    state[name][comps[0]] = state[name].pop(key)
                    state[name][comps[0]].append(comps[1])
                    skeys.add(comps[0])
                    continue
                skeys.add(key)
            if u'__sls__' not in state[name]:
                state[name][u'__sls__'] = sls
            if u'__env__' not in state[name]:
                state[name][u'__env__'] = saltenv

    def _handle_extend(self, state, sls, saltenv, errors):
        '''
        Take the extend dec out of state and apply to the highstate global
        dec
        '''
        if u'extend' in state:
            ext = state.pop(u'extend')
            if not isinstance(ext, dict):
                errors.append((u'Extension value in SLS \'{0}\' is not a '
                               u'dictionary').format(sls))
                return
            for name in ext:
                if not isinstance(ext[name], dict):
                    errors.append((u'Extension name \'{0}\' in SLS \'{1}\' is '
                                   u'not a dictionary'
                                   .format(name, sls)))
                    continue
                if u'__sls__' not in ext[name]:
                    ext[name][u'__sls__'] = sls
                if u'__env__' not in ext[name]:
                    ext[name][u'__env__'] = saltenv
                for key in list(ext[name]):
                    if key.startswith(u'_'):
                        continue
                    if not isinstance(ext[name][key], list):
                        continue
                    if u'.' in key:
                        comps = key.split(u'.')
                        ext[name][comps[0]] = ext[name].pop(key)
                        ext[name][comps[0]].append(comps[1])
            state.setdefault(u'__extend__', []).append(ext)

    def _handle_exclude(self, state, sls, saltenv, errors):
        '''
        Take the exclude dec out of the state and apply it to the highstate
        global dec
        '''
        if u'exclude' in state:
            exc = state.pop(u'exclude')
            if not isinstance(exc, list):
                err = (u'Exclude Declaration in SLS {0} is not formed '
                       u'as a list'.format(sls))
                errors.append(err)
            state.setdefault(u'__exclude__', []).extend(exc)

    def render_highstate(self, matches):
        '''
        Gather the state files and render them into a single unified salt
        high data structure.
        '''
        highstate = self.building_highstate
        all_errors = []
        mods = set()
        statefiles = []
        for saltenv, states in six.iteritems(matches):
            for sls_match in states:
                try:
                    statefiles = fnmatch.filter(self.avail[saltenv], sls_match)
                except KeyError:
                    all_errors.extend(
                        [u'No matching salt environment for environment '
                         u'\'{0}\' found'.format(saltenv)]
                    )
                # if we did not found any sls in the fileserver listing, this
                # may be because the sls was generated or added later, we can
                # try to directly execute it, and if it fails, anyway it will
                # return the former error
                if not statefiles:
                    statefiles = [sls_match]

                for sls in statefiles:
                    r_env = u'{0}:{1}'.format(saltenv, sls)
                    if r_env in mods:
                        continue
                    state, errors = self.render_state(
                        sls, saltenv, mods, matches)
                    if state:
                        self.merge_included_states(highstate, state, errors)
                    for i, error in enumerate(errors[:]):
                        if u'is not available' in error:
                            # match SLS foobar in environment
                            this_sls = u'SLS {0} in saltenv'.format(
                                sls_match)
                            if this_sls in error:
                                errors[i] = (
                                    u'No matching sls found for \'{0}\' '
                                    u'in env \'{1}\''.format(sls_match, saltenv))
                    all_errors.extend(errors)

        self.clean_duplicate_extends(highstate)
        return highstate, all_errors

    def clean_duplicate_extends(self, highstate):
        if u'__extend__' in highstate:
            highext = []
            for items in (six.iteritems(ext) for ext in highstate[u'__extend__']):
                for item in items:
                    if item not in highext:
                        highext.append(item)
            highstate[u'__extend__'] = [{t[0]: t[1]} for t in highext]

    def merge_included_states(self, highstate, state, errors):
        # The extend members can not be treated as globally unique:
        if u'__extend__' in state:
            highstate.setdefault(u'__extend__',
                                 []).extend(state.pop(u'__extend__'))
        if u'__exclude__' in state:
            highstate.setdefault(u'__exclude__',
                                 []).extend(state.pop(u'__exclude__'))
        for id_ in state:
            if id_ in highstate:
                if highstate[id_] != state[id_]:
                    errors.append((
                            u'Detected conflicting IDs, SLS'
                            u' IDs need to be globally unique.\n    The'
                            u' conflicting ID is \'{0}\' and is found in SLS'
                            u' \'{1}:{2}\' and SLS \'{3}:{4}\'').format(
                                    id_,
                                    highstate[id_][u'__env__'],
                                    highstate[id_][u'__sls__'],
                                    state[id_][u'__env__'],
                                    state[id_][u'__sls__'])
                    )
        try:
            highstate.update(state)
        except ValueError:
            errors.append(
                u'Error when rendering state with contents: {0}'.format(state)
            )

    def _check_pillar(self, force=False):
        '''
        Check the pillar for errors, refuse to run the state if there are
        errors in the pillar and return the pillar errors
        '''
        if force:
            return True
        if u'_errors' in self.state.opts[u'pillar']:
            return False
        return True

    def matches_whitelist(self, matches, whitelist):
        '''
        Reads over the matches and returns a matches dict with just the ones
        that are in the whitelist
        '''
        if not whitelist:
            return matches
        ret_matches = {}
        if not isinstance(whitelist, list):
            whitelist = whitelist.split(u',')
        for env in matches:
            for sls in matches[env]:
                if sls in whitelist:
                    ret_matches[env] = ret_matches[env] if env in ret_matches else []
                    ret_matches[env].append(sls)
        return ret_matches

    def call_highstate(self, exclude=None, cache=None, cache_name=u'highstate',
                       force=False, whitelist=None, orchestration_jid=None):
        '''
        Run the sequence to execute the salt highstate for this minion
        '''
        # Check that top file exists
        tag_name = u'no_|-states_|-states_|-None'
        ret = {tag_name: {
                u'result': False,
                u'comment': u'No states found for this minion',
                u'name': u'No States',
                u'changes': {},
                u'__run_num__': 0,
        }}
        cfn = os.path.join(
                self.opts[u'cachedir'],
                u'{0}.cache.p'.format(cache_name)
        )

        if cache:
            if os.path.isfile(cfn):
                with salt.utils.files.fopen(cfn, u'rb') as fp_:
                    high = self.serial.load(fp_)
                    return self.state.call_high(high, orchestration_jid)
        # File exists so continue
        err = []
        try:
            top = self.get_top()
        except SaltRenderError as err:
            ret[tag_name][u'comment'] = u'Unable to render top file: '
            ret[tag_name][u'comment'] += str(err.error)
            return ret
        except Exception:
            trb = traceback.format_exc()
            err.append(trb)
            return err
        err += self.verify_tops(top)
        matches = self.top_matches(top)
        if not matches:
            msg = u'No Top file or master_tops data matches found.'
            ret[tag_name][u'comment'] = msg
            return ret
        matches = self.matches_whitelist(matches, whitelist)
        self.load_dynamic(matches)
        if not self._check_pillar(force):
            err += [u'Pillar failed to render with the following messages:']
            err += self.state.opts[u'pillar'][u'_errors']
        else:
            high, errors = self.render_highstate(matches)
            if exclude:
                if isinstance(exclude, six.string_types):
                    exclude = exclude.split(u',')
                if u'__exclude__' in high:
                    high[u'__exclude__'].extend(exclude)
                else:
                    high[u'__exclude__'] = exclude
            err += errors
        if err:
            return err
        if not high:
            return ret
        cumask = os.umask(0o77)
        try:
            if salt.utils.platform.is_windows():
                # Make sure cache file isn't read-only
                self.state.functions[u'cmd.run'](
                    [u'attrib', u'-R', cfn],
                    python_shell=False,
                    output_loglevel=u'quiet')
            with salt.utils.files.fopen(cfn, u'w+b') as fp_:
                try:
                    self.serial.dump(high, fp_)
                except TypeError:
                    # Can't serialize pydsl
                    pass
        except (IOError, OSError):
            log.error(u'Unable to write to "state.highstate" cache file %s', cfn)

        os.umask(cumask)
        return self.state.call_high(high, orchestration_jid)

    def compile_highstate(self):
        '''
        Return just the highstate or the errors
        '''
        err = []
        top = self.get_top()
        err += self.verify_tops(top)
        matches = self.top_matches(top)
        high, errors = self.render_highstate(matches)
        err += errors

        if err:
            return err

        return high

    def compile_low_chunks(self):
        '''
        Compile the highstate but don't run it, return the low chunks to
        see exactly what the highstate will execute
        '''
        top = self.get_top()
        matches = self.top_matches(top)
        high, errors = self.render_highstate(matches)

        # If there is extension data reconcile it
        high, ext_errors = self.state.reconcile_extend(high)
        errors += ext_errors

        # Verify that the high data is structurally sound
        errors += self.state.verify_high(high)
        high, req_in_errors = self.state.requisite_in(high)
        errors += req_in_errors
        high = self.state.apply_exclude(high)

        if errors:
            return errors

        # Compile and verify the raw chunks
        chunks = self.state.compile_high_data(high)

        return chunks

    def compile_state_usage(self):
        '''
        Return all used and unused states for the minion based on the top match data
        '''
        err = []
        top = self.get_top()
        err += self.verify_tops(top)

        if err:
            return err

        matches = self.top_matches(top)
        state_usage = {}

        for saltenv, states in self.avail.items():
            env_usage = {
                u'used': [],
                u'unused': [],
                u'count_all': 0,
                u'count_used': 0,
                u'count_unused': 0
            }

            env_matches = matches.get(saltenv)

            for state in states:
                env_usage[u'count_all'] += 1
                if state in env_matches:
                    env_usage[u'count_used'] += 1
                    env_usage[u'used'].append(state)
                else:
                    env_usage[u'count_unused'] += 1
                    env_usage[u'unused'].append(state)

            state_usage[saltenv] = env_usage

        return state_usage


class HighState(BaseHighState):
    '''
    Generate and execute the salt "High State". The High State is the
    compound state derived from a group of template files stored on the
    salt master or in the local cache.
    '''
    # a stack of active HighState objects during a state.highstate run
    stack = []

    def __init__(
            self,
            opts,
            pillar_override=None,
            jid=None,
            pillar_enc=None,
            proxy=None,
            context=None,
            mocked=False,
            loader=u'states',
            initial_pillar=None):
        self.opts = opts
        self.client = salt.fileclient.get_file_client(self.opts)
        BaseHighState.__init__(self, opts)
        self.state = State(self.opts,
                           pillar_override,
                           jid,
                           pillar_enc,
                           proxy=proxy,
                           context=context,
                           mocked=mocked,
                           loader=loader,
                           initial_pillar=initial_pillar)
        self.matcher = salt.minion.Matcher(self.opts)
        self.proxy = proxy

        # tracks all pydsl state declarations globally across sls files
        self._pydsl_all_decls = {}

        # a stack of current rendering Sls objects, maintained and used by the pydsl renderer.
        self._pydsl_render_stack = []

    def push_active(self):
        self.stack.append(self)

    @classmethod
    def clear_active(cls):
        # Nuclear option
        #
        # Blow away the entire stack. Used primarily by the test runner but also
        # useful in custom wrappers of the HighState class, to reset the stack
        # to a fresh state.
        cls.stack = []

    @classmethod
    def pop_active(cls):
        cls.stack.pop()

    @classmethod
    def get_active(cls):
        try:
            return cls.stack[-1]
        except IndexError:
            return None


class MasterState(State):
    '''
    Create a State object for master side compiling
    '''
    def __init__(self, opts, minion):
        State.__init__(self, opts)

    def load_modules(self, data=None, proxy=None):
        '''
        Load the modules into the state
        '''
        log.info(u'Loading fresh modules for state activity')
        # Load a modified client interface that looks like the interface used
        # from the minion, but uses remote execution
        #
        self.functions = salt.client.FunctionWrapper(
                self.opts,
                self.opts[u'id']
                )
        # Load the states, but they should not be used in this class apart
        # from inspection
        self.utils = salt.loader.utils(self.opts)
        self.serializers = salt.loader.serializers(self.opts)
        self.states = salt.loader.states(self.opts, self.functions, self.utils, self.serializers)
        self.rend = salt.loader.render(self.opts, self.functions, states=self.states)


class MasterHighState(HighState):
    '''
    Execute highstate compilation from the master
    '''
    def __init__(self, master_opts, minion_opts, grains, id_,
                 saltenv=None):
        # Force the fileclient to be local
        opts = copy.deepcopy(minion_opts)
        opts[u'file_client'] = u'local'
        opts[u'file_roots'] = master_opts[u'master_roots']
        opts[u'renderer'] = master_opts[u'renderer']
        opts[u'state_top'] = master_opts[u'state_top']
        opts[u'id'] = id_
        opts[u'grains'] = grains
        HighState.__init__(self, opts)


class RemoteHighState(object):
    '''
    Manage gathering the data from the master
    '''
    def __init__(self, opts, grains):
        self.opts = opts
        self.grains = grains
        self.serial = salt.payload.Serial(self.opts)
        # self.auth = salt.crypt.SAuth(opts)
        self.channel = salt.transport.Channel.factory(self.opts[u'master_uri'])

    def compile_master(self):
        '''
        Return the state data from the master
        '''
        load = {u'grains': self.grains,
                u'opts': self.opts,
                u'cmd': u'_master_state'}
        try:
            return self.channel.send(load, tries=3, timeout=72000)
        except SaltReqTimeoutError:
            return {}<|MERGE_RESOLUTION|>--- conflicted
+++ resolved
@@ -2709,27 +2709,6 @@
             elif mopts[u'state_top'].startswith(u'/'):
                 opts[u'state_top'] = salt.utils.url.create(mopts[u'state_top'][1:])
             else:
-<<<<<<< HEAD
-                opts['state_top'] = salt.utils.url.create(mopts['state_top'])
-            opts['state_top_saltenv'] = mopts.get('state_top_saltenv', None)
-            opts['nodegroups'] = mopts.get('nodegroups', {})
-            opts['state_auto_order'] = mopts.get(
-                'state_auto_order',
-                opts['state_auto_order'])
-            opts['file_roots'] = mopts['file_roots']
-            opts['top_file_merging_strategy'] = mopts.get('top_file_merging_strategy',
-                                                          opts.get('top_file_merging_strategy'))
-            opts['env_order'] = mopts.get('env_order', opts.get('env_order', []))
-            opts['default_top'] = mopts.get('default_top', opts.get('default_top'))
-            opts['state_events'] = mopts.get('state_events')
-            opts['state_aggregate'] = mopts.get('state_aggregate', opts.get('state_aggregate', False))
-            opts['jinja_lstrip_blocks'] = mopts.get('jinja_lstrip_blocks', False)
-            opts['jinja_trim_blocks'] = mopts.get('jinja_trim_blocks', False)
-            opts['jinja_line_comment_prefix'] = mopts.get('jinja_line_comment_prefix', None)
-            opts['jinja_line_statement_prefix'] = mopts.get('jinja_line_statement_prefix', None)
-            opts['renderer_sls_jinja_line_comment_prefix'] = mopts.get('renderer_sls_jinja_line_comment_prefix', None)
-            opts['renderer_sls_jinja_line_statement_prefix'] = mopts.get('renderer_sls_jinja_line_statement_prefix', None)
-=======
                 opts[u'state_top'] = salt.utils.url.create(mopts[u'state_top'])
             opts[u'state_top_saltenv'] = mopts.get(u'state_top_saltenv', None)
             opts[u'nodegroups'] = mopts.get(u'nodegroups', {})
@@ -2745,7 +2724,10 @@
             opts[u'state_aggregate'] = mopts.get(u'state_aggregate', opts.get(u'state_aggregate', False))
             opts[u'jinja_lstrip_blocks'] = mopts.get(u'jinja_lstrip_blocks', False)
             opts[u'jinja_trim_blocks'] = mopts.get(u'jinja_trim_blocks', False)
->>>>>>> 19931f9a
+            opts['jinja_line_comment_prefix'] = mopts.get('jinja_line_comment_prefix', None)
+            opts['jinja_line_statement_prefix'] = mopts.get('jinja_line_statement_prefix', None)
+            opts['renderer_sls_jinja_line_comment_prefix'] = mopts.get('renderer_sls_jinja_line_comment_prefix', None)
+            opts['renderer_sls_jinja_line_statement_prefix'] = mopts.get('renderer_sls_jinja_line_statement_prefix', None)
         return opts
 
     def _get_envs(self):
