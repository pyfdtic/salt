--- conflicted
+++ resolved
@@ -11,12 +11,9 @@
 
 # Import salt libs
 import salt.fileclient
-<<<<<<< HEAD
+import salt.utils.files
 import salt.utils.hashutils
 import salt.utils.path
-=======
-import salt.utils.files
->>>>>>> 95586678
 import salt.utils.url
 
 # Import 3rd-party libs
@@ -76,52 +73,25 @@
     source = salt.utils.url.create('_' + form)
     mod_dir = os.path.join(opts['extension_modules'], '{0}'.format(form))
     touched = False
-<<<<<<< HEAD
-    try:
-        if not os.path.isdir(mod_dir):
-            log.info('Creating module dir \'%s\'', mod_dir)
-            try:
-                os.makedirs(mod_dir)
-            except (IOError, OSError):
-                log.error(
-                    'Cannot create cache module directory %s. Check '
-                    'permissions.', mod_dir
-                )
-        fileclient = salt.fileclient.get_file_client(opts)
-        for sub_env in saltenv:
-            log.info(
-                'Syncing %s for environment \'%s\'', form, sub_env
-            )
-            cache = []
-            log.info(
-                'Loading cache from {0}, for {1})'.format(source, sub_env)
-            )
-            # Grab only the desired files (.py, .pyx, .so)
-            cache.extend(
-                fileclient.cache_dir(
-                    source, sub_env, include_empty=False,
-                    include_pat=r'E@\.(pyx?|so|zip)$', exclude_pat=None
-=======
     with salt.utils.files.set_umask(0o077):
         try:
             if not os.path.isdir(mod_dir):
-                log.info('Creating module dir \'{0}\''.format(mod_dir))
+                log.info('Creating module dir \'%s\'', mod_dir)
                 try:
                     os.makedirs(mod_dir)
                 except (IOError, OSError):
                     log.error(
-                        'Cannot create cache module directory {0}. Check '
-                        'permissions.'.format(mod_dir)
+                        'Cannot create cache module directory %s. Check '
+                        'permissions.', mod_dir
                     )
             fileclient = salt.fileclient.get_file_client(opts)
             for sub_env in saltenv:
                 log.info(
-                    'Syncing {0} for environment \'{1}\''.format(form, sub_env)
+                    'Syncing %s for environment \'%s\'', form, sub_env
                 )
                 cache = []
                 log.info(
                     'Loading cache from {0}, for {1})'.format(source, sub_env)
->>>>>>> 95586678
                 )
                 # Grab only the desired files (.py, .pyx, .so)
                 cache.extend(
@@ -129,26 +99,6 @@
                         source, sub_env, include_empty=False,
                         include_pat=r'E@\.(pyx?|so|zip)$', exclude_pat=None
                     )
-<<<<<<< HEAD
-            log.debug('Local cache dir: \'%s\'', local_cache_dir)
-            for fn_ in cache:
-                relpath = os.path.relpath(fn_, local_cache_dir)
-                relname = os.path.splitext(relpath)[0].replace(os.sep, '.')
-                if extmod_whitelist and form in extmod_whitelist and relname not in extmod_whitelist[form]:
-                    continue
-                if extmod_blacklist and form in extmod_blacklist and relname in extmod_blacklist[form]:
-                    continue
-                remote.add(relpath)
-                dest = os.path.join(mod_dir, relpath)
-                log.info('Copying \'%s\' to \'%s\'', fn_, dest)
-                if os.path.isfile(dest):
-                    # The file is present, if the sum differs replace it
-                    hash_type = opts.get('hash_type', 'md5')
-                    src_digest = salt.utils.hashutils.get_hash(fn_, hash_type)
-                    dst_digest = salt.utils.hashutils.get_hash(dest, hash_type)
-                    if src_digest != dst_digest:
-                        # The downloaded file differs, replace!
-=======
                 )
                 local_cache_dir = os.path.join(
                         opts['cachedir'],
@@ -156,7 +106,7 @@
                         sub_env,
                         '_{0}'.format(form)
                         )
-                log.debug('Local cache dir: \'{0}\''.format(local_cache_dir))
+                log.debug('Local cache dir: \'%s\'', local_cache_dir)
                 for fn_ in cache:
                     relpath = os.path.relpath(fn_, local_cache_dir)
                     relname = os.path.splitext(relpath)[0].replace(os.sep, '.')
@@ -166,12 +116,12 @@
                         continue
                     remote.add(relpath)
                     dest = os.path.join(mod_dir, relpath)
-                    log.info('Copying \'{0}\' to \'{1}\''.format(fn_, dest))
+                    log.info('Copying \'%s\' to \'%s\'', fn_, dest)
                     if os.path.isfile(dest):
                         # The file is present, if the sum differs replace it
                         hash_type = opts.get('hash_type', 'md5')
-                        src_digest = salt.utils.get_hash(fn_, hash_type)
-                        dst_digest = salt.utils.get_hash(dest, hash_type)
+                        src_digest = salt.utils.hashutils.get_hash(fn_, hash_type)
+                        dst_digest = salt.utils.hashutils.get_hash(dest, hash_type)
                         if src_digest != dst_digest:
                             # The downloaded file differs, replace!
                             shutil.copyfile(fn_, dest)
@@ -180,32 +130,9 @@
                         dest_dir = os.path.dirname(dest)
                         if not os.path.isdir(dest_dir):
                             os.makedirs(dest_dir)
->>>>>>> 95586678
                         shutil.copyfile(fn_, dest)
                         ret.append('{0}.{1}'.format(form, relname))
 
-<<<<<<< HEAD
-        touched = bool(ret)
-        if opts['clean_dynamic_modules'] is True:
-            current = set(_listdir_recursively(mod_dir))
-            for fn_ in current - remote:
-                full = os.path.join(mod_dir, fn_)
-                if os.path.isfile(full):
-                    touched = True
-                    os.remove(full)
-            # Cleanup empty dirs
-            while True:
-                emptydirs = _list_emptydirs(mod_dir)
-                if not emptydirs:
-                    break
-                for emptydir in emptydirs:
-                    touched = True
-                    shutil.rmtree(emptydir, ignore_errors=True)
-    except Exception as exc:
-        log.error('Failed to sync %s module: %s', form, exc)
-    finally:
-        os.umask(cumask)
-=======
             touched = bool(ret)
             if opts['clean_dynamic_modules'] is True:
                 current = set(_listdir_recursively(mod_dir))
@@ -223,6 +150,5 @@
                         touched = True
                         shutil.rmtree(emptydir, ignore_errors=True)
         except Exception as exc:
-            log.error('Failed to sync {0} module: {1}'.format(form, exc))
->>>>>>> 95586678
+            log.error('Failed to sync %s module: %s', form, exc)
     return ret, touched