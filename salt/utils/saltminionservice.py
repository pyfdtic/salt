# -*- coding: utf-8 -*-
<<<<<<< HEAD

from __future__ import absolute_import

# Import python libs
import os
=======
>>>>>>> e4c9c26b

# Import salt libs
from salt.utils.winservice import Service, instart
import salt
import salt.exitcodes

# Import third party libs
import win32serviceutil
import win32service
import winerror

# Import python libs
import sys


class MinionService(Service):

    def start(self):
        self.runflag = True
        self.log("Starting the Salt Minion")
        minion = salt.Minion()
        minion.start()
        while self.runflag:
            pass
            #self.sleep(10)
            #self.log("I'm alive ...")

    def stop(self):
        self.runflag = False
        self.log("Shutting down the Salt Minion")


def _main():
    servicename = 'salt-minion'
    try:
        status = win32serviceutil.QueryServiceStatus(servicename)
    except win32service.error as details:
        if details[0] == winerror.ERROR_SERVICE_DOES_NOT_EXIST:
            instart(MinionService, servicename, 'Salt Minion')
            sys.exit(salt.exitcodes.EX_OK)
    if status[1] == win32service.SERVICE_RUNNING:
        win32serviceutil.StopServiceWithDeps(servicename)
        win32serviceutil.StartService(servicename)
    else:
        win32serviceutil.StartService(servicename)


if __name__ == '__main__':
    _main()<|MERGE_RESOLUTION|>--- conflicted
+++ resolved
@@ -1,12 +1,8 @@
 # -*- coding: utf-8 -*-
-<<<<<<< HEAD
-
-from __future__ import absolute_import
 
 # Import python libs
-import os
-=======
->>>>>>> e4c9c26b
+from __future__ import absolute_import
+import sys
 
 # Import salt libs
 from salt.utils.winservice import Service, instart
@@ -17,9 +13,6 @@
 import win32serviceutil
 import win32service
 import winerror
-
-# Import python libs
-import sys
 
 
 class MinionService(Service):
