# -*- coding: utf-8 -*-
'''
Routines to set up a minion
'''

from __future__ import absolute_import

# Import python libs
import os
import imp
import sys
import salt
import logging
import inspect
import tempfile
import time

from collections import MutableMapping

# Import salt libs
from salt.exceptions import LoaderError
from salt.template import check_render_pipe_str
from salt.utils.decorators import Depends
import salt.utils.lazy
import salt.utils.odict

# Solve the Chicken and egg problem where grains need to run before any
# of the modules are loaded and are generally available for any usage.
import salt.modules.cmdmod

# Import 3rd-party libs
import salt.ext.six as six

__salt__ = {
    'cmd.run': salt.modules.cmdmod._run_quiet
}
log = logging.getLogger(__name__)

SALT_BASE_PATH = os.path.abspath(os.path.dirname(salt.__file__))
LOADED_BASE_NAME = 'salt.loaded'

# Because on the cloud drivers we do `from salt.cloud.libcloudfuncs import *`
# which simplifies code readability, it adds some unsupported functions into
# the driver's module scope.
# We list un-supported functions here. These will be removed from the loaded.
LIBCLOUD_FUNCS_NOT_SUPPORTED = (
    'parallels.avail_sizes',
    'parallels.avail_locations',
    'proxmox.avail_sizes',
    'saltify.destroy',
    'saltify.avail_sizes',
    'saltify.avail_images',
    'saltify.avail_locations',
    'rackspace.reboot',
    'openstack.list_locations',
    'rackspace.list_locations'
)


def static_loader(
        opts,
        ext_type,
        tag,
        pack=None,
        int_type=None,
        ext_dirs=True,
        ext_type_dirs=None,
        base_path=None,
        filter_name=None,
        ):
    funcs = LazyLoader(_module_dirs(opts,
                                  ext_type,
                                  tag,
                                  int_type,
                                  ext_dirs,
                                  ext_type_dirs,
                                  base_path),
                     opts,
                     tag=tag,
                     pack=pack,
                     )
    ret = {}
    funcs._load_all()
    if filter_name:
        funcs = FilterDictWrapper(funcs, filter_name)
    for key in funcs:
        ret[key] = funcs[key]
    return ret


def _module_dirs(
        opts,
        ext_type,
        tag,
        int_type=None,
        ext_dirs=True,
        ext_type_dirs=None,
        base_path=None,
        ):
    sys_types = os.path.join(base_path or SALT_BASE_PATH, int_type or ext_type)
    ext_types = os.path.join(opts['extension_modules'], ext_type)

    ext_type_types = []
    if ext_dirs:
        if ext_type_dirs is None:
            ext_type_dirs = '{0}_dirs'.format(tag)
        if ext_type_dirs in opts:
            ext_type_types.extend(opts[ext_type_dirs])

    cli_module_dirs = []
    # The dirs can be any module dir, or a in-tree _{ext_type} dir
    for _dir in opts.get('module_dirs', []):
        # Prepend to the list to match cli argument ordering
        maybe_dir = os.path.join(_dir, ext_type)
        if os.path.isdir(maybe_dir):
            cli_module_dirs.insert(0, maybe_dir)
            continue

        maybe_dir = os.path.join(_dir, '_{0}'.format(ext_type))
        if os.path.isdir(maybe_dir):
            cli_module_dirs.insert(0, maybe_dir)

    return cli_module_dirs + ext_type_types + [ext_types, sys_types]


def minion_mods(
        opts,
        context=None,
        whitelist=None,
        include_errors=False,
        initial_load=False,
        loaded_base_name=None):
    '''
    Load execution modules

    Returns a dictionary of execution modules appropriate for the current
    system by evaluating the __virtual__() function in each module.

    .. code-block:: python

        import salt.config
        import salt.loader

        __opts__ = salt.config.minion_config('/etc/salt/minion')
        __grains__ = salt.loader.grains(__opts__)
        __opts__['grains'] = __grains__
        __salt__ = salt.loader.minion_mods(__opts__)
        __salt__['test.ping']()
    '''
    if context is None:
        context = {}
    if not whitelist:
        whitelist = opts.get('whitelist_modules', None)
    ret = LazyLoader(_module_dirs(opts, 'modules', 'module'),
                     opts,
                     tag='module',
                     pack={'__context__': context},
                     whitelist=whitelist,
                     loaded_base_name=loaded_base_name)

    # Load any provider overrides from the configuration file providers option
    #  Note: Providers can be pkg, service, user or group - not to be confused
    #        with cloud providers.
    if opts.get('providers', False):
        providers = opts.get('providers', False)
        for mod in providers:
            funcs = raw_mod(opts, providers[mod], ret.items())
            if funcs:
                for func in funcs:
                    f_key = '{0}{1}'.format(mod, func[func.rindex('.'):])
                    ret[f_key] = funcs[func]

    ret.pack['__salt__'] = ret

    return ret


def raw_mod(opts, name, functions, mod='modules'):
    '''
    Returns a single module loaded raw and bypassing the __virtual__ function

    .. code-block:: python

        import salt.config
        import salt.loader

        __opts__ = salt.config.minion_config('/etc/salt/minion')
        testmod = salt.loader.raw_mod(__opts__, 'test', None)
        testmod['test.ping']()
    '''
    loader = LazyLoader(_module_dirs(opts, mod, 'rawmodule'),
                        opts,
                        tag='rawmodule',
                        virtual_enable=False,
                        pack={'__salt__': functions})
    # if we don't have the module, return an empty dict
    if name not in loader.file_mapping:
        return {}

    loader._load_module(name)  # load a single module (the one passed in)
    return dict(loader._dict)  # return a copy of *just* the funcs for `name`


def proxy(opts, functions, whitelist=None):
    '''
    Returns the proxy module for this salt-proxy-minion
    '''
    return LazyLoader(_module_dirs(opts, 'proxy', 'proxy'),
                         opts,
                         tag='proxy',
                         whitelist=whitelist,
                         pack={'__proxy__': functions},
                         )


def returners(opts, functions, whitelist=None):
    '''
    Returns the returner modules
    '''
    return LazyLoader(_module_dirs(opts, 'returners', 'returner'),
                      opts,
                      tag='returner',
                      whitelist=whitelist,
                      pack={'__salt__': functions})


def utils(opts, whitelist=None):
    '''
    Returns the utility modules
    '''
    return LazyLoader(_module_dirs(opts, 'utils', 'utils', ext_type_dirs='utils_dirs'),
                         opts,
                         tag='utils',
                         whitelist=whitelist,
                         )


def pillars(opts, functions):
    '''
    Returns the pillars modules
    '''
    ret = LazyLoader(_module_dirs(opts, 'pillar', 'pillar'),
                        opts,
                        tag='pillar',
                        pack={'__salt__': functions},
                        )
    return FilterDictWrapper(ret, '.ext_pillar')


def tops(opts):
    '''
    Returns the tops modules
    '''
    if 'master_tops' not in opts:
        return {}
    whitelist = opts['master_tops'].keys()
    ret = LazyLoader(_module_dirs(opts, 'tops', 'top'),
                     opts,
                     tag='top',
                     whitelist=whitelist)
    return FilterDictWrapper(ret, '.top')


def wheels(opts, whitelist=None):
    '''
    Returns the wheels modules
    '''
    return LazyLoader(_module_dirs(opts, 'wheel', 'wheel'),
                         opts,
                         tag='wheel',
                         whitelist=whitelist,
                         )


def outputters(opts):
    '''
    Returns the outputters modules
    '''
    ret = LazyLoader(_module_dirs(opts, 'output', 'output', ext_type_dirs='outputter_dirs'),
                        opts,
                        tag='output',
                        )
    wrapped_ret = FilterDictWrapper(ret, '.output')
    # TODO: this name seems terrible... __salt__ should always be execution mods
    ret.pack['__salt__'] = wrapped_ret
    return wrapped_ret


def auth(opts, whitelist=None):
    '''
    Returns the auth modules
    '''
    return LazyLoader(_module_dirs(opts, 'auth', 'auth'),
                         opts,
                         tag='auth',
                         whitelist=whitelist,
                         pack={'__salt__': minion_mods(opts)},
                         )


def fileserver(opts, backends):
    '''
    Returns the file server modules
    '''
    return LazyLoader(_module_dirs(opts, 'fileserver', 'fileserver'),
                         opts,
                         tag='fileserver',
                         whitelist=backends,
                         )


def roster(opts, whitelist=None):
    '''
    Returns the roster modules
    '''
    return LazyLoader(_module_dirs(opts, 'roster', 'roster'),
                         opts,
                         tag='roster',
                         whitelist=whitelist,
                         )


def states(opts, functions, whitelist=None):
    '''
    Returns the state modules

    .. code-block:: python

        import salt.config
        import salt.loader

        __opts__ = salt.config.minion_config('/etc/salt/minion')
        statemods = salt.loader.states(__opts__, None)
    '''
    return LazyLoader(_module_dirs(opts, 'states', 'states'),
                         opts,
                         tag='states',
                         pack={'__salt__': functions},
                         whitelist=whitelist,
                         )


def beacons(opts, functions, context=None):
    '''
    Load the beacon modules
    '''
    if context is None:
        context = {}
    return LazyLoader(_module_dirs(opts, 'beacons', 'beacons'),
                      opts,
                      tag='beacons',
                      pack={'__context__': context,
                            '__salt__': functions})


def search(opts, returners, whitelist=None):
    '''
    Returns the search modules
    '''
    return LazyLoader(_module_dirs(opts, 'search', 'search'),
                         opts,
                         tag='search',
                         whitelist=whitelist,
                         pack={'__ret__': returners},
                         )


def log_handlers(opts):
    '''
    Returns the custom logging handler modules
    '''
    ret = LazyLoader(_module_dirs(opts,
                                  'log_handlers',
                                  'log_handlers',
                                  int_type='handlers',
                                  base_path=os.path.join(SALT_BASE_PATH, 'log')),
                     opts,
                     tag='log_handlers',
                     )
    return FilterDictWrapper(ret, '.setup_handlers')


def ssh_wrapper(opts, functions=None, context=None):
    '''
    Returns the custom logging handler modules
    '''
    if context is None:
        context = {}
    if functions is None:
        functions = {}
    return LazyLoader(_module_dirs(opts,
                                   'wrapper',
                                   'wrapper',
                                   base_path=os.path.join(SALT_BASE_PATH, os.path.join('client', 'ssh'))),
                      opts,
                      tag='wrapper',
                      pack={'__salt__': functions, '__context__': context},
                      )


def render(opts, functions, states=None):
    '''
    Returns the render modules
    '''
    pack = {'__salt__': functions}
    if states:
        pack['__states__'] = states
    ret = LazyLoader(_module_dirs(opts,
                                  'renderers',
                                  'render',
                                  ext_type_dirs='render_dirs'),
                     opts,
                     tag='render',
                     pack=pack,
                     )
    rend = FilterDictWrapper(ret, '.render')

    if not check_render_pipe_str(opts['renderer'], rend):
        err = ('The renderer {0} is unavailable, this error is often because '
               'the needed software is unavailable'.format(opts['renderer']))
        log.critical(err)
        raise LoaderError(err)
    return rend


def grains(opts, force_refresh=False):
    '''
    Return the functions for the dynamic grains and the values for the static
    grains.

    .. code-block:: python

        import salt.config
        import salt.loader

        __opts__ = salt.config.minion_config('/etc/salt/minion')
        __grains__ = salt.loader.grains(__opts__)
        print __grains__['id']
    '''
    # if we hae no grains, lets try loading from disk (TODO: move to decorator?)
    if not force_refresh:
        if opts.get('grains_cache', False):
            cfn = os.path.join(
                opts['cachedir'],
                'grains.cache.p'
            )
            if os.path.isfile(cfn):
                grains_cache_age = int(time.time() - os.path.getmtime(cfn))
                if opts.get('grains_cache_expiration', 300) >= grains_cache_age and not \
                        opts.get('refresh_grains_cache', False) and not force_refresh:
                    log.debug('Retrieving grains from cache')
                    try:
                        serial = salt.payload.Serial(opts)
                        with salt.utils.fopen(cfn, 'rb') as fp_:
                            cached_grains = serial.load(fp_)
                        return cached_grains
                    except (IOError, OSError):
                        pass
                else:
                    if force_refresh:
                        log.debug('Grains refresh requested. Refreshing grains.')
                    else:
                        log.debug('Grains cache last modified {0} seconds ago and '
                                  'cache expiration is set to {1}. '
                                  'Grains cache expired. Refreshing.'.format(
                                      grains_cache_age,
                                      opts.get('grains_cache_expiration', 300)
                                  ))
            else:
                log.debug('Grains cache file does not exist.')

    if opts.get('skip_grains', False):
        return {}
    if 'conf_file' in opts:
        pre_opts = {}
        pre_opts.update(salt.config.load_config(
            opts['conf_file'], 'SALT_MINION_CONFIG',
            salt.config.DEFAULT_MINION_OPTS['conf_file']
        ))
        default_include = pre_opts.get(
            'default_include', opts['default_include']
        )
        include = pre_opts.get('include', [])
        pre_opts.update(salt.config.include_config(
            default_include, opts['conf_file'], verbose=False
        ))
        pre_opts.update(salt.config.include_config(
            include, opts['conf_file'], verbose=True
        ))
        if 'grains' in pre_opts:
            opts['grains'] = pre_opts['grains']
        else:
            opts['grains'] = {}
    else:
        opts['grains'] = {}

    grains_data = {}
    funcs = LazyLoader(_module_dirs(opts, 'grains', 'grain', ext_type_dirs='grains_dirs'),
                     opts,
                     tag='grains',
                     )
    if force_refresh:  # if we refresh, lets reload grain modules
        funcs.clear()
    # Run core grains
    for key, fun in six.iteritems(funcs):
        if not key.startswith('core.'):
            continue
        ret = fun()
        if not isinstance(ret, dict):
            continue
        grains_data.update(ret)

    # Run the rest of the grains
    for key, fun in six.iteritems(funcs):
        if key.startswith('core.') or key == '_errors':
            continue
        try:
            ret = fun()
        except Exception:
            log.critical(
                'Failed to load grains defined in grain file {0} in '
                'function {1}, error:\n'.format(
                    key, fun
                ),
                exc_info=True
            )
            continue
        if not isinstance(ret, dict):
            continue
        grains_data.update(ret)

    # Write cache if enabled
    if opts.get('grains_cache', False):
        cumask = os.umask(0o77)
        try:
            if salt.utils.is_windows():
                # Make sure cache file isn't read-only
                __salt__['cmd.run']('attrib -R "{0}"'.format(cfn))
            with salt.utils.fopen(cfn, 'w+b') as fp_:
                try:
                    serial = salt.payload.Serial(opts)
                    serial.dump(grains_data, fp_)
                except TypeError:
                    # Can't serialize pydsl
                    pass
        except (IOError, OSError):
            msg = 'Unable to write to grains cache file {0}'
            log.error(msg.format(cfn))
        os.umask(cumask)

    grains_data.update(opts['grains'])
    return grains_data


# TODO: get rid of? Does anyone use this? You should use raw() instead
def call(fun, **kwargs):
    '''
    Directly call a function inside a loader directory
    '''
    args = kwargs.get('args', [])
    dirs = kwargs.get('dirs', [])

    funcs = LazyLoader([os.path.join(SALT_BASE_PATH, 'modules')] + dirs,
                          None,
                          tag='modules',
                          virtual_enable=False,
                          )
    return funcs[fun](*args)


def runner(opts):
    '''
    Directly call a function inside a loader directory
    '''
    ret = LazyLoader(_module_dirs(opts, 'runners', 'runner', ext_type_dirs='runner_dirs'),
                     opts,
                     tag='runners',
                     )
    # TODO: change from __salt__ to something else, we overload __salt__ too much
    ret.pack['__salt__'] = ret
    return ret


def queues(opts):
    '''
    Directly call a function inside a loader directory
    '''
    return LazyLoader(_module_dirs(opts, 'queues', 'queue', ext_type_dirs='queue_dirs'),
                     opts,
                     tag='queues',
                     )


def sdb(opts, functions=None, whitelist=None):
    '''
    Make a very small database call
    '''
    return LazyLoader(_module_dirs(opts, 'sdb', 'sdb'),
                     opts,
                     tag='sdb',
                     pack={'__sdb__': functions},
                     whitelist=whitelist,
                     )


def clouds(opts):
    '''
    Return the cloud functions
    '''
    # Let's bring __active_provider_name__, defaulting to None, to all cloud
    # drivers. This will get temporarily updated/overridden with a context
    # manager when needed.
    functions = LazyLoader(_module_dirs(opts,
                                           'clouds',
                                           'cloud',
                                           base_path=os.path.join(SALT_BASE_PATH, 'cloud'),
                                           int_type='clouds'),
                              opts,
                              tag='clouds',
                              pack={'__active_provider_name__': None},
                              )
    for funcname in LIBCLOUD_FUNCS_NOT_SUPPORTED:
        log.trace(
            '{0!r} has been marked as not supported. Removing from the list '
            'of supported cloud functions'.format(
                funcname
            )
        )
        functions.pop(funcname, None)
    return functions


def netapi(opts):
    '''
    Return the network api functions
    '''
    return LazyLoader(_module_dirs(opts, 'netapi', 'netapi'),
                     opts,
                     tag='netapi',
                     )


def _generate_module(name):
    if name in sys.modules:
        return

    code = "'''Salt loaded {0} parent module'''".format(name.split('.')[-1])
    module = imp.new_module(name)
    exec(code, module.__dict__)
    sys.modules[name] = module


def _mod_type(module_path):
    if module_path.startswith(SALT_BASE_PATH):
        return 'int'
    return 'ext'


# TODO: move somewhere else?
class FilterDictWrapper(MutableMapping):
    '''
    Create a dict which wraps another dict with a specific key suffix on get

    This is to replace "filter_load"
    '''
    def __init__(self, d, suffix):
        self._dict = d
        self.suffix = suffix

    def __setitem__(self, key, val):
        self._dict[key] = val

    def __delitem__(self, key):
        del self._dict[key]

    def __getitem__(self, key):
        return self._dict[key + self.suffix]

    def __len__(self):
        return len(self._dict)

    def __iter__(self):
        for key in self._dict:
            if key.endswith(self.suffix):
                yield key.replace(self.suffix, '')


class LazyLoader(salt.utils.lazy.LazyDict):
    '''
    Goals here:
        - lazy loading
        - minimize disk usage

    # TODO:
        - move modules_max_memory into here
        - singletons (per tag)
    '''
    def __init__(self,
                 module_dirs,
                 opts=None,
                 tag='module',
                 loaded_base_name=None,
                 mod_type_check=None,
                 pack=None,
                 whitelist=None,
                 virtual_enable=True,
                 ):  # pylint: disable=W0231
        self.opts = self.__prep_mod_opts(opts)

        self.module_dirs = module_dirs
        if opts is None:
            opts = {}
        self.tag = tag
        self.loaded_base_name = loaded_base_name or LOADED_BASE_NAME
        self.mod_type_check = mod_type_check or _mod_type

        self.pack = {} if pack is None else pack
        if '__context__' not in self.pack:
            self.pack['__context__'] = {}

        self.whitelist = whitelist
        self.virtual_enable = virtual_enable
        self.initial_load = True

        # names of modules that we don't have (errors, __virtual__, etc.)
        self.missing_modules = {}  # mapping of name -> error
        self.loaded_modules = {}  # mapping of module_name -> dict_of_functions
        self.loaded_files = set()  # TODO: just remove them from file_mapping?

        self.disabled = set(self.opts.get('disable_{0}s'.format(self.tag), []))

        self.refresh_file_mapping()

        super(LazyLoader, self).__init__()  # late init the lazy loader
        # create all of the import namespaces
        _generate_module('{0}.int'.format(self.loaded_base_name))
        _generate_module('{0}.int.{1}'.format(self.loaded_base_name, tag))
        _generate_module('{0}.ext'.format(self.loaded_base_name))
        _generate_module('{0}.ext.{1}'.format(self.loaded_base_name, tag))

    def __getattr__(self, mod_name):
        '''
        Allow for "direct" attribute access-- this allows jinja templates to
        access things like `salt.test.ping()`
        '''
        # if we have an attribute named that, lets return it.
        try:
            return object.__getattr__(self, mod_name)
        except AttributeError:
            pass

        # otherwise we assume its jinja template access
        if mod_name not in self.loaded_modules and not self.loaded:
            for name in self._iter_files(mod_name):
                if name in self.loaded_files:
                    continue
                # if we got what we wanted, we are done
                if self._load_module(name) and mod_name in self.loaded_modules:
                    break
        if mod_name in self.loaded_modules:
            return self.loaded_modules[mod_name]
        else:
            raise AttributeError(mod_name)

    def missing_fun_string(self, function_name):
        '''
        Return the error string for a missing function.

        This can range from "not available' to "__virtual__" returned False
        '''
        mod_name = function_name.split('.')[0]
        if mod_name in self.loaded_modules:
            return '{0!r} is not available.'.format(function_name)
        else:
            if self.missing_modules.get(mod_name) is not None:
                return '\'{0}\' __virtual__ returned False: {1}'.format(mod_name, self.missing_modules[mod_name])
            elif self.missing_modules.get(mod_name) is None:
                return '\'{0}\' __virtual__ returned False'.format(mod_name)
            else:
                return '\'{0}\' is not available.'.format(function_name)

    def refresh_file_mapping(self):
        '''
        refresh the mapping of the FS on disk
        '''
        # map of suffix to description for imp
        self.suffix_map = {}
        suffix_order = []  # local list to determine precedence of extensions
        for (suffix, mode, kind) in imp.get_suffixes():
            self.suffix_map[suffix] = (suffix, mode, kind)
            suffix_order.append(suffix)

        if self.opts.get('cython_enable', True) is True:
            try:
                self.pyximport = __import__('pyximport')  # pylint: disable=import-error
                self.pyximport.install()
                # add to suffix_map so file_mapping will pick it up
                self.suffix_map['.pyx'] = tuple()
            except ImportError:
                log.info('Cython is enabled in the options but not present '
                    'in the system path. Skipping Cython modules.')
        # allow for module dirs
        self.suffix_map[''] = ('', '', imp.PKG_DIRECTORY)

        # create mapping of filename (without suffix) to (path, suffix)
        self.file_mapping = {}

        for mod_dir in self.module_dirs:
            files = []
            try:
                files = os.listdir(mod_dir)
            except OSError:
                continue
            for filename in files:
                try:
                    if filename.startswith('_'):
                        # skip private modules
                        # log messages omitted for obviousness
                        continue
                    f_noext, ext = os.path.splitext(filename)
                    # make sure it is a suffix we support
                    if ext not in self.suffix_map:
                        continue
                    if f_noext in self.disabled:
                        log.trace(
                            'Skipping {0}, it is disabled by configuration'.format(
                            filename
                            )
                        )
                        continue
                    fpath = os.path.join(mod_dir, filename)
                    # if its a directory, lets allow us to load that
                    if ext == '':
                        # is there something __init__?
                        subfiles = os.listdir(fpath)
                        sub_path = None
                        for suffix in suffix_order:
                            init_file = '__init__{0}'.format(suffix)
                            if init_file in subfiles:
                                sub_path = os.path.join(fpath, init_file)
                                break
                        if sub_path is not None:
                            self.file_mapping[f_noext] = (fpath, ext)

                    # if we don't have it, we want it
                    elif f_noext not in self.file_mapping:
                        self.file_mapping[f_noext] = (fpath, ext)
                    # if we do, we want it if we have a higher precidence ext
                    else:
                        curr_ext = self.file_mapping[f_noext][1]
                        if suffix_order.index(ext) < suffix_order.index(curr_ext):
                            self.file_mapping[f_noext] = (fpath, ext)
                except OSError:
                    continue

    def clear(self):
        '''
        Clear the dict
        '''
        super(LazyLoader, self).clear()  # clear the lazy loader
        self.loaded_files = set()
        self.missing_modules = {}
        self.loaded_modules = {}
        # if we have been loaded before, lets clear the file mapping since
        # we obviously want a re-do
        if hasattr(self, 'opts'):
            self.refresh_file_mapping()
        self.initial_load = False

    def __prep_mod_opts(self, opts):
        '''
        Strip out of the opts any logger instance
        '''
        if 'grains' in opts:
            self._grains = opts['grains']
        else:
            self._grains = {}
        if 'pillar' in opts:
            self._pillar = opts['pillar']
        else:
            self._pillar = {}

        mod_opts = {}
        for key, val in opts.items():
            if key in ('logger', 'grains'):
                continue
            mod_opts[key] = val
        return mod_opts

    def _iter_files(self, mod_name):
        '''
        Iterate over all file_mapping files in order of closeness to mod_name
        '''
        # do we have an exact match?
        if mod_name in self.file_mapping:
            yield mod_name

        # do we have a partial match?
        for k in self.file_mapping:
            if mod_name in k:
                yield k

        # anyone else? Bueller?
        for k in self.file_mapping:
            if mod_name not in k:
                yield k

    def _reload_submodules(self, mod):
        submodules = (
            getattr(mod, sname) for sname in dir(mod) if
            isinstance(getattr(mod, sname), mod.__class__)
        )

        # reload only custom "sub"modules
        for submodule in submodules:
            # it is a submodule if the name is in a namespace under mod
            if submodule.__name__.startswith(mod.__name__ + '.'):
                reload(submodule)
                self._reload_submodules(submodule)

    def _load_module(self, name):
        mod = None
        fpath, suffix = self.file_mapping[name]
        self.loaded_files.add(name)
        try:
            sys.path.append(os.path.dirname(fpath))
            if suffix == '.pyx':
                mod = self.pyximport.load_module(name, fpath, tempfile.gettempdir())
            else:
                desc = self.suffix_map[suffix]
                # if it is a directory, we dont open a file
                if suffix == '':
                    mod = imp.load_module(
                        '{0}.{1}.{2}.{3}'.format(
                            self.loaded_base_name,
                            self.mod_type_check(fpath),
                            self.tag,
                            name
                        ), None, fpath, desc)
                    # reload all submodules if necessary
                    if not self.initial_load:
                        self._reload_submodules(mod)
                else:
                    with open(fpath, desc[1]) as fn_:
                        mod = imp.load_module(
                            '{0}.{1}.{2}.{3}'.format(
                                self.loaded_base_name,
                                self.mod_type_check(fpath),
                                self.tag,
                                name
                            ), fn_, fpath, desc)

        except IOError:
            raise
        except ImportError:
            log.debug(
                'Failed to import {0} {1}:\n'.format(
                    self.tag, name
                ),
                exc_info=True
            )
            return mod
        except Exception:
            log.error(
                'Failed to import {0} {1}, this is due most likely to a '
                'syntax error:\n'.format(
                    self.tag, name
                ),
                exc_info=True
            )
            return mod
        except SystemExit:
            log.error(
                'Failed to import {0} {1} as the module called exit()\n'.format(
                    self.tag, name
                ),
                exc_info=True
            )
            return mod
        finally:
            sys.path.pop()

        if hasattr(mod, '__opts__'):
            mod.__opts__.update(self.opts)
        else:
            mod.__opts__ = self.opts

        mod.__grains__ = self._grains
        mod.__pillar__ = self._pillar

        # pack whatever other globals we were asked to
        for p_name, p_value in six.iteritems(self.pack):
            setattr(mod, p_name, p_value)

        # Call a module's initialization method if it exists
        module_init = getattr(mod, '__init__', None)
        if inspect.isfunction(module_init):
            try:
                module_init(self.opts)
            except TypeError:
                pass
        module_name = mod.__name__.rsplit('.', 1)[-1]

        # if virtual modules are enabled, we need to look for the
        # __virtual__() function inside that module and run it.
        if self.virtual_enable:
            (virtual_ret, module_name, virtual_err) = self.process_virtual(
                mod,
                module_name,
            )
            if virtual_err is not None:
                log.debug('Error loading {0}.{1}: {2}'.format(self.tag,
                                                              module_name,
                                                              virtual_err,
                                                              ))

            # if process_virtual returned a non-True value then we are
            # supposed to not process this module
            if virtual_ret is not True:
                # If a module has information about why it could not be loaded, record it
                self.missing_modules[module_name] = virtual_err
                self.missing_modules[name] = virtual_err
                return False

        # If this is a proxy minion then MOST modules cannot work. Therefore, require that
        # any module that does work with salt-proxy-minion define __proxyenabled__ as a list
        # containing the names of the proxy types that the module supports.
        if not hasattr(mod, 'render') and 'proxy' in self.opts:
            if not hasattr(mod, '__proxyenabled__') or \
                    self.opts['proxy']['proxytype'] in mod.__proxyenabled__ or \
                    '*' in mod.__proxyenabled__:
                err_string = 'not a proxy_minion enabled module'
                self.missing_modules[module_name] = err_string
                self.missing_modules[name] = err_string
                return False

        if getattr(mod, '__load__', False) is not False:
            log.info(
                'The functions from module {0!r} are being loaded from the '
                'provided __load__ attribute'.format(
                    module_name
                )
            )
        mod_dict = salt.utils.odict.OrderedDict()
        for attr in getattr(mod, '__load__', dir(mod)):
            if attr.startswith('_'):
                # private functions are skipped
                continue
            func = getattr(mod, attr)
            if not inspect.isfunction(func):
                # Not a function!? Skip it!!!
                continue
            # Let's get the function name.
            # If the module has the __func_alias__ attribute, it must be a
            # dictionary mapping in the form of(key -> value):
            #   <real-func-name> -> <desired-func-name>
            #
            # It default's of course to the found callable attribute name
            # if no alias is defined.
            funcname = getattr(mod, '__func_alias__', {}).get(attr, attr)
            # Save many references for lookups
            self._dict['{0}.{1}'.format(module_name, funcname)] = func
            setattr(mod_dict, funcname, func)
            mod_dict[funcname] = func
            self._apply_outputter(func, mod)

        # enforce depends
        Depends.enforce_dependencies(self._dict, self.tag)
        self.loaded_modules[module_name] = mod_dict
        return True

    def _load(self, key):
        '''
        Load a single item if you have it
        '''
        # if the key doesn't have a '.' then it isn't valid for this mod dict
        if not isinstance(key, six.string_types) or '.' not in key:
            raise KeyError
        mod_name, _ = key.split('.', 1)
        if mod_name in self.missing_modules:
            return True
        # if the modulename isn't in the whitelist, don't bother
        if self.whitelist and mod_name not in self.whitelist:
            raise KeyError

        def _inner_load(mod_name):
            for name in self._iter_files(mod_name):
                if name in self.loaded_files:
                    continue
                # if we got what we wanted, we are done
                if self._load_module(name) and key in self._dict:
                    return True
            return False

        # try to load the module
        ret = None
        reloaded = False
        # re-scan up to once, IOErrors or a failed load cause re-scans of the
        # filesystem
        while True:
            try:
                ret = _inner_load(mod_name)
                if not reloaded and ret is not True:
                    self.refresh_file_mapping()
                    reloaded = True
                    continue
                break
            except IOError:
                if not reloaded:
                    self.refresh_file_mapping()
                    reloaded = True
                continue

        return ret

    def _load_all(self):
        '''
        Load all of them
        '''
        for name in self.file_mapping:
            if name in self.loaded_files or name in self.missing_modules:
                continue
            self._load_module(name)

        self.loaded = True

    def _apply_outputter(self, func, mod):
        '''
        Apply the __outputter__ variable to the functions
        '''
        if hasattr(mod, '__outputter__'):
            outp = mod.__outputter__
            if func.__name__ in outp:
                func.__outputter__ = outp[func.__name__]

    def process_virtual(self, mod, module_name):
        '''
        Given a loaded module and its default name determine its virtual name

        This function returns a tuple. The first value will be either True or
        False and will indicate if the module should be loaded or not (i.e. if
        it threw and exception while processing its __virtual__ function). The
        second value is the determined virtual name, which may be the same as
        the value provided.

        The default name can be calculated as follows::

            module_name = mod.__name__.rsplit('.', 1)[-1]
        '''

        # The __virtual__ function will return either a True or False value.
        # If it returns a True value it can also set a module level attribute
        # named __virtualname__ with the name that the module should be
        # referred to as.
        #
        # This allows us to have things like the pkg module working on all
        # platforms under the name 'pkg'. It also allows for modules like
        # augeas_cfg to be referred to as 'augeas', which would otherwise have
        # namespace collisions. And finally it allows modules to return False
        # if they are not intended to run on the given platform or are missing
        # dependencies.
        try:
            error_reason = None
            if hasattr(mod, '__virtual__') and inspect.isfunction(mod.__virtual__):
                if self.opts.get('virtual_timer', False):
                    start = time.time()
                    virtual = mod.__virtual__()
                    if isinstance(virtual, tuple):
                        error_reason = virtual[1]
                        virtual = virtual[0]
                    end = time.time() - start
                    msg = 'Virtual function took {0} seconds for {1}'.format(
                            end, module_name)
                    log.warning(msg)
                else:
<<<<<<< HEAD
                    virtual = mod.__virtual__()
                    if isinstance(virtual, tuple):
                        error_reason = virtual[1]
                        virtual = virtual[0]
=======
                    try:
                        virtual = mod.__virtual__()
                    except Exception as exc:
                        log.error('Exception raised when processing __virtual__ function'
                                  ' for {0}. Module will not be loaded {1}'.format(
                                      module_name, exc))
                        virtual = None
>>>>>>> 0f006ac1
                # Get the module's virtual name
                virtualname = getattr(mod, '__virtualname__', virtual)
                if not virtual:
                    # if __virtual__() evaluates to False then the module
                    # wasn't meant for this platform or it's not supposed to
                    # load for some other reason.

                    # Some modules might accidentally return None and are
                    # improperly loaded
                    if virtual is None:
                        log.warning(
                            '{0}.__virtual__() is wrongly returning `None`. '
                            'It should either return `True`, `False` or a new '
                            'name. If you\'re the developer of the module '
                            '{1!r}, please fix this.'.format(
                                mod.__name__,
                                module_name
                            )
                        )

                    return (False, module_name, error_reason)

                # At this point, __virtual__ did not return a
                # boolean value, let's check for deprecated usage
                # or module renames
                if virtual is not True and module_name != virtual:
                    # The module is renaming itself. Updating the module name
                    # with the new name
                    log.trace('Loaded {0} as virtual {1}'.format(
                        module_name, virtual
                    ))

                    if not hasattr(mod, '__virtualname__'):
                        salt.utils.warn_until(
                            'Hydrogen',
                            'The {0!r} module is renaming itself in it\'s '
                            '__virtual__() function ({1} => {2}). Please '
                            'set it\'s virtual name as the '
                            '\'__virtualname__\' module attribute. '
                            'Example: "__virtualname__ = {2!r}"'.format(
                                mod.__name__,
                                module_name,
                                virtual
                            )
                        )

                    if virtualname != virtual:
                        # The __virtualname__ attribute does not match what's
                        # being returned by the __virtual__() function. This
                        # should be considered an error.
                        log.error(
                            'The module {0!r} is showing some bad usage. It\'s '
                            '__virtualname__ attribute is set to {1!r} yet the '
                            '__virtual__() function is returning {2!r}. These '
                            'values should match!'.format(
                                mod.__name__,
                                virtualname,
                                virtual
                            )
                        )

                    module_name = virtualname

                # If the __virtual__ function returns True and __virtualname__ is set then use it
                elif virtual is True and virtualname != module_name:
                    if virtualname is not True:
                        module_name = virtualname

        except KeyError:
            # Key errors come out of the virtual function when passing
            # in incomplete grains sets, these can be safely ignored
            # and logged to debug, still, it includes the traceback to
            # help debugging.
            log.debug(
                'KeyError when loading {0}'.format(module_name),
                exc_info=True
            )

        except Exception:
            # If the module throws an exception during __virtual__()
            # then log the information and continue to the next.
            log.error(
                'Failed to read the virtual function for '
                '{0}: {1}'.format(
                    self.tag, module_name
                ),
                exc_info=True
            )
            return (False, module_name, error_reason)

        return (True, module_name, None)<|MERGE_RESOLUTION|>--- conflicted
+++ resolved
@@ -1173,20 +1173,16 @@
                             end, module_name)
                     log.warning(msg)
                 else:
-<<<<<<< HEAD
-                    virtual = mod.__virtual__()
-                    if isinstance(virtual, tuple):
-                        error_reason = virtual[1]
-                        virtual = virtual[0]
-=======
                     try:
                         virtual = mod.__virtual__()
+                        if isinstance(virtual, tuple):
+                            error_reason = virtual[1]
+                            virtual = virtual[0]
                     except Exception as exc:
                         log.error('Exception raised when processing __virtual__ function'
                                   ' for {0}. Module will not be loaded {1}'.format(
                                       module_name, exc))
                         virtual = None
->>>>>>> 0f006ac1
                 # Get the module's virtual name
                 virtualname = getattr(mod, '__virtualname__', virtual)
                 if not virtual:
