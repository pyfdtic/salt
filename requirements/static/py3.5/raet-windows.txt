--- conflicted
+++ resolved
@@ -20,11 +20,7 @@
 chardet==3.0.4            # via requests
 colorama==0.4.1           # via pytest
 coverage==4.5.3           # via pytest-cov
-<<<<<<< HEAD
-cryptography==2.6.1       # via pylxd, pyopenssl
-=======
-cryptography==2.6.1       # via moto, pyopenssl
->>>>>>> 8b628a17
+cryptography==2.6.1       # via moto, pylxd, pyopenssl
 dmidecode==0.9.0
 dnspython==1.16.0
 docker-pycreds==0.4.0     # via docker
@@ -56,11 +52,7 @@
 msgpack==0.6.1
 patch==1.16
 pathlib2==2.3.3           # via pytest
-<<<<<<< HEAD
-pbr==5.1.3                # via pylxd
-=======
-pbr==5.1.3                # via mock
->>>>>>> 8b628a17
+pbr==5.1.3                # via mock, pylxd
 pluggy==0.9.0             # via pytest
 psutil==5.6.1
 py==1.8.0                 # via pytest
@@ -77,11 +69,7 @@
 pytest-tempdir==2018.8.11
 pytest-timeout==1.3.3
 pytest==4.4.1
-<<<<<<< HEAD
-python-dateutil==2.8.0    # via botocore, kubernetes, pylxd
-=======
-python-dateutil==2.8.0    # via botocore, kubernetes, moto
->>>>>>> 8b628a17
+python-dateutil==2.8.0    # via botocore, kubernetes, moto, pylxd
 python-etcd==0.4.5
 python-gnupg==0.4.4
 python-jose==3.0.1        # via moto
@@ -90,12 +78,8 @@
 pywin32==224
 pyyaml==3.13
 raet==0.6.8
-<<<<<<< HEAD
-requests-oauthlib==1.2.0  # via kubernetes
 requests-toolbelt==0.9.1  # via pylxd
 requests-unixsocket==0.1.5  # via pylxd
-=======
->>>>>>> 8b628a17
 requests==2.21.0
 responses==0.10.6         # via moto
 rfc3987==1.3.8
@@ -104,23 +88,15 @@
 salttesting==2017.6.1
 sed==0.3.1
 setproctitle==1.1.10
-<<<<<<< HEAD
-six==1.12.0               # via cryptography, docker, docker-pycreds, google-auth, kubernetes, more-itertools, pathlib2, pylxd, pyopenssl, pytest, python-dateutil, pyvmomi, raet, salttesting, websocket-client
-=======
-six==1.12.0               # via aws-sam-translator, cfn-lint, cryptography, docker, docker-pycreds, google-auth, kubernetes, mock, more-itertools, moto, pathlib2, pyopenssl, pytest, python-dateutil, python-jose, pyvmomi, raet, responses, salttesting, websocket-client
->>>>>>> 8b628a17
+six==1.12.0               # via aws-sam-translator, cfn-lint, cryptography, docker, docker-pycreds, google-auth, kubernetes, mock, more-itertools, moto, pathlib2, pylxd, pyopenssl, pytest, python-dateutil, python-jose, pyvmomi, raet, responses, salttesting, websocket-client
 strict-rfc3339==0.7
 timelib==0.2.4
 tornado==4.5.3 ; python_version >= "3.4"
 urllib3==1.24.2           # via botocore, kubernetes, python-etcd, requests, requests-unixsocket
 virtualenv==16.4.3
 websocket-client==0.40.0  # via docker, kubernetes
-<<<<<<< HEAD
-wmi==1.4.9
-ws4py==0.5.1              # via pylxd
-=======
 werkzeug==0.15.2          # via moto
 wmi==1.4.9
 wrapt==1.11.1             # via aws-xray-sdk
-xmltodict==0.12.0         # via moto
->>>>>>> 8b628a17
+ws4py==0.5.1              # via pylxd
+xmltodict==0.12.0         # via moto